--- conflicted
+++ resolved
@@ -77,12 +77,7 @@
           path: dist/*
 
   upload_pypi:
-<<<<<<< HEAD
     name: Upload to PyPI (optional)
-=======
-    name: Upload to PyPI
-    if: ${{ inputs.test_pypi_publish }} || ${{ inputs.pypi_publish }}
->>>>>>> 5c4b9e4c
     needs: [build_wheels, build_sdist]
     runs-on: ubuntu-latest
     steps:
