--- conflicted
+++ resolved
@@ -99,10 +99,5 @@
 
       - name: Run DOLFINx Python demos
         run: |
-<<<<<<< HEAD
-          cd dolfinx
-          python3 -m pytest python/demo/test.py
-=======
           cd dolfinx/
-          python3 -m pytest -n auto -m serial --durations=10 python/demo/test.py
->>>>>>> efb62811
+          python3 -m pytest -n auto -m serial --durations=10 python/demo/test.py