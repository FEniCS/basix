name: DOLFINx integration

# This workflow will install Basix, FFCx, DOLFINx and run the DOLFINx
# unit tests.

on:
  pull_request:
    branches:
      - main
  workflow_dispatch:
    inputs:
      dolfinx_branch:
        description: "DOLFINx branch or tag"
        default: "main"
        type: string
      ffcx_branch:
        description: "FFCx branch or tag"
        default: "main"
        type: string
      ufl_branch:
        description: "UFL branch or tag"
        default: "main"
        type: string

jobs:
  build:
    name: Run DOLFINx tests
    runs-on: ubuntu-latest
    container: fenicsproject/test-env:nightly-openmpi

    env:
      CC: clang
      CXX: clang++

      PETSC_ARCH: linux-gnu-complex-32
      OMPI_ALLOW_RUN_AS_ROOT: 1
      OMPI_ALLOW_RUN_AS_ROOT_CONFIRM: 1
      OMPI_MCA_rmaps_base_oversubscribe: 1
      OMPI_MCA_plm: isolated
      OMPI_MCA_btl_vader_single_copy_mechanism: none
      OMPI_MCA_mpi_yield_when_idle: 1
      OMPI_MCA_hwloc_base_binding_policy: none

    steps:
      - uses: actions/checkout@v3
      - name: Install Basix
        run: |
          cmake -G Ninja -DCMAKE_BUILD_TYPE=Developer -B build-dir -S ./cpp
          cmake --build build-dir
          cmake --install build-dir
          python3 -m pip install ./python

      - name: Install FEniCS Python components
        if: github.event_name != 'workflow_dispatch'
        run: |
          python3 -m pip install git+https://github.com/FEniCS/ufl.git
          python3 -m pip install git+https://github.com/FEniCS/ffcx.git
      - name: Install FEniCS Python components
        if: github.event_name == 'workflow_dispatch'
<<<<<<< HEAD
        run: |
          python3 -m pip install git+https://github.com/FEniCS/ufl.git@${{ github.event.inputs.ufl_branch }}
          python3 -m pip install git+https://github.com/FEniCS/ffcx.git@${{ github.event.inputs.ffcx_branch }}

      - name: Run cpp demos
=======
>>>>>>> e2ee7bdc
        run: |
          python3 -m pip install git+https://github.com/FEniCS/ufl.git@${{ github.event.inputs.ufl_branch }}
          python3 -m pip install git+https://github.com/FEniCS/ffcx.git@${{ github.event.inputs.ffcx_branch }}

      - name: Get DOLFINx
        if: github.event_name != 'workflow_dispatch'
<<<<<<< HEAD
        uses: actions/checkout@v2
        with:
          path: ./dolfinx
          repository: FEniCS/dolfinx
      - name: Get DOLFINx
        if: github.event_name == 'workflow_dispatch'
        uses: actions/checkout@v2
        with:
          path: ./dolfinx
          repository: FEniCS/dolfinx
          ref: ${{ github.event.inputs.dolfinx_branch }}

=======
        uses: actions/checkout@v3
        with:
          path: ./dolfinx
          repository: FEniCS/dolfinx
      - name: Get DOLFINx
        if: github.event_name == 'workflow_dispatch'
        uses: actions/checkout@v3
        with:
          path: ./dolfinx
          repository: FEniCS/dolfinx
          ref: ${{ github.event.inputs.dolfinx_branch }}
>>>>>>> e2ee7bdc
      - name: Install DOLFINx
        run: |
          cmake -G Ninja -DCMAKE_BUILD_TYPE=Developer -B build -S dolfinx/cpp/
          cmake --build build
          cmake --install build
          python3 -m pip -v install --global-option build --global-option --debug dolfinx/python/

      - name: Run mypy checks
        run: python3 -m mypy dolfinx/python/dolfinx

      - name: Build DOLFINx C++ unit tests
        run: |
          cmake -G Ninja -DCMAKE_BUILD_TYPE=Developer -B build/test/ -S build/test/
          cmake --build build/test
      - name: Run DOLFINx C++ unit tests
        run: |
          cd build/test
          ctest -V --output-on-failure -R unittests

      - name: Run DOLFINx Python unit tests
        run: python3 -m pytest -n auto dolfinx/python/test/unit

      - name: Run DOLFINx Python demos
        run: python3 -m pytest -n auto dolfinx/python/demo/test.py<|MERGE_RESOLUTION|>--- conflicted
+++ resolved
@@ -57,34 +57,12 @@
           python3 -m pip install git+https://github.com/FEniCS/ffcx.git
       - name: Install FEniCS Python components
         if: github.event_name == 'workflow_dispatch'
-<<<<<<< HEAD
-        run: |
-          python3 -m pip install git+https://github.com/FEniCS/ufl.git@${{ github.event.inputs.ufl_branch }}
-          python3 -m pip install git+https://github.com/FEniCS/ffcx.git@${{ github.event.inputs.ffcx_branch }}
-
-      - name: Run cpp demos
-=======
->>>>>>> e2ee7bdc
         run: |
           python3 -m pip install git+https://github.com/FEniCS/ufl.git@${{ github.event.inputs.ufl_branch }}
           python3 -m pip install git+https://github.com/FEniCS/ffcx.git@${{ github.event.inputs.ffcx_branch }}
 
       - name: Get DOLFINx
         if: github.event_name != 'workflow_dispatch'
-<<<<<<< HEAD
-        uses: actions/checkout@v2
-        with:
-          path: ./dolfinx
-          repository: FEniCS/dolfinx
-      - name: Get DOLFINx
-        if: github.event_name == 'workflow_dispatch'
-        uses: actions/checkout@v2
-        with:
-          path: ./dolfinx
-          repository: FEniCS/dolfinx
-          ref: ${{ github.event.inputs.dolfinx_branch }}
-
-=======
         uses: actions/checkout@v3
         with:
           path: ./dolfinx
@@ -96,7 +74,6 @@
           path: ./dolfinx
           repository: FEniCS/dolfinx
           ref: ${{ github.event.inputs.dolfinx_branch }}
->>>>>>> e2ee7bdc
       - name: Install DOLFINx
         run: |
           cmake -G Ninja -DCMAKE_BUILD_TYPE=Developer -B build -S dolfinx/cpp/
