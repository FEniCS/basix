name: FFCx integration

# Install Basix and FFCx and run the FFCx unit tests.

on:
  pull_request:
    branches:
      - main
  workflow_dispatch:
    inputs:
      ffcx_branch:
        description: "FFCx branch or tag"
        default: "main"
        type: string
      ufl_branch:
        description: "UFL branch or tag"
        default: "main"
        type: string

jobs:
  build:
    name: Run FFCx tests
    runs-on: ubuntu-latest
    env:
      CC: gcc-10
      CXX: g++-10

    steps:
      - uses: actions/checkout@v3
      - name: Set up Python
        uses: actions/setup-python@v3
        with:
          python-version: 3.9

      - name: Install dependencies
        run: sudo apt-get install -y libopenblas-dev liblapack-dev graphviz libgraphviz-dev ninja-build

      - name: Install UFL (default branch)
        if: github.event_name != 'workflow_dispatch'
        run: pip install git+https://github.com/FEniCS/ufl.git
      - name: Install UFL (specified branch)
        if: github.event_name == 'workflow_dispatch'
        run: pip install git+https://github.com/FEniCS/ufl.git@${{ github.event.inputs.ufl_branch }}

      - name: Install Basix
        run: pip -v install .

      - name: Get FFCx source (default branch)
        if: github.event_name != 'workflow_dispatch'
<<<<<<< HEAD
        uses: actions/checkout@v2
=======
        uses: actions/checkout@v3
>>>>>>> e2ee7bdc
        with:
          path: ./ffcx
          repository: FEniCS/ffcx
      - name: Get FFCx source (specified branch)
        if: github.event_name == 'workflow_dispatch'
<<<<<<< HEAD
        uses: actions/checkout@v2
=======
        uses: actions/checkout@v3
>>>>>>> e2ee7bdc
        with:
          path: ./ffcx
          repository: FEniCS/ffcx
          ref: ${{ github.event.inputs.ffcx_branch }}

<<<<<<< HEAD
=======
      - name: Run mypy checks
        run: |
          python -m pip install mypy types-setuptools
          python -m mypy ffcx/ffcx

>>>>>>> e2ee7bdc
      - name: Install FFCx
        run: pip install ./ffcx[ci]
      - name: Run FFCx tests
        run: python -m pytest -n auto ffcx/test<|MERGE_RESOLUTION|>--- conflicted
+++ resolved
@@ -47,34 +47,23 @@
 
       - name: Get FFCx source (default branch)
         if: github.event_name != 'workflow_dispatch'
-<<<<<<< HEAD
-        uses: actions/checkout@v2
-=======
         uses: actions/checkout@v3
->>>>>>> e2ee7bdc
         with:
           path: ./ffcx
           repository: FEniCS/ffcx
       - name: Get FFCx source (specified branch)
         if: github.event_name == 'workflow_dispatch'
-<<<<<<< HEAD
-        uses: actions/checkout@v2
-=======
         uses: actions/checkout@v3
->>>>>>> e2ee7bdc
         with:
           path: ./ffcx
           repository: FEniCS/ffcx
           ref: ${{ github.event.inputs.ffcx_branch }}
 
-<<<<<<< HEAD
-=======
       - name: Run mypy checks
         run: |
           python -m pip install mypy types-setuptools
           python -m mypy ffcx/ffcx
 
->>>>>>> e2ee7bdc
       - name: Install FFCx
         run: pip install ./ffcx[ci]
       - name: Run FFCx tests
