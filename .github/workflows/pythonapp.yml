name: Basix CI

# This workflow will install Python dependencies, run tests and lint
# with a single version of Python For more information see:
# https://help.github.com/actions/language-and-framework-guides/using-python-with-github-actions

on:
  push:
    branches:
      - "**"
    tags:
      - "*.*.*.*"
      - "*.*.*"
  pull_request:
    branches:
      - main

jobs:
  build:
    name: Build and test
    runs-on: ${{ matrix.os }}
    strategy:
      matrix:
        os: [ubuntu-latest]
        python-version: ['3.8', '3.9', '3.10']

    steps:
      - uses: actions/checkout@v3
      - name: Set up Python
        uses: actions/setup-python@v3
        with:
          python-version: ${{ matrix.python-version }}
      - name: Install dependencies
<<<<<<< HEAD
        run: sudo apt-get install -y doxygen graphviz libopenblas-dev liblapack-dev ninja-build
=======
        run: |
            sudo apt-get install -y doxygen libopenblas-dev liblapack-dev ninja-build
            pip install scikit-build
>>>>>>> 02d0838c

      - name: Install Basix
        run: pip -v install .[ci]

      - name: Lint with flake8
        run: |
          pip install flake8
          flake8 --statistics test/
          flake8 --statistics python/
          flake8 --statistics demo/python

      - name: Run mypy checks
        run: |
          pip install mypy
          python -m mypy python/basix

      - name: pydocstyle checks
        run: |
          pip install pydocstyle
          python -m pydocstyle python/basix

      - name: Run units tests
        run: |
          pytest -n auto --durations 20 test/

      - name: Run python demos
        run: |
          pytest demo/python/test.py

      - name: Run C++ demos
        run: |
          export INSTALL_DIR=$(pwd)/`python3 -c "import skbuild; print(skbuild.cmaker.CMAKE_INSTALL_DIR())"`
          export CMAKE_PREFIX_PATH=$CMAKE_PREFIX_PATH:$INSTALL_DIR/python/basix/lib/cmake:$INSTALL_DIR/python/basix/share/cmake
          pytest demo/cpp/test.py

      - name: Build documentation
        run: |
          pip install git+https://github.com/FEniCS/ufl.git
          export BASIX_VERSION=`python3 -c "import basix; print(basix.__version__)"`
          cd doc/cpp
          doxygen
          cd ../python
          make html

      - name: Upload C++ documentation artifact
        uses: actions/upload-artifact@v3
        with:
          name: doc-cpp
          path: |
            doc/cpp/html
          retention-days: 2
          if-no-files-found: error
      - name: Upload Python documentation artifact
        uses: actions/upload-artifact@v3
        with:
          name: doc-python
          path: |
            doc/python/build/html
          retention-days: 2
          if-no-files-found: error

      - name: Build website documentation
        run: |
          export BASIX_VERSION=`python3 -c "import basix; print(basix.__version__)"`
          cd doc/web
          python make_html.py

      - name: Set version name
        if: ${{ github.repository == 'FEniCS/basix' && ( github.ref == 'refs/heads/main' || startsWith(github.ref, 'refs/tags/') ) && matrix.python-version == '3.10' }}
        run: |
          echo "VERSION_NAME=${GITHUB_REF#refs/*/}" >> $GITHUB_ENV
      - name: Build documentation to upload
        if: ${{ github.repository == 'FEniCS/basix' && ( github.ref == 'refs/heads/main' || startsWith(github.ref, 'refs/tags/') ) && matrix.python-version == '3.10' }}
        run: |
          export BASIX_VERSION=`python3 -c "import basix; print(basix.__version__)"`
          cd doc/web
          python make_html.py --url https://docs.fenicsproject.org/basix/${{ env.VERSION_NAME }}
      - name: Checkout FEniCS/docs
        if: ${{ github.repository == 'FEniCS/basix' && ( github.ref == 'refs/heads/main' || startsWith(github.ref, 'refs/tags/') ) && matrix.python-version == '3.10' }}
        uses: actions/checkout@v3
        with:
          repository: "FEniCS/docs"
          path: "docs"
          ssh-key: "${{ secrets.SSH_GITHUB_DOCS_PRIVATE_KEY }}"
      - name: Copy documentation into repository
        if: ${{ github.repository == 'FEniCS/basix' && ( github.ref == 'refs/heads/main' || startsWith(github.ref, 'refs/tags/') ) && matrix.python-version == '3.10' }}
        run: |
          cd docs
          git rm -r --ignore-unmatch basix/${{ env.VERSION_NAME }}
          mkdir -p basix/${{ env.VERSION_NAME }}
          cp -r ../doc/web/html/* basix/${{ env.VERSION_NAME }}
      - name: Commit and push documentation to FEniCS/docs
        if: ${{ github.repository == 'FEniCS/basix' && ( github.ref == 'refs/heads/main' || startsWith(github.ref, 'refs/tags/') ) && matrix.python-version == '3.10' }}
        run: |
          cd docs
          git config --global user.email "fenics@github.com"
          git config --global user.name "FEniCS GitHub Actions"
          git add --all
          git commit --allow-empty -m "Update Basix docs FEniCS/basix@${{ github.sha }}"
          git push

  build-cmake:
    name: Build using cmake and test
    runs-on: ${{ matrix.os }}
    strategy:
      matrix:
        os: [ubuntu-latest]
        python-version: ['3.10']

    steps:
      - uses: actions/checkout@v3
      - name: Set up Python
        uses: actions/setup-python@v2
        with:
          python-version: ${{ matrix.python-version }}
      - name: Install dependencies
        run: sudo apt-get install -y libopenblas-dev liblapack-dev ninja-build

      - name: Install CI dependencies
        run: pip install pytest sympy numba scipy matplotlib fenics-ufl pytest-xdist pybind11

      - name: Install Basix
        run: |
          cmake -DCMAKE_BUILD_TYPE=Release -DDOWNLOAD_XTENSOR_LIBS=ON -B build-dir -S .
          cmake --build build-dir
          sudo cmake --install build-dir
          cd python && pip install .

      - name: Run units tests
        run: |
          pytest -n auto --durations 20 test/

      - name: Run python demos
        run: |
          pytest demo/python/test.py

  build-cpp-only:
    name: Build C++ only and run demos
    runs-on: ${{ matrix.os }}
    strategy:
      matrix:
        os: [ubuntu-latest]

    steps:
      - uses: actions/checkout@v3
      - name: Install dependencies
        run: sudo apt-get install -y libopenblas-dev liblapack-dev ninja-build

      - name: Install Basix
        run: |
          cmake -DCMAKE_BUILD_TYPE=Release -DDOWNLOAD_XTENSOR_LIBS=ON -B build-dir -S cpp
          cmake --build build-dir
          sudo cmake --install build-dir

      - name: Set up Python
        uses: actions/setup-python@v3
        with:
          python-version: "3.10"
      - name: Run C++ demos
        run: |
          pip install pytest
          pytest demo/cpp/test.py<|MERGE_RESOLUTION|>--- conflicted
+++ resolved
@@ -31,13 +31,9 @@
         with:
           python-version: ${{ matrix.python-version }}
       - name: Install dependencies
-<<<<<<< HEAD
-        run: sudo apt-get install -y doxygen graphviz libopenblas-dev liblapack-dev ninja-build
-=======
         run: |
             sudo apt-get install -y doxygen libopenblas-dev liblapack-dev ninja-build
             pip install scikit-build
->>>>>>> 02d0838c
 
       - name: Install Basix
         run: pip -v install .[ci]
