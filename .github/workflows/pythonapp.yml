--- conflicted
+++ resolved
@@ -32,10 +32,6 @@
       - name: Install dependencies
         run: |
           sudo apt-get update
-<<<<<<< HEAD
-          # sudo apt-get -y upgrade
-=======
->>>>>>> 751ac1a7
           sudo apt-get install -y doxygen graphviz libopenblas-dev liblapack-dev ninja-build
 
       - name: Install Basix
