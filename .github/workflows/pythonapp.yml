--- conflicted
+++ resolved
@@ -55,10 +55,6 @@
 
       - name: Run units tests
         run: |
-<<<<<<< HEAD
-          pip install pytest pytest-xdist numpy sympy numba
-=======
->>>>>>> 06d0e190
           pytest -n auto --durations 20 test/
 
       - name: Run python demos
