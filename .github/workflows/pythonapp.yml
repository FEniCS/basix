--- conflicted
+++ resolved
@@ -43,15 +43,7 @@
           cd doc && doxygen
       - name: Install dependencies (non-Python, macOS)
         if: runner.os == 'macOS'
-<<<<<<< HEAD
-        run: brew install eigen ninja xtensor
-      - name: Install dependencies (Python)
-        run: |
-          pip install --upgrade pip
-          pip install scikit-build
-=======
         run: brew install eigen
->>>>>>> 2b927b24
       - name: Lint with flake8
         run: |
           pip install flake8
@@ -87,51 +79,4 @@
           cp -r ../doc/html/* basix/main/cpp
           git add --all
           git commit --allow-empty -m "C++ FEniCS/basix@${{ github.sha }}"
-<<<<<<< HEAD
-          git push
-
-  cmake:
-    runs-on: ubuntu-20.04
-    steps:
-      - uses: actions/checkout@v2
-      - name: Install dependencies
-        run: |
-          sudo apt-get -y install libeigen3-dev ninja-build python3-pip
-          sudo python3 -m pip install scikit-build pybind11 cmake
-          wget https://github.com/xtensor-stack/xtl/archive/0.7.2.tar.gz -O xtl-0.7.2.tar.gz
-          tar xf xtl-0.7.2.tar.gz
-          cmake -B build-xlt -S xtl-0.7.2/
-          sudo cmake --install build-xlt
-          wget https://github.com/xtensor-stack/xtensor/archive/0.23.1.tar.gz -O xtensor-0.23.1.tar.gz
-          tar xf xtensor-0.23.1.tar.gz
-          cmake -B build-xtensor -S xtensor-0.23.1/
-          sudo cmake --install build-xtensor
-      - name: Build with cmake
-        run: |
-          cmake .
-          make -j 2
-          sudo make install
-
-  setup-py:
-    runs-on: ubuntu-20.04
-    steps:
-      - uses: actions/checkout@v2
-      - name: Install dependencies
-        run: |
-          sudo apt-get -y install libeigen3-dev ninja-build python3-pip
-          sudo python3 -m pip install scikit-build pybind11 cmake
-          wget https://github.com/xtensor-stack/xtl/archive/0.7.2.tar.gz -O xtl-0.7.2.tar.gz
-          tar xf xtl-0.7.2.tar.gz
-          cmake -B build-xlt -S xtl-0.7.2/
-          sudo cmake --install build-xlt
-          wget https://github.com/xtensor-stack/xtensor/archive/0.23.1.tar.gz -O xtensor-0.23.1.tar.gz
-          tar xf xtensor-0.23.1.tar.gz
-          cmake -B build-xtensor -S xtensor-0.23.1/
-          sudo cmake --install build-xtensor
-      - name: Build with setup.py
-        run: |
-          sudo python3 setup.py install
-          python3 -c "import basix; print(basix.__version__)"
-=======
-          git push
->>>>>>> 2b927b24
+          git push