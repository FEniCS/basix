name: Red Hat clone

# This workflow will test Basix on Red Hat

on:
  schedule:
    # '*' is a special character in YAML, so string must be quoted
    - cron: "0 2 * * TUE"
  pull_request:
    branches:
      - main
  push:
    branches:
      - "main"
  merge_group:
    branches:
      - main
  workflow_dispatch: ~

jobs:
  build:
    name: Build and test (Red Hat)
    runs-on: ubuntu-latest
    container: rockylinux/rockylinux:9.2
    env:
      CC: gcc
      CXX: g++
    steps:
      - name: Install dependencies
        run: |
          dnf -y update
          dnf install -y dnf-plugins-core
          dnf config-manager --set-enabled crb
<<<<<<< HEAD
          dnf install -y blas-devel cmake gcc gcc-c++ git lapack-devel python3 python3-devel python3-pip
          python3 -m pip install pip --upgrade
=======
          dnf install -y openblas-devel cmake gcc gcc-c++ git lapack-devel python3 python3-devel python3-pip
      - name: Upgrade pip
        run: python3 -m pip install pip --upgrade
>>>>>>> 5f88d6a6
      - uses: actions/checkout@v4
      - name: Install Basix
        run: python3 -m pip install --config-settings=cmake.build-type=Debug .[test]
      - name: Run units tests
        run: python3 -m pytest --durations 20 test/
      - name: Run Python demos
        run: python3 -m pytest demo/python/test.py
      - name: Run C++ demos
        run: python3 -m pytest demo/cpp/test.py<|MERGE_RESOLUTION|>--- conflicted
+++ resolved
@@ -31,14 +31,9 @@
           dnf -y update
           dnf install -y dnf-plugins-core
           dnf config-manager --set-enabled crb
-<<<<<<< HEAD
-          dnf install -y blas-devel cmake gcc gcc-c++ git lapack-devel python3 python3-devel python3-pip
-          python3 -m pip install pip --upgrade
-=======
           dnf install -y openblas-devel cmake gcc gcc-c++ git lapack-devel python3 python3-devel python3-pip
       - name: Upgrade pip
         run: python3 -m pip install pip --upgrade
->>>>>>> 5f88d6a6
       - uses: actions/checkout@v4
       - name: Install Basix
         run: python3 -m pip install --config-settings=cmake.build-type=Debug .[test]
