--- conflicted
+++ resolved
@@ -22,11 +22,6 @@
       CXX: g++
 
     steps:
-<<<<<<< HEAD
-      - uses: actions/checkout@v3
-
-=======
->>>>>>> 45f56951
       - name: Install dependencies
         run: |
           sed -i 's/enabled=0/enabled=1/' /etc/yum.repos.d/Rocky-PowerTools.repo
