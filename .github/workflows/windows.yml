name: Basix CI on Windows

on:
  pull_request:
    branches:
      - main
  push:
    tags:
      - "v*"
    branches:
      - "**"
  merge_group:
    branches:
      - main
  workflow_dispatch:

jobs:
  build-combined:
    name: Combined build and test
    runs-on: windows-2022
    env:
      VCPKG_BINARY_SOURCES: "clear;x-gha,readwrite"

    steps:
      - uses: actions/checkout@v4

      - name: Export GitHub Actions cache environment variables
        uses: actions/github-script@v6
        with:
          script: |
            core.exportVariable('ACTIONS_CACHE_URL', process.env.ACTIONS_CACHE_URL || '');
            core.exportVariable('ACTIONS_RUNTIME_TOKEN', process.env.ACTIONS_RUNTIME_TOKEN || '');

      - name: Set up Python
        uses: actions/setup-python@v5
        with:
          python-version: "3.11"
      
      - name: Install Basix (combined)
        run: |
          python -m pip -v install --no-cache-dir .[ci] --config-settings=cmake.args=-DINSTALL_RUNTIME_DEPENDENCIES=ON --config-settings=cmake.args=-DCMAKE_TOOLCHAIN_FILE=C:/vcpkg/scripts/buildsystems/vcpkg.cmake
      - name: Run units tests
        run: |
          python -m pytest -n auto --durations 20 test/
      # C++ development is not supported against combined install on Windows
      - name: Run python demos
        run: python -m pytest demo/python/test.py

  build-split:
    name: Split build and test
    runs-on: windows-2022
    env:
      VCPKG_BINARY_SOURCES: "clear;x-gha,readwrite"
    steps:
      - uses: actions/checkout@v4

      - name: Export GitHub Actions cache environment variables
        uses: actions/github-script@v6
        with:
          script: |
            core.exportVariable('ACTIONS_CACHE_URL', process.env.ACTIONS_CACHE_URL || '');
            core.exportVariable('ACTIONS_RUNTIME_TOKEN', process.env.ACTIONS_RUNTIME_TOKEN || '');

      - name: Set up Python
        uses: actions/setup-python@v5
        with:
          python-version: "3.12"

      - name: Install Basix (C++)
        run: |
          cd cpp
<<<<<<< HEAD
          cmake -DINSTALL_RUNTIME_DEPENDENCES=ON -DCMAKE_TOOLCHAIN_FILE=C:/vcpkg/scripts/buildsystems/vcpkg.cmake -B build-dir -S .
=======
          cmake -DINSTALL_RUNTIME_DEPENDENCIES=ON -DCMAKE_TOOLCHAIN_FILE=C:/vcpkg/scripts/buildsystems/vcpkg.cmake -B build-dir -S .
>>>>>>> 2ced7557
          cmake --build build-dir --config Release
          cmake --install build-dir --config Release --prefix D:/a/basix/install
          echo "D:/a/basix/install/bin" | Out-File -Append -FilePath $env:GITHUB_PATH -Encoding utf8
      - name: Install Basix (Python)
        run: |
          cd python
          python -m pip -v install --no-cache-dir .[ci] --config-settings=cmake.args=-DBasix_DIR=D:/a/basix/install/lib/cmake/basix
          cd ../
          echo "import os; os.add_dll_directory('D:/a/basix/install/bin')" | Out-File -Append -FilePath conftest.py -Encoding utf8
      
      - name: Run units tests
        run: |
          python -m pytest -n auto --durations 20 test/
      - name: Run C++ demos
        run: python -m pytest demo/cpp/test.py --cmake-args="-DBasix_DIR=D:/a/basix/install/lib/cmake/basix"<|MERGE_RESOLUTION|>--- conflicted
+++ resolved
@@ -69,11 +69,7 @@
       - name: Install Basix (C++)
         run: |
           cd cpp
-<<<<<<< HEAD
-          cmake -DINSTALL_RUNTIME_DEPENDENCES=ON -DCMAKE_TOOLCHAIN_FILE=C:/vcpkg/scripts/buildsystems/vcpkg.cmake -B build-dir -S .
-=======
           cmake -DINSTALL_RUNTIME_DEPENDENCIES=ON -DCMAKE_TOOLCHAIN_FILE=C:/vcpkg/scripts/buildsystems/vcpkg.cmake -B build-dir -S .
->>>>>>> 2ced7557
           cmake --build build-dir --config Release
           cmake --install build-dir --config Release --prefix D:/a/basix/install
           echo "D:/a/basix/install/bin" | Out-File -Append -FilePath $env:GITHUB_PATH -Encoding utf8
