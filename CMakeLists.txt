--- conflicted
+++ resolved
@@ -18,7 +18,6 @@
 
 # Find dependecies
 
-<<<<<<< HEAD
 find_package(Eigen3 REQUIRED)
 message(STATUS "Found Eigen ${EIGEN3_INCLUDE_DIRS}")
 
@@ -66,25 +65,6 @@
 else()
   message("found xtensor-blas ${xtensor-blas_VERSION}")
 endif()
-=======
-include(FetchContent)
-FetchContent_Declare(
-  xtl
-  GIT_REPOSITORY https://github.com/xtensor-stack/xtl.git
-  GIT_TAG        0.7.2
-)
-FetchContent_Declare(
-  xtensor
-  GIT_REPOSITORY https://github.com/xtensor-stack/xtensor.git
-  GIT_TAG        0.23.1
-)
-FetchContent_Declare(
-  xtensor_blas
-  GIT_REPOSITORY https://github.com/xtensor-stack/xtensor-blas.git
-  GIT_TAG        master
-)
-FetchContent_MakeAvailable(xtl xtensor xtensor_blas)
->>>>>>> 5f6ff28b
 
 find_package(BLAS REQUIRED)
 find_package(LAPACK REQUIRED)
