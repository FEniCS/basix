cmake_minimum_required(VERSION 3.21)

# Set the version
<<<<<<< HEAD
project(Basix VERSION "0.9.0" LANGUAGES CXX)
=======
project(Basix VERSION "0.10.0.0" LANGUAGES CXX)
>>>>>>> 5cfc8813
include(GNUInstallDirs)

if(SKBUILD AND UNIX)
  # Avoid lib64/ which can lead to linking issues.
  set(CMAKE_INSTALL_LIBDIR basix/lib)
endif()

if (SKBUILD)
  # Make sure includes end up inside basix/ subdirectory in wheel. 
  set(CMAKE_INSTALL_INCLUDEDIR basix/include)
  # Make sure all binaries end up inside basix/ subdirectory in wheel.
  set(CMAKE_INSTALL_BINDIR basix)
endif()

include(FeatureSummary)

# Options
option(BUILD_SHARED_LIBS "Build Basix with shared libraries." ON)
add_feature_info(BUILD_SHARED_LIBS BUILD_SHARED_LIBS "Build Basix with shared libraries.")

option(INSTALL_RUNTIME_DEPENDENCIES "Include runtime dependencies in install (Windows-only)" OFF)
add_feature_info(INSTALL_RUNTIME_DEPENDENCIES INSTALL_RUNTIME_DEPENDENCIES "Include runtime dependencies in install (Windows-only)")

option(ENABLE_CLANG_TIDY "Run clang-tidy while building" OFF)
add_feature_info(ENABLE_CLANG_TIDY ENABLE_CLANG_TIDY "Run clang-tidy while building")

find_package(BLAS REQUIRED)
find_package(LAPACK REQUIRED)

feature_summary(WHAT ALL)

if (WIN32)
    # Windows requires all symbols to be manually exported.
    # This flag exports all symbols automatically, as in Unix.
    set(CMAKE_WINDOWS_EXPORT_ALL_SYMBOLS TRUE)
endif()

# Source files
add_library(basix)

# Set the C++ standard
target_compile_features(basix PUBLIC cxx_std_20)

configure_file(${CMAKE_CURRENT_SOURCE_DIR}/basix/version.h.in basix/version.h)
target_include_directories(basix PRIVATE ${CMAKE_CURRENT_BINARY_DIR})

set(HEADERS_basix
  ${CMAKE_CURRENT_SOURCE_DIR}/basix/cell.h
  ${CMAKE_CURRENT_SOURCE_DIR}/basix/dof-transformations.h
  ${CMAKE_CURRENT_SOURCE_DIR}/basix/element-families.h
  ${CMAKE_CURRENT_SOURCE_DIR}/basix/finite-element.h
  ${CMAKE_CURRENT_SOURCE_DIR}/basix/indexing.h
  ${CMAKE_CURRENT_SOURCE_DIR}/basix/interpolation.h
  ${CMAKE_CURRENT_SOURCE_DIR}/basix/lattice.h
  ${CMAKE_CURRENT_SOURCE_DIR}/basix/maps.h
  ${CMAKE_CURRENT_SOURCE_DIR}/basix/math.h
  ${CMAKE_CURRENT_SOURCE_DIR}/basix/moments.h
  ${CMAKE_CURRENT_SOURCE_DIR}/basix/polynomials.h
  ${CMAKE_CURRENT_SOURCE_DIR}/basix/polyset.h
  ${CMAKE_CURRENT_SOURCE_DIR}/basix/precompute.h
  ${CMAKE_CURRENT_SOURCE_DIR}/basix/quadrature.h
  ${CMAKE_CURRENT_SOURCE_DIR}/basix/sobolev-spaces.h
  ${CMAKE_CURRENT_SOURCE_DIR}/basix/e-lagrange.h
  ${CMAKE_CURRENT_SOURCE_DIR}/basix/e-nce-rtc.h
  ${CMAKE_CURRENT_SOURCE_DIR}/basix/e-brezzi-douglas-marini.h
  ${CMAKE_CURRENT_SOURCE_DIR}/basix/e-nedelec.h
  ${CMAKE_CURRENT_SOURCE_DIR}/basix/e-raviart-thomas.h
  ${CMAKE_CURRENT_SOURCE_DIR}/basix/e-regge.h
  ${CMAKE_CURRENT_SOURCE_DIR}/basix/e-hhj.h
  ${CMAKE_CURRENT_SOURCE_DIR}/basix/e-crouzeix-raviart.h
  ${CMAKE_CURRENT_SOURCE_DIR}/basix/e-bubble.h
  ${CMAKE_CURRENT_SOURCE_DIR}/basix/e-serendipity.h
  ${CMAKE_CURRENT_SOURCE_DIR}/basix/e-hermite.h
  ${CMAKE_CURRENT_SOURCE_DIR}/basix/mdspan.hpp
  ${CMAKE_CURRENT_SOURCE_DIR}/basix/types.h
  ${CMAKE_CURRENT_BINARY_DIR}/basix/version.h)

target_sources(basix PRIVATE
  ${CMAKE_CURRENT_SOURCE_DIR}/basix/cell.cpp
  ${CMAKE_CURRENT_SOURCE_DIR}/basix/dof-transformations.cpp
  ${CMAKE_CURRENT_SOURCE_DIR}/basix/finite-element.cpp
  ${CMAKE_CURRENT_SOURCE_DIR}/basix/interpolation.cpp
  ${CMAKE_CURRENT_SOURCE_DIR}/basix/lattice.cpp
  ${CMAKE_CURRENT_SOURCE_DIR}/basix/moments.cpp
  ${CMAKE_CURRENT_SOURCE_DIR}/basix/polynomials.cpp
  ${CMAKE_CURRENT_SOURCE_DIR}/basix/polyset.cpp
  ${CMAKE_CURRENT_SOURCE_DIR}/basix/precompute.cpp
  ${CMAKE_CURRENT_SOURCE_DIR}/basix/quadrature.cpp
  ${CMAKE_CURRENT_SOURCE_DIR}/basix/sobolev-spaces.cpp
  ${CMAKE_CURRENT_SOURCE_DIR}/basix/e-lagrange.cpp
  ${CMAKE_CURRENT_SOURCE_DIR}/basix/e-nce-rtc.cpp
  ${CMAKE_CURRENT_SOURCE_DIR}/basix/e-brezzi-douglas-marini.cpp
  ${CMAKE_CURRENT_SOURCE_DIR}/basix/e-nedelec.cpp
  ${CMAKE_CURRENT_SOURCE_DIR}/basix/e-raviart-thomas.cpp
  ${CMAKE_CURRENT_SOURCE_DIR}/basix/e-regge.cpp
  ${CMAKE_CURRENT_SOURCE_DIR}/basix/e-hhj.cpp
  ${CMAKE_CURRENT_SOURCE_DIR}/basix/e-crouzeix-raviart.cpp
  ${CMAKE_CURRENT_SOURCE_DIR}/basix/e-bubble.cpp
  ${CMAKE_CURRENT_SOURCE_DIR}/basix/e-hermite.cpp
  ${CMAKE_CURRENT_SOURCE_DIR}/basix/e-serendipity.cpp)

# Configure the library
set_target_properties(basix PROPERTIES PUBLIC_HEADER basix/finite-element.h)
set_target_properties(basix PROPERTIES PRIVATE_HEADER "${HEADERS_basix}")

if(ENABLE_CLANG_TIDY)
  find_program(CLANG_TIDY NAMES clang-tidy REQUIRED)
  set_target_properties(basix PROPERTIES CXX_CLANG_TIDY "${CLANG_TIDY};--config-file=${CMAKE_CURRENT_SOURCE_DIR}/../.clang-tidy")
endif()

target_include_directories(basix PUBLIC
  $<INSTALL_INTERFACE:${CMAKE_INSTALL_INCLUDEDIR}>
  "$<BUILD_INTERFACE:${CMAKE_CURRENT_SOURCE_DIR};${CMAKE_CURRENT_SOURCE_DIR}>")

target_compile_definitions(basix PUBLIC MDSPAN_USE_PAREN_OPERATOR=1)
target_compile_definitions(basix PUBLIC MDSPAN_USE_BRACKET_OPERATOR=0)

target_link_libraries(basix PRIVATE BLAS::BLAS)
target_link_libraries(basix PRIVATE LAPACK::LAPACK)

if (UNIX)
    list(APPEND BASIX_DEVELOPER_FLAGS -O2;-g;-pipe)
    list(APPEND BASIX_COMPILER_FLAGS -Wall;-Werror;-Wextra;-Wno-comment;-pedantic;)
    target_compile_options(basix PRIVATE "$<$<OR:$<CONFIG:Debug>,$<CONFIG:Developer>>:${BASIX_COMPILER_FLAGS}>")
    target_compile_options(basix PRIVATE $<$<CONFIG:Developer>:${BASIX_DEVELOPER_FLAGS}>)
endif()

if (MSVC)
    # M_PI etc. are not not in the standard-compliant MSVC headers.
    target_compile_definitions(basix PUBLIC _USE_MATH_DEFINES)
endif()

install(TARGETS basix
  EXPORT BasixTargets
  RUNTIME_DEPENDENCY_SET dependencies
  PUBLIC_HEADER DESTINATION ${CMAKE_INSTALL_INCLUDEDIR}
  PRIVATE_HEADER DESTINATION ${CMAKE_INSTALL_INCLUDEDIR}/basix
  RUNTIME DESTINATION ${CMAKE_INSTALL_BINDIR} COMPONENT RuntimeExecutables
  LIBRARY DESTINATION ${CMAKE_INSTALL_LIBDIR} COMPONENT RuntimeLibraries
  ARCHIVE DESTINATION ${CMAKE_INSTALL_LIBDIR} COMPONENT Development
)
if (INSTALL_RUNTIME_DEPENDENCIES AND WIN32)
  # https://discourse.cmake.org/t/migration-experiences-comparison-runtime-dependency-set-vs-fixup-bundle-bundleutilities
  install(RUNTIME_DEPENDENCY_SET dependencies DESTINATION ${CMAKE_INSTALL_BINDIR} PRE_EXCLUDE_REGEXES [[api-ms-win-.*]] [[ext-ms-.*]] POST_EXCLUDE_REGEXES [[.*(\\|/)system32(\\|/).*\.dll]])
endif()

# Configure CMake helpers
include(CMakePackageConfigHelpers)
write_basic_package_version_file(BasixConfigVersion.cmake VERSION ${PACKAGE_VERSION}
  COMPATIBILITY AnyNewerVersion)
configure_package_config_file(BasixConfig.cmake.in ${CMAKE_CURRENT_BINARY_DIR}/BasixConfig.cmake
  INSTALL_DESTINATION ${CMAKE_INSTALL_LIBDIR}/cmake/basix)

# Install CMake files
install(FILES ${CMAKE_CURRENT_BINARY_DIR}/BasixConfig.cmake ${CMAKE_CURRENT_BINARY_DIR}/BasixConfigVersion.cmake
  DESTINATION ${CMAKE_INSTALL_LIBDIR}/cmake/basix COMPONENT Development)
install(EXPORT BasixTargets FILE BasixTargets.cmake NAMESPACE Basix::
  DESTINATION ${CMAKE_INSTALL_LIBDIR}/cmake/basix)<|MERGE_RESOLUTION|>--- conflicted
+++ resolved
@@ -1,11 +1,7 @@
 cmake_minimum_required(VERSION 3.21)
 
 # Set the version
-<<<<<<< HEAD
-project(Basix VERSION "0.9.0" LANGUAGES CXX)
-=======
-project(Basix VERSION "0.10.0.0" LANGUAGES CXX)
->>>>>>> 5cfc8813
+project(Basix VERSION "0.10.0" LANGUAGES CXX)
 include(GNUInstallDirs)
 
 if(SKBUILD AND UNIX)
