--- conflicted
+++ resolved
@@ -1,11 +1,7 @@
 cmake_minimum_required(VERSION 3.19)
 
 # Set the version
-<<<<<<< HEAD
-project(Basix VERSION "0.7.0" LANGUAGES CXX)
-=======
 project(Basix VERSION "0.8.0.0" LANGUAGES CXX)
->>>>>>> 9360e745
 include(GNUInstallDirs)
 
 if(SKBUILD)
