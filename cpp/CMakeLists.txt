--- conflicted
+++ resolved
@@ -1,11 +1,7 @@
 cmake_minimum_required(VERSION 3.19)
 
 # Set the version
-<<<<<<< HEAD
-project(Basix VERSION "0.6.0" LANGUAGES CXX)
-=======
 project(Basix VERSION "0.7.0.0" LANGUAGES CXX)
->>>>>>> 1117a8d9
 include(GNUInstallDirs)
 
 if(SKBUILD)
