// Copyright (c) 2020 Chris Richardson
// FEniCS Project
// SPDX-License-Identifier:    MIT

#include "basix.h"
#include "core/cell.h"
#include "core/finite-element.h"
#include "core/mappings.h"
#include "core/quadrature.h"
#include "core/span.hpp"
#include <algorithm>
#include <iterator>
#include <memory>
#include <vector>

using namespace basix;

std::vector<std::unique_ptr<FiniteElement>> _registry;

void check_handle(int handle)
{
  if (handle < 0 or handle >= (int)_registry.size())
    throw std::range_error("Bad index");
  if (!_registry[handle])
    throw std::runtime_error("Invalid element");
}
namespace

{
template <typename T>
void _map_push_forward(int handle, T* physical_data, const T* reference_data,
                       const double* J, const double* detJ, const double* K,
                       const int physical_dim, const int physical_value_size,
                       const int nresults, const int npoints)
{
  check_handle(handle);
  const int tdim = cell::topological_dimension(_registry[handle]->cell_type());
  const int vs = _registry[handle]->value_size();
  _registry[handle]->map_push_forward_m<T>(
      Eigen::Map<const Eigen::Array<T, Eigen::Dynamic, Eigen::Dynamic,
                                    Eigen::RowMajor>>(reference_data,
                                                      npoints * nresults, vs),
      Eigen::Map<const Eigen::Array<double, Eigen::Dynamic, Eigen::Dynamic,
                                    Eigen::RowMajor>>(J, npoints,
                                                      physical_dim * tdim),
      Eigen::Map<const Eigen::ArrayXd>(detJ, npoints),
      Eigen::Map<const Eigen::Array<double, Eigen::Dynamic, Eigen::Dynamic,
                                    Eigen::RowMajor>>(K, npoints,
                                                      physical_dim * tdim),
      physical_data);
}

template <typename T>
void _map_pull_back(int handle, T* reference_data, const T* physical_data,
                    const double* J, const double* detJ, const double* K,
                    const int physical_dim, const int physical_value_size,
                    const int nresults, const int npoints)
{
  check_handle(handle);
  const int tdim = cell::topological_dimension(_registry[handle]->cell_type());
  _registry[handle]->map_pull_back_m<T>(
      Eigen::Map<const Eigen::Array<T, Eigen::Dynamic, Eigen::Dynamic,
                                    Eigen::ColMajor>>(
          physical_data, npoints, physical_value_size * nresults),
      Eigen::Map<const Eigen::Array<double, Eigen::Dynamic, Eigen::Dynamic,
                                    Eigen::RowMajor>>(J, npoints,
                                                      physical_dim * tdim),
      Eigen::Map<const Eigen::ArrayXd>(detJ, npoints),
      Eigen::Map<const Eigen::Array<double, Eigen::Dynamic, Eigen::Dynamic,
                                    Eigen::RowMajor>>(K, npoints,
                                                      physical_dim * tdim),
      reference_data);
}
} // namespace

int basix::register_element(const char* family_name, const char* cell_type,
                            int degree)
{
  _registry.push_back(std::make_unique<FiniteElement>(
      create_element(family_name, cell_type, degree)));
  return _registry.size() - 1;
}

void basix::release_element(int handle)
{
  check_handle(handle);
  _registry[handle].reset();
  while (!_registry.empty() and !_registry.back())
    _registry.pop_back();
}

void basix::tabulate(int handle, double* basis_values, int nd, const double* x,
                     int npoints)
{
  check_handle(handle);

  // gdim and tdim are the same for all cells in basix
  const int gdim = cell::topological_dimension(_registry[handle]->cell_type());
  Eigen::Map<const Eigen::Array<double, Eigen::Dynamic, Eigen::Dynamic,
                                Eigen::RowMajor>>
      _x(x, npoints, gdim);

  _registry[handle]->tabulate_to_memory(nd, _x, basis_values);

  // std::vector<Eigen::ArrayXXd> values = _registry[handle]->tabulate(nd, _x);

  // const int m = values[0].rows() * values[0].cols();
  // for (std::size_t i = 0; i < values.size(); ++i)
  //   std::copy(values[i].data(), values[i].data() + m, basis_values + i * m);
}

void basix::map_push_forward_real(int handle, double* physical_data,
                                  const double* reference_data, const double* J,
                                  const double* detJ, const double* K,
                                  const int physical_dim,
                                  const int physical_value_size,
                                  const int nresults, const int npoints)
{
<<<<<<< HEAD
  check_handle(handle);
  const int tdim = cell::topological_dimension(_registry[handle]->cell_type());
  const int vs = _registry[handle]->value_size();
  _registry[handle]->map_push_forward_to_memory_real(
      Eigen::Map<const Eigen::Array<double, Eigen::Dynamic, Eigen::Dynamic,
                                    Eigen::RowMajor>>(reference_data, npoints,
                                                      vs * nresults),
      Eigen::Map<const Eigen::Array<double, Eigen::Dynamic, Eigen::Dynamic,
                                    Eigen::RowMajor>>(J, npoints,
                                                      physical_dim * tdim),
      tcb::span(detJ, npoints),
      Eigen::Map<const Eigen::Array<double, Eigen::Dynamic, Eigen::Dynamic,
                                    Eigen::RowMajor>>(K, npoints,
                                                      physical_dim * tdim),
      physical_data);
=======
  _map_push_forward<double>(handle, physical_data, reference_data, J, detJ, K,
                            physical_dim, physical_value_size, nresults,
                            npoints);
>>>>>>> db5e57d6
}

void basix::map_pull_back_real(int handle, double* reference_data,
                               const double* physical_data, const double* J,
                               const double* detJ, const double* K,
                               const int physical_dim,
                               const int physical_value_size,
                               const int nresults, const int npoints)
{
<<<<<<< HEAD
  check_handle(handle);
  const int tdim = cell::topological_dimension(_registry[handle]->cell_type());
  _registry[handle]->map_pull_back_to_memory_real(
      Eigen::Map<const Eigen::Array<double, Eigen::Dynamic, Eigen::Dynamic,
                                    Eigen::ColMajor>>(
          physical_data, npoints * nresults, physical_value_size),
      Eigen::Map<const Eigen::Array<double, Eigen::Dynamic, Eigen::Dynamic,
                                    Eigen::RowMajor>>(J, npoints,
                                                      physical_dim * tdim),
      tcb::span(detJ, npoints),
      Eigen::Map<const Eigen::Array<double, Eigen::Dynamic, Eigen::Dynamic,
                                    Eigen::RowMajor>>(K, npoints,
                                                      physical_dim * tdim),
      reference_data);
=======
  _map_pull_back<double>(handle, reference_data, physical_data, J, detJ, K,
                         physical_dim, physical_value_size, nresults, npoints);
>>>>>>> db5e57d6
}

void basix::map_push_forward_complex(int handle,
                                     std::complex<double>* physical_data,
                                     const std::complex<double>* reference_data,
                                     const double* J, const double* detJ,
                                     const double* K, const int physical_dim,
                                     const int physical_value_size,
                                     const int nresults, const int npoints)
{
<<<<<<< HEAD
  check_handle(handle);
  const int tdim = cell::topological_dimension(_registry[handle]->cell_type());
  const int vs = _registry[handle]->value_size();
  _registry[handle]->map_push_forward_to_memory_complex(
      Eigen::Map<const Eigen::Array<std::complex<double>, Eigen::Dynamic,
                                    Eigen::Dynamic, Eigen::RowMajor>>(
          reference_data, npoints * nresults, vs),
      Eigen::Map<const Eigen::Array<double, Eigen::Dynamic, Eigen::Dynamic,
                                    Eigen::RowMajor>>(J, npoints,
                                                      physical_dim * tdim),
      tcb::span(detJ, npoints),
      Eigen::Map<const Eigen::Array<double, Eigen::Dynamic, Eigen::Dynamic,
                                    Eigen::RowMajor>>(K, npoints,
                                                      physical_dim * tdim),
      physical_data);
=======
  _map_push_forward<std::complex<double>>(
      handle, physical_data, reference_data, J, detJ, K, physical_dim,
      physical_value_size, nresults, npoints);
>>>>>>> db5e57d6
}

void basix::map_pull_back_complex(int handle,
                                  std::complex<double>* reference_data,
                                  const std::complex<double>* physical_data,
                                  const double* J, const double* detJ,
                                  const double* K, const int physical_dim,
                                  const int physical_value_size,
                                  const int nresults, const int npoints)
{
<<<<<<< HEAD
  check_handle(handle);
  const int tdim = cell::topological_dimension(_registry[handle]->cell_type());
  _registry[handle]->map_pull_back_to_memory_complex(
      Eigen::Map<const Eigen::Array<std::complex<double>, Eigen::Dynamic,
                                    Eigen::Dynamic, Eigen::ColMajor>>(
          physical_data, npoints, physical_value_size * nresults),
      Eigen::Map<const Eigen::Array<double, Eigen::Dynamic, Eigen::Dynamic,
                                    Eigen::RowMajor>>(J, npoints,
                                                      physical_dim * tdim),
      tcb::span(detJ, npoints),
      Eigen::Map<const Eigen::Array<double, Eigen::Dynamic, Eigen::Dynamic,
                                    Eigen::RowMajor>>(K, npoints,
                                                      physical_dim * tdim),
      reference_data);
=======
  _map_pull_back<std::complex<double>>(handle, reference_data, physical_data, J,
                                       detJ, K, physical_dim,
                                       physical_value_size, nresults, npoints);
>>>>>>> db5e57d6
}

const char* basix::cell_type(int handle)
{
  check_handle(handle);
  return cell::type_to_str(_registry[handle]->cell_type()).c_str();
}

int basix::degree(int handle)
{
  check_handle(handle);
  return _registry[handle]->degree();
}

int basix::dim(int handle)
{
  check_handle(handle);
  return _registry[handle]->dim();
}

int basix::value_rank(int handle)
{
  check_handle(handle);
  return _registry[handle]->value_shape().size();
}

void basix::value_shape(int handle, int* dimensions)
{
  check_handle(handle);
  std::vector<int> dims = _registry[handle]->value_shape();
  std::copy(dims.begin(), dims.end(), dimensions);
}

int basix::interpolation_num_points(int handle)
{
  check_handle(handle);
  return _registry[handle]->num_points();
}

void basix::interpolation_points(int handle, double* points)
{
  check_handle(handle);
  Eigen::Map<
      Eigen::Array<double, Eigen::Dynamic, Eigen::Dynamic, Eigen::RowMajor>>(
      points, interpolation_num_points(handle),
      cell_geometry_dimension(cell_type(handle)))
      = _registry[handle]->points();
}

void basix::interpolation_matrix(int handle, double* matrix)
{
  check_handle(handle);
  Eigen::Map<
      Eigen::Matrix<double, Eigen::Dynamic, Eigen::Dynamic, Eigen::RowMajor>>(
      matrix, dim(handle),
      interpolation_num_points(handle) * _registry[handle]->value_size())
      = _registry[handle]->interpolation_matrix();
}

void basix::entity_dofs(int handle, int dim, int* num_dofs)
{
  check_handle(handle);
  std::vector<std::vector<int>> dof_counts = _registry[handle]->entity_dofs();
  std::copy(dof_counts[dim].begin(), dof_counts[dim].end(), num_dofs);
}

const char* basix::family_name(int handle)
{
  check_handle(handle);
  return element::type_to_str(_registry[handle]->family()).c_str();
}

const char* basix::mapping_name(int handle)
{
  check_handle(handle);
  return mapping::type_to_str(_registry[handle]->mapping_type()).c_str();
}

int basix::cell_geometry_num_points(const char* cell_type)
{
  cell::type ct = cell::str_to_type(cell_type);
  return cell::geometry(ct).rows();
}

int basix::cell_geometry_dimension(const char* cell_type)
{
  cell::type ct = cell::str_to_type(cell_type);
  return cell::geometry(ct).cols();
}

void basix::cell_geometry(const char* cell_type, double* points)
{
  cell::type ct = cell::str_to_type(cell_type);
  Eigen::ArrayXXd pts = cell::geometry(ct);
  std::copy(pts.data(), pts.data() + pts.rows() * pts.cols(), points);
}

std::vector<std::vector<std::vector<int>>>
basix::topology(const char* cell_type)
{
  cell::type ct = cell::str_to_type(cell_type);
  return cell::topology(ct);
}<|MERGE_RESOLUTION|>--- conflicted
+++ resolved
@@ -43,7 +43,7 @@
       Eigen::Map<const Eigen::Array<double, Eigen::Dynamic, Eigen::Dynamic,
                                     Eigen::RowMajor>>(J, npoints,
                                                       physical_dim * tdim),
-      Eigen::Map<const Eigen::ArrayXd>(detJ, npoints),
+      tcb::span(detJ, npoints),
       Eigen::Map<const Eigen::Array<double, Eigen::Dynamic, Eigen::Dynamic,
                                     Eigen::RowMajor>>(K, npoints,
                                                       physical_dim * tdim),
@@ -65,7 +65,7 @@
       Eigen::Map<const Eigen::Array<double, Eigen::Dynamic, Eigen::Dynamic,
                                     Eigen::RowMajor>>(J, npoints,
                                                       physical_dim * tdim),
-      Eigen::Map<const Eigen::ArrayXd>(detJ, npoints),
+      tcb::span(detJ, npoints),
       Eigen::Map<const Eigen::Array<double, Eigen::Dynamic, Eigen::Dynamic,
                                     Eigen::RowMajor>>(K, npoints,
                                                       physical_dim * tdim),
@@ -116,27 +116,9 @@
                                   const int physical_value_size,
                                   const int nresults, const int npoints)
 {
-<<<<<<< HEAD
-  check_handle(handle);
-  const int tdim = cell::topological_dimension(_registry[handle]->cell_type());
-  const int vs = _registry[handle]->value_size();
-  _registry[handle]->map_push_forward_to_memory_real(
-      Eigen::Map<const Eigen::Array<double, Eigen::Dynamic, Eigen::Dynamic,
-                                    Eigen::RowMajor>>(reference_data, npoints,
-                                                      vs * nresults),
-      Eigen::Map<const Eigen::Array<double, Eigen::Dynamic, Eigen::Dynamic,
-                                    Eigen::RowMajor>>(J, npoints,
-                                                      physical_dim * tdim),
-      tcb::span(detJ, npoints),
-      Eigen::Map<const Eigen::Array<double, Eigen::Dynamic, Eigen::Dynamic,
-                                    Eigen::RowMajor>>(K, npoints,
-                                                      physical_dim * tdim),
-      physical_data);
-=======
   _map_push_forward<double>(handle, physical_data, reference_data, J, detJ, K,
                             physical_dim, physical_value_size, nresults,
                             npoints);
->>>>>>> db5e57d6
 }
 
 void basix::map_pull_back_real(int handle, double* reference_data,
@@ -146,25 +128,8 @@
                                const int physical_value_size,
                                const int nresults, const int npoints)
 {
-<<<<<<< HEAD
-  check_handle(handle);
-  const int tdim = cell::topological_dimension(_registry[handle]->cell_type());
-  _registry[handle]->map_pull_back_to_memory_real(
-      Eigen::Map<const Eigen::Array<double, Eigen::Dynamic, Eigen::Dynamic,
-                                    Eigen::ColMajor>>(
-          physical_data, npoints * nresults, physical_value_size),
-      Eigen::Map<const Eigen::Array<double, Eigen::Dynamic, Eigen::Dynamic,
-                                    Eigen::RowMajor>>(J, npoints,
-                                                      physical_dim * tdim),
-      tcb::span(detJ, npoints),
-      Eigen::Map<const Eigen::Array<double, Eigen::Dynamic, Eigen::Dynamic,
-                                    Eigen::RowMajor>>(K, npoints,
-                                                      physical_dim * tdim),
-      reference_data);
-=======
   _map_pull_back<double>(handle, reference_data, physical_data, J, detJ, K,
                          physical_dim, physical_value_size, nresults, npoints);
->>>>>>> db5e57d6
 }
 
 void basix::map_push_forward_complex(int handle,
@@ -175,27 +140,9 @@
                                      const int physical_value_size,
                                      const int nresults, const int npoints)
 {
-<<<<<<< HEAD
-  check_handle(handle);
-  const int tdim = cell::topological_dimension(_registry[handle]->cell_type());
-  const int vs = _registry[handle]->value_size();
-  _registry[handle]->map_push_forward_to_memory_complex(
-      Eigen::Map<const Eigen::Array<std::complex<double>, Eigen::Dynamic,
-                                    Eigen::Dynamic, Eigen::RowMajor>>(
-          reference_data, npoints * nresults, vs),
-      Eigen::Map<const Eigen::Array<double, Eigen::Dynamic, Eigen::Dynamic,
-                                    Eigen::RowMajor>>(J, npoints,
-                                                      physical_dim * tdim),
-      tcb::span(detJ, npoints),
-      Eigen::Map<const Eigen::Array<double, Eigen::Dynamic, Eigen::Dynamic,
-                                    Eigen::RowMajor>>(K, npoints,
-                                                      physical_dim * tdim),
-      physical_data);
-=======
   _map_push_forward<std::complex<double>>(
       handle, physical_data, reference_data, J, detJ, K, physical_dim,
       physical_value_size, nresults, npoints);
->>>>>>> db5e57d6
 }
 
 void basix::map_pull_back_complex(int handle,
@@ -206,26 +153,9 @@
                                   const int physical_value_size,
                                   const int nresults, const int npoints)
 {
-<<<<<<< HEAD
-  check_handle(handle);
-  const int tdim = cell::topological_dimension(_registry[handle]->cell_type());
-  _registry[handle]->map_pull_back_to_memory_complex(
-      Eigen::Map<const Eigen::Array<std::complex<double>, Eigen::Dynamic,
-                                    Eigen::Dynamic, Eigen::ColMajor>>(
-          physical_data, npoints, physical_value_size * nresults),
-      Eigen::Map<const Eigen::Array<double, Eigen::Dynamic, Eigen::Dynamic,
-                                    Eigen::RowMajor>>(J, npoints,
-                                                      physical_dim * tdim),
-      tcb::span(detJ, npoints),
-      Eigen::Map<const Eigen::Array<double, Eigen::Dynamic, Eigen::Dynamic,
-                                    Eigen::RowMajor>>(K, npoints,
-                                                      physical_dim * tdim),
-      reference_data);
-=======
   _map_pull_back<std::complex<double>>(handle, reference_data, physical_data, J,
                                        detJ, K, physical_dim,
                                        physical_value_size, nresults, npoints);
->>>>>>> db5e57d6
 }
 
 const char* basix::cell_type(int handle)
