--- conflicted
+++ resolved
@@ -93,14 +93,8 @@
       = discontinuous ? sobolev::space::L2 : sobolev::space::HDiv;
   return FiniteElement(family::BDM, celltype, degree, {tdim},
                        impl::mdspan2_t(math::eye(ndofs).data(), ndofs, ndofs),
-<<<<<<< HEAD
-                       xview, Mview, 0, maps::type::contravariantPiola,
-                       sobolev::space::HDiv, discontinuous, degree, degree,
-                       lvariant, element::dpc_variant::unset);
-=======
                        xview, Mview, 0, maps::type::contravariantPiola, space,
                        discontinuous, degree, degree, lvariant,
                        element::dpc_variant::unset);
->>>>>>> 185dd46f
 }
 //-----------------------------------------------------------------------------