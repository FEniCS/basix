// Copyright (c) 2020 Chris Richardson
// FEniCS Project
// SPDX-License-Identifier:    MIT

#include "e-crouzeix-raviart.h"
#include "cell.h"
#include "element-families.h"
#include "maps.h"
#include <array>
#include <vector>
#include <xtensor/xbuilder.hpp>
#include <xtensor/xtensor.hpp>

using namespace basix;

//-----------------------------------------------------------------------------
FiniteElement basix::element::create_cr(cell::type celltype, int degree,
                                        bool discontinuous)
{
  if (degree != 1)
    throw std::runtime_error("Degree must be 1 for Crouzeix-Raviart");

  const std::size_t tdim = cell::topological_dimension(celltype);
  if (tdim < 2)
  {
    throw std::runtime_error(
        "topological dim must be 2 or 3 for Crouzeix-Raviart");
  }
  if (celltype != cell::type::triangle and celltype != cell::type::tetrahedron)
  {
    throw std::runtime_error(
        "Crouzeix-Raviart is only defined on triangles and tetrahedra.");
  }

  const std::vector<std::vector<std::vector<int>>> topology
      = cell::topology(celltype);
  const std::vector<std::vector<int>>& facet_topology = topology[tdim - 1];
  const std::size_t ndofs = facet_topology.size();
  const xt::xtensor<double, 2> geometry = cell::geometry(celltype);

  std::array<std::vector<xt::xtensor<double, 4>>, 4> M;
  std::array<std::vector<xt::xtensor<double, 2>>, 4> x;

  for (std::size_t i = 0; i < tdim - 1; ++i)
  {
    x[i] = std::vector<xt::xtensor<double, 2>>(
        topology[i].size(), xt::xtensor<double, 2>({0, tdim}));
    M[i] = std::vector<xt::xtensor<double, 4>>(
        topology[i].size(), xt::xtensor<double, 4>({0, 1, 0, 1}));
  }
  x[tdim] = std::vector<xt::xtensor<double, 2>>(
      topology[tdim].size(), xt::xtensor<double, 2>({0, tdim}));
  M[tdim] = std::vector<xt::xtensor<double, 4>>(
      topology[tdim].size(), xt::xtensor<double, 4>({0, 1, 0, 1}));

  x[tdim - 1].resize(facet_topology.size(),
                     xt::zeros<double>({static_cast<std::size_t>(1), tdim}));

  // Compute facet midpoints
  for (std::size_t f = 0; f < facet_topology.size(); ++f)
  {
    auto v = xt::view(geometry, xt::keep(facet_topology[f]), xt::all());
    xt::row(x[tdim - 1][f], 0) = xt::mean(v, 0);
  }

  M[tdim - 1].resize(facet_topology.size(), xt::ones<double>({1, 1, 1, 1}));

  if (discontinuous)
  {
    std::tie(x, M) = element::make_discontinuous(x, M, tdim, 1);
  }

<<<<<<< HEAD
  return FiniteElement(element::family::CR, celltype, 1, 0, {1},
=======
  return FiniteElement(element::family::CR, celltype, 1, {},
>>>>>>> a25286b1
                       xt::eye<double>(ndofs), x, M, maps::type::identity,
                       discontinuous, degree, degree);
}
//-----------------------------------------------------------------------------<|MERGE_RESOLUTION|>--- conflicted
+++ resolved
@@ -70,12 +70,8 @@
     std::tie(x, M) = element::make_discontinuous(x, M, tdim, 1);
   }
 
-<<<<<<< HEAD
-  return FiniteElement(element::family::CR, celltype, 1, 0, {1},
-=======
   return FiniteElement(element::family::CR, celltype, 1, {},
->>>>>>> a25286b1
-                       xt::eye<double>(ndofs), x, M, maps::type::identity,
+                       xt::eye<double>(ndofs), x, M, 0, maps::type::identity,
                        discontinuous, degree, degree);
 }
 //-----------------------------------------------------------------------------