--- conflicted
+++ resolved
@@ -174,14 +174,6 @@
     Mview = impl::to_mdspan(Mbuffer, Mshape);
   }
 
-<<<<<<< HEAD
-  return FiniteElement(element::family::HHJ, celltype, degree, {tdim, tdim},
-                       impl::mdspan2_t(wcoeffs.data(), wcoeffs.extents()),
-                       xview, Mview, 0, maps::type::doubleContravariantPiola,
-                       sobolev::space::HDivDiv, discontinuous, -1, degree,
-                       element::lagrange_variant::unset,
-                       element::dpc_variant::unset);
-=======
   sobolev::space space
       = discontinuous ? sobolev::space::L2 : sobolev::space::HDivDiv;
   return FiniteElement(
@@ -189,6 +181,5 @@
       impl::mdspan2_t(wcoeffs.data(), wcoeffs.extents()), xview, Mview, 0,
       maps::type::doubleContravariantPiola, space, discontinuous, -1, degree,
       element::lagrange_variant::unset, element::dpc_variant::unset);
->>>>>>> 185dd46f
 }
 //-----------------------------------------------------------------------------