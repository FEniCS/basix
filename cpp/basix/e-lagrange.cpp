--- conflicted
+++ resolved
@@ -30,11 +30,8 @@
     return {lattice::type::gll, lattice::simplex_method::warp, true};
   case element::lagrange_variant::gll_isaac:
     return {lattice::type::gll, lattice::simplex_method::isaac, true};
-<<<<<<< HEAD
   case element::lagrange_variant::gll_centroid:
     return {lattice::type::gll, lattice::simplex_method::centroid, true};
-=======
->>>>>>> c98b4458
   case element::lagrange_variant::chebyshev_warped:
   {
     if (celltype == cell::type::interval
@@ -55,11 +52,8 @@
     return {lattice::type::chebyshev_plus_endpoints,
             lattice::simplex_method::isaac, false};
   }
-<<<<<<< HEAD
   case element::lagrange_variant::chebyshev_centroid:
     return {lattice::type::chebyshev, lattice::simplex_method::centroid, false};
-=======
->>>>>>> c98b4458
   default:
     throw std::runtime_error("Unsupported variant");
   }
@@ -78,15 +72,10 @@
   std::array<std::vector<xt::xtensor<double, 2>>, 4> x;
 
   if (celltype == cell::type::prism or celltype == cell::type::pyramid)
-<<<<<<< HEAD
+  {
     throw std::runtime_error(
         "This variant is not yet supported on prisms and pyramids.");
-=======
-  {
-    throw std::runtime_error(
-        "This variant is not yet supported on prisms and pyramids.");
-  }
->>>>>>> c98b4458
+  }
 
   const int lattice_degree
       = celltype == cell::type::triangle
@@ -103,22 +92,16 @@
   xt::view(M[tdim][0], xt::all(), 0, xt::all()) = xt::eye<double>(num_dofs);
 
   std::map<cell::type, xt::xtensor<double, 3>> entity_transformations;
-<<<<<<< HEAD
-=======
 
   // Entity transformations for edges
->>>>>>> c98b4458
   if (tdim > 1)
   {
     const std::array<std::size_t, 3> shape = {1, 0, 0};
     xt::xtensor<double, 3> et = xt::zeros<double>(shape);
     entity_transformations[cell::type::interval] = et;
   }
-<<<<<<< HEAD
-=======
 
   // Entity transformations for triangular faces
->>>>>>> c98b4458
   if (celltype == cell::type::tetrahedron or celltype == cell::type::prism
       or celltype == cell::type::pyramid)
   {
@@ -126,11 +109,8 @@
     xt::xtensor<double, 3> ft = xt::zeros<double>(shape);
     entity_transformations[cell::type::triangle] = ft;
   }
-<<<<<<< HEAD
-=======
 
   // Entity transformations for quadrilateral faces
->>>>>>> c98b4458
   if (celltype == cell::type::hexahedron or celltype == cell::type::prism
       or celltype == cell::type::pyramid)
   {
