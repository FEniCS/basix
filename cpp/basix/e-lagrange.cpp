--- conflicted
+++ resolved
@@ -782,13 +782,8 @@
   return FiniteElement(element::family::P, celltype, degree, {},
                        impl::cmdspan2_t(math::eye(ndofs).data(), ndofs, ndofs),
                        impl::to_mdspan(x), impl::to_mdspan(M), 0,
-<<<<<<< HEAD
-                       maps::type::identity, sobolev::space::H1, true, degree,
+                       maps::type::identity, sobolev::space::L2, true, degree,
                        degree, variant, element::dpc_variant::unset);
-=======
-                       maps::type::identity, sobolev::space::L2, true, degree,
-                       degree, variant);
->>>>>>> 751ac1a7
 }
 //----------------------------------------------------------------------------
 std::vector<std::tuple<std::vector<FiniteElement>, std::vector<int>>>
@@ -940,13 +935,8 @@
         element::family::P, celltype, degree, {},
         impl::cmdspan2_t(math::eye(ndofs).data(), ndofs, ndofs),
         impl::to_mdspan(_x, _xshape), impl::to_mdspan(_M, _Mshape), 0,
-<<<<<<< HEAD
-        maps::type::identity, sobolev::space::H1, discontinuous, degree, degree,
+        maps::type::identity, sobolev::space::L2, discontinuous, degree, degree,
         element::lagrange_variant::vtk, element::dpc_variant::unset);
-=======
-        maps::type::identity, sobolev::space::L2, discontinuous, degree, degree,
-        element::lagrange_variant::vtk);
->>>>>>> 751ac1a7
   }
   else
   {
@@ -1002,14 +992,9 @@
   return FiniteElement(element::family::P, celltype, degree, {},
                        impl::mdspan2_t(math::eye(ndofs).data(), ndofs, ndofs),
                        impl::to_mdspan(x), impl::to_mdspan(M), 0,
-<<<<<<< HEAD
-                       maps::type::identity, sobolev::space::H1, discontinuous,
-                       degree, degree, element::lagrange_variant::legendre,
+                       maps::type::identity, space, discontinuous, degree,
+                       degree, element::lagrange_variant::legendre,
                        element::dpc_variant::unset);
-=======
-                       maps::type::identity, space, discontinuous, degree,
-                       degree, element::lagrange_variant::legendre);
->>>>>>> 751ac1a7
 }
 //-----------------------------------------------------------------------------
 FiniteElement create_bernstein(cell::type celltype, int degree,
@@ -1176,14 +1161,9 @@
   return FiniteElement(element::family::P, celltype, degree, {},
                        impl::mdspan2_t(math::eye(ndofs).data(), ndofs, ndofs),
                        impl::to_mdspan(x), impl::to_mdspan(M), 0,
-<<<<<<< HEAD
-                       maps::type::identity, sobolev::space::H1, discontinuous,
-                       degree, degree, element::lagrange_variant::bernstein,
+                       maps::type::identity, space, discontinuous, degree,
+                       degree, element::lagrange_variant::bernstein,
                        element::dpc_variant::unset);
-=======
-                       maps::type::identity, space, discontinuous, degree,
-                       degree, element::lagrange_variant::bernstein);
->>>>>>> 751ac1a7
 }
 //-----------------------------------------------------------------------------
 } // namespace
@@ -1359,13 +1339,7 @@
       = create_tensor_product_factors(celltype, degree, variant);
   return FiniteElement(family::P, celltype, degree, {},
                        impl::mdspan2_t(math::eye(ndofs).data(), ndofs, ndofs),
-<<<<<<< HEAD
-                       xview, Mview, 0, maps::type::identity,
-                       sobolev::space::H1, discontinuous, degree, degree,
-                       variant, element::dpc_variant::unset, tensor_factors, dof_ordering);
-=======
                        xview, Mview, 0, maps::type::identity, space,
                        discontinuous, degree, degree, variant, tensor_factors);
->>>>>>> 751ac1a7
 }
 //-----------------------------------------------------------------------------