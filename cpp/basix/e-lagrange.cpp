--- conflicted
+++ resolved
@@ -1196,11 +1196,7 @@
   if (variant == lagrange_variant::unset)
   {
     if (degree < 3)
-<<<<<<< HEAD
       variant = element::lagrange_variant::gll_warped;
-=======
-      variant = lagrange_variant::equispaced;
->>>>>>> 8fe23334
     else
     {
       throw std::runtime_error(
