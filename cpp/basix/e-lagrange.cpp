// Copyright (c) 2020-2022 Chris Richardson, Matthew Scroggs and Garth N. Wells
// FEniCS Project
// SPDX-License-Identifier:    MIT

#include "e-lagrange.h"
#include "lattice.h"
#include "maps.h"
#include "math.h"
#include "mdspan.hpp"
#include "moments.h"
#include "polynomials.h"
#include "polyset.h"
#include "quadrature.h"
#include "sobolev-spaces.h"

using namespace basix;
namespace stdex = std::experimental;

namespace
{
//----------------------------------------------------------------------------
impl::mdarray2_t vtk_triangle_points(std::size_t degree)
{
  const double d = 1 / static_cast<double>(degree + 3);
  if (degree == 0)
    return basix::impl::mdarray2_t({d, d}, 1, 2);

  const std::size_t npoints = polyset::dim(cell::type::triangle, degree);
  impl::mdarray2_t out(npoints, 2);

  out(0, 0) = d;
  out(0, 1) = d;
  out(1, 0) = 1 - 2 * d;
  out(1, 1) = d;
  out(2, 0) = d;
  out(2, 1) = 1 - 2 * d;
  int n = 3;
  if (degree >= 2)
  {
    for (std::size_t i = 1; i < degree; ++i)
    {
      out(n, 0) = d + ((1 - 3 * d) * i) / degree;
      out(n, 1) = d;
      ++n;
    }
    for (std::size_t i = 1; i < degree; ++i)
    {
      out(n, 0) = d + ((1 - 3 * d) * (degree - i)) / degree;
      out(n, 1) = d + ((1 - 3 * d) * i) / degree;
      ++n;
    }
    for (std::size_t i = 1; i < degree; ++i)
    {
      out(n, 0) = d;
      out(n, 1) = d + ((1 - 3 * d) * (degree - i)) / degree;
      ++n;
    }
  }
  if (degree >= 3)
  {
    const auto pts = vtk_triangle_points(degree - 3);
    for (std::size_t i = 0; i < pts.extent(0); ++i)
    {
      for (std::size_t j = 0; j < pts.extent(1); ++j)
        out(n, j) = d + (1 - 3 * d) * pts(i, j);
      ++n;
    }
  }

  return out;
}
//-----------------------------------------------------------------------------
stdex::mdarray<double, stdex::extents<std::size_t, stdex::dynamic_extent, 3>>
vtk_tetrahedron_points(std::size_t degree)
{
  const double d = 1 / static_cast<double>(degree + 4);
  if (degree == 0)
  {
    return stdex::mdarray<
        double, stdex::extents<std::size_t, stdex::dynamic_extent, 3>>(
        {d, d, d}, 1, 2);
  }

  const std::size_t npoints = polyset::dim(cell::type::tetrahedron, degree);
  stdex::mdarray<double, stdex::extents<std::size_t, stdex::dynamic_extent, 3>>
      out(npoints, 3);

  out(0, 0) = d;
  out(0, 1) = d;
  out(0, 2) = d;
  out(1, 0) = 1 - 3 * d;
  out(1, 1) = d;
  out(1, 2) = d;
  out(2, 0) = d;
  out(2, 1) = 1 - 3 * d;
  out(2, 2) = d;
  out(3, 0) = d;
  out(3, 1) = d;
  out(3, 2) = 1 - 3 * d;
  int n = 4;
  if (degree >= 2)
  {
    for (std::size_t i = 1; i < degree; ++i)
    {
      out(n, 0) = d + ((1 - 4 * d) * i) / (degree);
      out(n, 1) = d;
      out(n, 2) = d;
      ++n;
    }
    for (std::size_t i = 1; i < degree; ++i)
    {
      out(n, 0) = d + ((1 - 4 * d) * (degree - i)) / degree;
      out(n, 1) = d + ((1 - 4 * d) * i) / degree;
      out(n, 2) = d;
      ++n;
    }
    for (std::size_t i = 1; i < degree; ++i)
    {
      out(n, 0) = d;
      out(n, 1) = d + ((1 - 4 * d) * (degree - i)) / degree;
      out(n, 2) = d;
      ++n;
    }
    for (std::size_t i = 1; i < degree; ++i)
    {
      out(n, 0) = d;
      out(n, 1) = d;
      out(n, 2) = d + ((1 - 4 * d) * i) / degree;
      ++n;
    }
    for (std::size_t i = 1; i < degree; ++i)
    {
      out(n, 0) = d + ((1 - 4 * d) * (degree - i)) / degree;
      out(n, 1) = d;
      out(n, 2) = d + ((1 - 4 * d) * i) / degree;
      ++n;
    }
    for (std::size_t i = 1; i < degree; ++i)
    {
      out(n, 0) = d;
      out(n, 1) = d + ((1 - 4 * d) * (degree - i)) / degree;
      out(n, 2) = d + ((1 - 4 * d) * i) / degree;
      ++n;
    }
  }

  if (degree >= 3)
  {
    const auto pts = vtk_triangle_points(degree - 3);
    for (std::size_t i = 0; i < pts.extent(0); ++i)
    {
      out(n, 0) = d + pts(i, 0) * (1 - 4 * d);
      out(n, 1) = d;
      out(n, 2) = d + pts(i, 1) * (1 - 4 * d);
      ++n;
    }
    for (std::size_t i = 0; i < pts.extent(0); ++i)
    {
      out(n, 0) = 1 - 3 * d - (pts(i, 0) + pts(i, 1)) * (1 - 4 * d);
      out(n, 1) = d + pts(i, 0) * (1 - 4 * d);
      out(n, 2) = d + pts(i, 1) * (1 - 4 * d);
      ++n;
    }
    for (std::size_t i = 0; i < pts.extent(0); ++i)
    {
      out(n, 0) = d;
      out(n, 1) = d + pts(i, 0) * (1 - 4 * d);
      out(n, 2) = d + pts(i, 1) * (1 - 4 * d);
      ++n;
    }
    for (std::size_t i = 0; i < pts.extent(0); ++i)
    {
      out(n, 0) = d + pts(i, 0) * (1 - 4 * d);
      out(n, 1) = d + pts(i, 1) * (1 - 4 * d);
      out(n, 2) = d;
      ++n;
    }
  }

  if (degree >= 4)
  {
    const auto pts = vtk_tetrahedron_points(degree - 4);
    auto _out = impl::mdspan2_t(out.data(), out.extents());
    auto out_view = stdex::submdspan(_out, std::pair<int, int>{n, npoints},
                                     stdex::full_extent);
    for (std::size_t i = 0; i < out_view.extent(0); ++i)
      for (std::size_t j = 0; j < out_view.extent(1); ++j)
        out_view(i, j) = pts(i, j);

    for (std::size_t i = 0; i < pts.extent(0); ++i)
    {
      for (std::size_t j = 0; j < pts.extent(1); ++j)
        out(n, j) = d + (1 - 4 * d) * pts(i, j);
      ++n;
    }
  }

  return out;
}
//-----------------------------------------------------------------------------
std::pair<std::array<std::vector<impl::mdarray2_t>, 4>,
          std::array<std::vector<impl::mdarray4_t>, 4>>
vtk_data_interval(std::size_t degree)
{
  // constexpr std::size_t tdim = 1;
  const std::vector<std::vector<std::vector<int>>> topology
      = cell::topology(cell::type::interval);

  std::array<std::vector<impl::mdarray2_t>, 4> x;
  std::array<std::vector<impl::mdarray4_t>, 4> M;

  // Points at vertices
  x[0].emplace_back(std::vector<double>{0.0}, 1, 1);
  x[0].emplace_back(std::vector<double>{1.0}, 1, 1);
  for (int i = 0; i < 2; ++i)
    M[0].emplace_back(std::vector<double>{1.0}, 1, 1, 1, 1);

  // Points on interval
  auto& _x = x[1].emplace_back(degree - 1, 1);
  for (std::size_t i = 1; i < degree; ++i)
    _x(i - 1, 0) = i / static_cast<double>(degree);

  auto& _M = M[1].emplace_back(degree - 1, 1, degree - 1, 1);
  for (std::size_t i = 0; i < degree - 1; ++i)
    _M(i, 0, i, 0) = 1.0;

  return {std::move(x), std::move(M)};
}
//----------------------------------------------------------------------------
std::pair<std::array<std::vector<impl::mdarray2_t>, 4>,
          std::array<std::vector<impl::mdarray4_t>, 4>>
vtk_data_triangle(std::size_t degree)
{
  const std::vector<std::vector<std::vector<int>>> topology
      = cell::topology(cell::type::triangle);

  std::array<std::vector<impl::mdarray2_t>, 4> x;
  std::array<std::vector<impl::mdarray4_t>, 4> M;

  // Points at vertices
  x[0].emplace_back(std::vector<double>{0., 0.}, 1, 2);
  x[0].emplace_back(std::vector<double>{1., 0.}, 1, 2);
  x[0].emplace_back(std::vector<double>{0., 1.}, 1, 2);
  for (int i = 0; i < 3; ++i)
    M[0].emplace_back(std::vector<double>{1.0}, 1, 1, 1, 1);

  // Points on edges
  {
    std::array<impl::mdspan2_t, 3> xview;
    for (int i = 0; i < 3; ++i)
    {
      auto& _x = x[1].emplace_back(degree - 1, 2);
      xview[i] = impl::mdspan2_t(_x.data(), _x.extents());
    }

    for (std::size_t i = 1; i < degree; ++i)
    {
      xview[0](i - 1, 0) = i / static_cast<double>(degree);
      xview[0](i - 1, 1) = 0;

      xview[1](i - 1, 0) = (degree - i) / static_cast<double>(degree);
      xview[1](i - 1, 1) = i / static_cast<double>(degree);

      xview[2](i - 1, 0) = 0;
      xview[2](i - 1, 1) = (degree - i) / static_cast<double>(degree);
    }

    for (int i = 0; i < 3; ++i)
    {
      auto& _M = M[1].emplace_back(degree - 1, 1, degree - 1, 1);
      for (std::size_t k = 0; k < degree - 1; ++k)
        _M(k, 0, k, 0) = 1.0;
    }
  }

  // Interior points
  if (degree >= 3)
  {
    auto& _x = x[2].emplace_back(vtk_triangle_points(degree - 3));
    auto& _M = M[2].emplace_back(_x.extent(0), 1, _x.extent(0), 1);
    for (std::size_t k = 0; k < _M.extent(0); ++k)
      _M(k, 0, k, 0) = 1.0;
  }
  else
  {
    x[2].emplace_back(0, 2);
    M[2].emplace_back(0, 1, 0, 1);
  }

  return {std::move(x), std::move(M)};
}
//----------------------------------------------------------------------------
std::pair<std::array<std::vector<impl::mdarray2_t>, 4>,
          std::array<std::vector<impl::mdarray4_t>, 4>>
vtk_data_quadrilateral(std::size_t degree)
{
  const std::vector<std::vector<std::vector<int>>> topology
      = cell::topology(cell::type::quadrilateral);

  std::array<std::vector<impl::mdarray2_t>, 4> x;
  std::array<std::vector<impl::mdarray4_t>, 4> M;

  // Points at vertices
  x[0].emplace_back(std::vector<double>{0., 0.}, 1, 2);
  x[0].emplace_back(std::vector<double>{1., 0.}, 1, 2);
  x[0].emplace_back(std::vector<double>{1., 1.}, 1, 2);
  x[0].emplace_back(std::vector<double>{0., 1.}, 1, 2);
  for (int i = 0; i < 4; ++i)
    M[0].emplace_back(std::vector<double>{1.0}, 1, 1, 1, 1);

  // Points on edges
  {
    std::array<impl::mdspan2_t, 4> xview;
    for (int i = 0; i < 4; ++i)
    {
      auto& _x = x[1].emplace_back(degree - 1, 2);
      xview[i] = impl::mdspan2_t(_x.data(), _x.extents());
    }

    for (std::size_t i = 1; i < degree; ++i)
    {
      xview[0](i - 1, 0) = i / static_cast<double>(degree);
      xview[0](i - 1, 1) = 0;

      xview[1](i - 1, 0) = 1;
      xview[1](i - 1, 1) = i / static_cast<double>(degree);

      xview[2](i - 1, 0) = i / static_cast<double>(degree);
      xview[2](i - 1, 1) = 1;

      xview[3](i - 1, 0) = 0;
      xview[3](i - 1, 1) = i / static_cast<double>(degree);
    }

    for (int i = 0; i < 4; ++i)
    {
      auto& _M = M[1].emplace_back(degree - 1, 1, degree - 1, 1);
      for (std::size_t k = 0; k < degree - 1; ++k)
        _M(k, 0, k, 0) = 1.0;
    }
  }

  // Interior points
  {
    auto& _x = x[2].emplace_back((degree - 1) * (degree - 1), 2);
    int n = 0;
    for (std::size_t j = 1; j < degree; ++j)
    {
      for (std::size_t i = 1; i < degree; ++i)
      {
        _x(n, 0) = i / static_cast<double>(degree);
        _x(n, 1) = j / static_cast<double>(degree);
        ++n;
      }
    }

    auto& _M = M[2].emplace_back(_x.extent(0), 1, _x.extent(0), 1);
    for (std::size_t k = 0; k < _x.extent(0); ++k)
      _M(k, 0, k, 0) = 1.0;
  }

  return {std::move(x), std::move(M)};
}
//----------------------------------------------------------------------------
std::pair<std::array<std::vector<impl::mdarray2_t>, 4>,
          std::array<std::vector<impl::mdarray4_t>, 4>>
vtk_data_tetrahedron(std::size_t degree)
{
  const std::vector<std::vector<std::vector<int>>> topology
      = cell::topology(cell::type::tetrahedron);

  std::array<std::vector<impl::mdarray2_t>, 4> x;
  std::array<std::vector<impl::mdarray4_t>, 4> M;

  // Points at vertices
  x[0].emplace_back(std::vector<double>{0., 0., 0.}, 1, 3);
  x[0].emplace_back(std::vector<double>{1., 0., 0.}, 1, 3);
  x[0].emplace_back(std::vector<double>{0., 1., 0.}, 1, 3);
  x[0].emplace_back(std::vector<double>{0., 0., 1.}, 1, 3);
  for (int i = 0; i < 4; ++i)
    M[0].emplace_back(std::vector<double>{1.0}, 1, 1, 1, 1);

  // Points on edges
  {
    std::array<impl::mdspan2_t, 6> xview;
    for (int i = 0; i < 6; ++i)
    {
      auto& _x = x[1].emplace_back(degree - 1, 3);
      xview[i] = impl::mdspan2_t(_x.data(), _x.extents());
    }

    for (std::size_t i = 1; i < degree; ++i)
    {
      xview[0](i - 1, 0) = i / static_cast<double>(degree);
      xview[0](i - 1, 1) = 0;
      xview[0](i - 1, 2) = 0;

      xview[1](i - 1, 0) = (degree - i) / static_cast<double>(degree);
      xview[1](i - 1, 1) = i / static_cast<double>(degree);
      xview[1](i - 1, 2) = 0;

      xview[2](i - 1, 0) = 0;
      xview[2](i - 1, 1) = (degree - i) / static_cast<double>(degree);
      xview[2](i - 1, 2) = 0;

      xview[3](i - 1, 0) = 0;
      xview[3](i - 1, 1) = 0;
      xview[3](i - 1, 2) = i / static_cast<double>(degree);

      xview[4](i - 1, 0) = (degree - i) / static_cast<double>(degree);
      xview[4](i - 1, 1) = 0;
      xview[4](i - 1, 2) = i / static_cast<double>(degree);

      xview[5](i - 1, 0) = 0;
      xview[5](i - 1, 1) = (degree - i) / static_cast<double>(degree);
      xview[5](i - 1, 2) = i / static_cast<double>(degree);
    }

    for (int i = 0; i < 6; ++i)
    {
      auto& _M = M[1].emplace_back(degree - 1, 1, degree - 1, 1);
      for (std::size_t k = 0; k < degree - 1; ++k)
        _M(k, 0, k, 0) = 1.0;
    }
  }

  // Points on faces
  if (degree >= 3)
  {
    const auto pts = vtk_triangle_points(degree - 3);
    std::array<impl::mdspan2_t, 4> xview;
    for (int i = 0; i < 4; ++i)
    {
      auto& _x = x[2].emplace_back(pts.extent(0), 3);
      xview[i] = impl::mdspan2_t(_x.data(), _x.extents());
    }

    for (std::size_t i = 0; i < pts.extent(0); ++i)
    {
      const double x0 = pts(i, 0);
      const double x1 = pts(i, 1);

      xview[0](i, 0) = x0;
      xview[0](i, 1) = 0;
      xview[0](i, 2) = x1;

      xview[1](i, 0) = 1 - x0 - x1;
      xview[1](i, 1) = x0;
      xview[1](i, 2) = x1;

      xview[2](i, 0) = 0;
      xview[2](i, 1) = x0;
      xview[2](i, 2) = x1;

      xview[3](i, 0) = x0;
      xview[3](i, 1) = x1;
      xview[3](i, 2) = 0;
    }

    for (int i = 0; i < 4; ++i)
    {
      auto& _M = M[2].emplace_back(pts.extent(0), 1, pts.extent(0), 1);
      for (std::size_t k = 0; k < _M.extent(0); ++k)
        _M(k, 0, k, 0) = 1.0;
    }
  }
  else
  {
    for (int i = 0; i < 4; ++i)
    {
      x[2].emplace_back(0, 3);
      M[2].emplace_back(0, 1, 0, 1);
    }
  }

  // Points on volume
  if (degree >= 4)
  {
    auto& _x = x[3].emplace_back(vtk_tetrahedron_points(degree - 4));
    auto& _M = M[3].emplace_back(_x.extent(0), 1, _x.extent(0), 1);
    for (std::size_t k = 0; k < _M.extent(0); ++k)
      _M(k, 0, k, 0) = 1.0;
  }
  else
  {
    x[3].emplace_back(0, 3);
    M[3].emplace_back(0, 1, 0, 1);
  }

  return {std::move(x), std::move(M)};
}
//----------------------------------------------------------------------------
std::pair<std::array<std::vector<impl::mdarray2_t>, 4>,
          std::array<std::vector<impl::mdarray4_t>, 4>>
vtk_data_hexahedron(std::size_t degree)
{
  const std::vector<std::vector<std::vector<int>>> topology
      = cell::topology(cell::type::hexahedron);

  std::array<std::vector<impl::mdarray2_t>, 4> x;
  std::array<std::vector<impl::mdarray4_t>, 4> M;

  // Points at vertices
  x[0].emplace_back(std::vector<double>{0., 0., 0.}, 1, 3);
  x[0].emplace_back(std::vector<double>{1., 0., 0.}, 1, 3);
  x[0].emplace_back(std::vector<double>{1., 1., 0.}, 1, 3);
  x[0].emplace_back(std::vector<double>{0., 1., 0.}, 1, 3);
  x[0].emplace_back(std::vector<double>{0., 0., 1.}, 1, 3);
  x[0].emplace_back(std::vector<double>{1., 0., 1.}, 1, 3);
  x[0].emplace_back(std::vector<double>{1., 1., 1.}, 1, 3);
  x[0].emplace_back(std::vector<double>{0., 1., 1.}, 1, 3);
  for (int i = 0; i < 8; ++i)
    M[0].emplace_back(std::vector<double>{1.0}, 1, 1, 1, 1);

  // Points on edges
  {
    std::array<impl::mdspan2_t, 12> xview;
    for (int i = 0; i < 12; ++i)
    {
      auto& _x = x[1].emplace_back(degree - 1, 3);
      xview[i] = impl::mdspan2_t(_x.data(), _x.extents());
    }

    for (std::size_t i = 1; i < degree; ++i)
    {
      xview[0](i - 1, 0) = i / static_cast<double>(degree);
      xview[0](i - 1, 1) = 0;
      xview[0](i - 1, 2) = 0;

      xview[1](i - 1, 0) = 1;
      xview[1](i - 1, 1) = i / static_cast<double>(degree);
      xview[1](i - 1, 2) = 0;

      xview[2](i - 1, 0) = i / static_cast<double>(degree);
      xview[2](i - 1, 1) = 1;
      xview[2](i - 1, 2) = 0;

      xview[3](i - 1, 0) = 0;
      xview[3](i - 1, 1) = i / static_cast<double>(degree);
      xview[3](i - 1, 2) = 0;

      xview[4](i - 1, 0) = i / static_cast<double>(degree);
      xview[4](i - 1, 1) = 0;
      xview[4](i - 1, 2) = 1;

      xview[5](i - 1, 0) = 1;
      xview[5](i - 1, 1) = i / static_cast<double>(degree);
      xview[5](i - 1, 2) = 1;

      xview[6](i - 1, 0) = i / static_cast<double>(degree);
      xview[6](i - 1, 1) = 1;
      xview[6](i - 1, 2) = 1;

      xview[7](i - 1, 0) = 0;
      xview[7](i - 1, 1) = i / static_cast<double>(degree);
      xview[7](i - 1, 2) = 1;

      xview[8](i - 1, 0) = 0;
      xview[8](i - 1, 1) = 0;
      xview[8](i - 1, 2) = i / static_cast<double>(degree);

      xview[9](i - 1, 0) = 1;
      xview[9](i - 1, 1) = 0;
      xview[9](i - 1, 2) = i / static_cast<double>(degree);

      xview[10](i - 1, 0) = 1;
      xview[10](i - 1, 1) = 1;
      xview[10](i - 1, 2) = i / static_cast<double>(degree);

      xview[11](i - 1, 0) = 0;
      xview[11](i - 1, 1) = 1;
      xview[11](i - 1, 2) = i / static_cast<double>(degree);
    }

    for (int i = 0; i < 12; ++i)
    {
      auto& _M = M[1].emplace_back(degree - 1, 1, degree - 1, 1);
      for (std::size_t k = 0; k < degree - 1; ++k)
        _M(k, 0, k, 0) = 1.0;
    }
  }

  // Points on faces
  {
    std::array<impl::mdspan2_t, 6> xview;
    for (int i = 0; i < 6; ++i)
    {
      auto& _x = x[2].emplace_back((degree - 1) * (degree - 1), 3);
      xview[i] = impl::mdspan2_t(_x.data(), _x.extents());
    }

    int n = 0;
    for (std::size_t j = 1; j < degree; ++j)
    {
      for (std::size_t i = 1; i < degree; ++i)
      {
        xview[0](n, 0) = 0;
        xview[0](n, 1) = i / static_cast<double>(degree);
        xview[0](n, 2) = j / static_cast<double>(degree);

        xview[1](n, 0) = 1;
        xview[1](n, 1) = i / static_cast<double>(degree);
        xview[1](n, 2) = j / static_cast<double>(degree);

        xview[2](n, 0) = i / static_cast<double>(degree);
        xview[2](n, 1) = 0;
        xview[2](n, 2) = j / static_cast<double>(degree);

        xview[3](n, 0) = i / static_cast<double>(degree);
        xview[3](n, 1) = 1;
        xview[3](n, 2) = j / static_cast<double>(degree);

        xview[4](n, 0) = i / static_cast<double>(degree);
        xview[4](n, 1) = j / static_cast<double>(degree);
        xview[4](n, 2) = 0;

        xview[5](n, 0) = i / static_cast<double>(degree);
        xview[5](n, 1) = j / static_cast<double>(degree);
        xview[5](n, 2) = 1;

        ++n;
      }
    }

    for (int i = 0; i < 6; ++i)
    {
      auto& _M = M[2].emplace_back(xview.front().extent(0), 1,
                                   xview.front().extent(0), 1);
      for (std::size_t k = 0; k < _M.extent(0); ++k)
        _M(k, 0, k, 0) = 1.0;
    }
  }

  // Interior points
  {
    auto& _x = x[3].emplace_back((degree - 1) * (degree - 1) * (degree - 1), 3);
    int n = 0;
    for (std::size_t k = 1; k < degree; ++k)
    {
      for (std::size_t j = 1; j < degree; ++j)
      {
        for (std::size_t i = 1; i < degree; ++i)
        {
          _x(n, 0) = i / static_cast<double>(degree);
          _x(n, 1) = j / static_cast<double>(degree);
          _x(n, 2) = k / static_cast<double>(degree);
          ++n;
        }
      }
    }

    auto& _M = M[3].emplace_back(_x.extent(0), 1, _x.extent(0), 1);
    for (std::size_t k = 0; k < _x.extent(0); ++k)
      _M(k, 0, k, 0) = 1.0;
  }

  return {std::move(x), std::move(M)};
}
//----------------------------------------------------------------------------
std::tuple<lattice::type, lattice::simplex_method, bool>
variant_to_lattice(cell::type celltype, element::lagrange_variant variant)
{
  switch (variant)
  {
  case element::lagrange_variant::equispaced:
    return {lattice::type::equispaced, lattice::simplex_method::none, true};
  case element::lagrange_variant::gll_warped:
    return {lattice::type::gll, lattice::simplex_method::warp, true};
  case element::lagrange_variant::gll_isaac:
    return {lattice::type::gll, lattice::simplex_method::isaac, true};
  case element::lagrange_variant::gll_centroid:
    return {lattice::type::gll, lattice::simplex_method::centroid, true};
  case element::lagrange_variant::chebyshev_warped:
  {
    if (celltype == cell::type::interval
        or celltype == cell::type::quadrilateral
        or celltype == cell::type::hexahedron)
    {
      return {lattice::type::chebyshev, lattice::simplex_method::none, false};
    }
    else
    {
      // TODO: is this the best thing to do for simplices?
      return {lattice::type::chebyshev_plus_endpoints,
              lattice::simplex_method::warp, false};
    }
  }
  case element::lagrange_variant::chebyshev_isaac:
  {
    if (celltype == cell::type::interval
        or celltype == cell::type::quadrilateral
        or celltype == cell::type::hexahedron)
    {
      return {lattice::type::chebyshev, lattice::simplex_method::none, false};
    }
    else
    {
      // TODO: is this the best thing to do for simplices?
      return {lattice::type::chebyshev_plus_endpoints,
              lattice::simplex_method::isaac, false};
    }
  }
  case element::lagrange_variant::chebyshev_centroid:
    return {lattice::type::chebyshev, lattice::simplex_method::centroid, false};
  case element::lagrange_variant::gl_warped:
  {
    if (celltype == cell::type::interval
        or celltype == cell::type::quadrilateral
        or celltype == cell::type::hexahedron)
    {
      return {lattice::type::gl, lattice::simplex_method::none, false};
    }
    else
    {
      // TODO: is this the best thing to do for simplices?
      return {lattice::type::gl_plus_endpoints, lattice::simplex_method::warp,
              false};
    }
  }
  case element::lagrange_variant::gl_isaac:
  {
    if (celltype == cell::type::interval
        or celltype == cell::type::quadrilateral
        or celltype == cell::type::hexahedron)
    {
      return {lattice::type::gl, lattice::simplex_method::none, false};
    }
    else
    {
      // TODO: is this the best thing to do for simplices?
      return {lattice::type::gl_plus_endpoints, lattice::simplex_method::isaac,
              false};
    }
  }
  case element::lagrange_variant::gl_centroid:
    return {lattice::type::gl, lattice::simplex_method::centroid, false};
  default:
    throw std::runtime_error("Unsupported variant");
  }
}
//-----------------------------------------------------------------------------
FiniteElement create_d_lagrange(cell::type celltype, int degree,
                                element::lagrange_variant variant,
                                lattice::type lattice_type,
                                lattice::simplex_method simplex_method)
{
  if (celltype == cell::type::prism or celltype == cell::type::pyramid)
  {
    throw std::runtime_error(
        "This variant is not yet supported on prisms and pyramids.");
  }

  const std::size_t tdim = cell::topological_dimension(celltype);
  const std::size_t ndofs = polyset::dim(celltype, degree);
  const std::vector<std::vector<std::vector<int>>> topology
      = cell::topology(celltype);

  std::array<std::vector<impl::mdarray2_t>, 4> x;
  std::array<std::vector<impl::mdarray4_t>, 4> M;
  for (std::size_t i = 0; i < tdim; ++i)
  {
    std::size_t num_ent = cell::num_sub_entities(celltype, i);
    x[i] = std::vector<impl::mdarray2_t>(num_ent, impl::mdarray2_t(0, tdim));
    M[i] = std::vector<impl::mdarray4_t>(num_ent, impl::mdarray4_t(0, 1, 0, 1));
  }

  const int lattice_degree
      = celltype == cell::type::triangle
            ? degree + 3
            : (celltype == cell::type::tetrahedron ? degree + 4 : degree + 2);

  // Create points in interior
  const auto [pt, shape] = lattice::create(celltype, lattice_degree,
                                           lattice_type, false, simplex_method);
  x[tdim].emplace_back(pt, shape);

  const std::size_t num_dofs = shape[0];
  auto& _M = M[tdim].emplace_back(num_dofs, 1, num_dofs, 1);
  for (std::size_t i = 0; i < _M.extent(0); ++i)
    _M(i, 0, i, 0) = 1.0;

  return FiniteElement(element::family::P, celltype, degree, {},
                       impl::cmdspan2_t(math::eye(ndofs).data(), ndofs, ndofs),
                       impl::to_mdspan(x), impl::to_mdspan(M), 0,
                       maps::type::identity, sobolev::space::L2, true, degree,
                       degree, variant, element::dpc_variant::unset);
}
//----------------------------------------------------------------------------
std::vector<std::tuple<std::vector<FiniteElement>, std::vector<int>>>
create_tensor_product_factors(cell::type celltype, int degree,
                              element::lagrange_variant variant)
{
  switch (celltype)
  {
  case cell::type::quadrilateral:
  {
    FiniteElement sub_element
        = element::create_lagrange(cell::type::interval, degree, variant, true);
    std::vector<int> perm((degree + 1) * (degree + 1));
    if (degree == 0)
      perm[0] = 0;
    else
    {
      int p = 0;
      int n = degree - 1;
      perm[p++] = 0;
      perm[p++] = 2;
      for (int i = 0; i < n; ++i)
        perm[p++] = 4 + n + i;
      perm[p++] = 1;
      perm[p++] = 3;
      for (int i = 0; i < n; ++i)
        perm[p++] = 4 + 2 * n + i;
      for (int i = 0; i < n; ++i)
      {
        perm[p++] = 4 + i;
        perm[p++] = 4 + 3 * n + i;
        for (int j = 0; j < n; ++j)
          perm[p++] = 4 + i + (4 + j) * n;
      }
    }
    return {{{sub_element, sub_element}, std::move(perm)}};
  }
  case cell::type::hexahedron:
  {
    FiniteElement sub_element
        = element::create_lagrange(cell::type::interval, degree, variant, true);
    std::vector<int> perm((degree + 1) * (degree + 1) * (degree + 1));
    if (degree == 0)
      perm[0] = 0;
    else
    {
      int p = 0;
      int n = degree - 1;
      perm[p++] = 0;
      perm[p++] = 4;
      for (int i = 0; i < n; ++i)
        perm[p++] = 8 + 2 * n + i;
      perm[p++] = 2;
      perm[p++] = 6;
      for (int i = 0; i < n; ++i)
        perm[p++] = 8 + 6 * n + i;
      for (int i = 0; i < n; ++i)
      {
        perm[p++] = 8 + n + i;
        perm[p++] = 8 + 9 * n + i;
        for (int j = 0; j < n; ++j)
          perm[p++] = 8 + 12 * n + 2 * n * n + i + n * j;
      }
      perm[p++] = 1;
      perm[p++] = 5;
      for (int i = 0; i < n; ++i)
        perm[p++] = 8 + 4 * n + i;
      perm[p++] = 3;
      perm[p++] = 7;
      for (int i = 0; i < n; ++i)
        perm[p++] = 8 + 7 * n + i;
      for (int i = 0; i < n; ++i)
      {
        perm[p++] = 8 + 3 * n + i;
        perm[p++] = 8 + 10 * n + i;
        for (int j = 0; j < n; ++j)
          perm[p++] = 8 + 12 * n + 3 * n * n + i + n * j;
      }
      for (int i = 0; i < n; ++i)
      {
        perm[p++] = 8 + i;
        perm[p++] = 8 + 8 * n + i;
        for (int j = 0; j < n; ++j)
          perm[p++] = 8 + 12 * n + n * n + i + n * j;
        perm[p++] = 8 + 5 * n + i;
        perm[p++] = 8 + 11 * n + i;
        for (int j = 0; j < n; ++j)
          perm[p++] = 8 + 12 * n + 4 * n * n + i + n * j;
        for (int j = 0; j < n; ++j)
        {
          perm[p++] = 8 + 12 * n + i + n * j;
          perm[p++] = 8 + 12 * n + 5 * n * n + i + n * j;
          for (int k = 0; k < n; ++k)
            perm[p++] = 8 + 12 * n + 6 * n * n + i + n * j + n * n * k;
        }
      }
    }
    return {{{sub_element, sub_element, sub_element}, std::move(perm)}};
  }
  default:
    return {};
  }
}
//----------------------------------------------------------------------------
FiniteElement create_vtk_element(cell::type celltype, std::size_t degree,
                                 bool discontinuous)
{
  if (celltype == cell::type::point)
    throw std::runtime_error("Invalid celltype");

  if (degree == 0)
    throw std::runtime_error("Cannot create a degree 0 VTK element.");

  // DOF transformation don't yet work on this element, so throw runtime
  // error if trying to make continuous version
  if (!discontinuous)
    throw std::runtime_error("Continuous VTK element not yet supported.");

  std::array<std::vector<impl::mdarray2_t>, 4> x;
  std::array<std::vector<impl::mdarray4_t>, 4> M;
  switch (celltype)
  {
  case cell::type::interval:
    std::tie(x, M) = vtk_data_interval(degree);
    break;
  case cell::type::triangle:
    std::tie(x, M) = vtk_data_triangle(degree);
    break;
  case cell::type::quadrilateral:
    std::tie(x, M) = vtk_data_quadrilateral(degree);
    break;
  case cell::type::tetrahedron:
    std::tie(x, M) = vtk_data_tetrahedron(degree);
    break;
  case cell::type::hexahedron:
    std::tie(x, M) = vtk_data_hexahedron(degree);
    break;
  default:
    throw std::runtime_error("Unsupported cell type.");
  }

  const std::size_t tdim = cell::topological_dimension(celltype);
  const std::size_t ndofs = polyset::dim(celltype, degree);
  if (discontinuous)
  {
    auto [_x, _xshape, _M, _Mshape] = element::make_discontinuous(
        impl::to_mdspan(x), impl::to_mdspan(M), tdim, 1);
    return FiniteElement(
        element::family::P, celltype, degree, {},
        impl::cmdspan2_t(math::eye(ndofs).data(), ndofs, ndofs),
        impl::to_mdspan(_x, _xshape), impl::to_mdspan(_M, _Mshape), 0,
        maps::type::identity, sobolev::space::L2, discontinuous, degree, degree,
        element::lagrange_variant::vtk, element::dpc_variant::unset);
  }
  else
  {
    return FiniteElement(
        element::family::P, celltype, degree, {},
        impl::cmdspan2_t(math::eye(ndofs).data(), ndofs, ndofs),
        impl::to_mdspan(x), impl::to_mdspan(M), 0, maps::type::identity,
        sobolev::space::H1, discontinuous, degree, degree,
        element::lagrange_variant::vtk, element::dpc_variant::unset);
  }
}
//-----------------------------------------------------------------------------
FiniteElement create_legendre(cell::type celltype, int degree,
                              bool discontinuous)
{
  if (!discontinuous)
    throw std::runtime_error("Legendre variant must be discontinuous");

  const std::size_t tdim = cell::topological_dimension(celltype);
  const std::size_t ndofs = polyset::dim(celltype, degree);
  const std::vector<std::vector<std::vector<int>>> topology
      = cell::topology(celltype);

  std::array<std::vector<impl::mdarray2_t>, 4> x;
  std::array<std::vector<impl::mdarray4_t>, 4> M;

  // Evaluate moment space at quadrature points
  const auto [_pts, wts] = quadrature::make_quadrature(
      quadrature::type::Default, celltype, degree * 2);
  assert(!wts.empty());
  impl::cmdspan2_t pts(_pts.data(), wts.size(), _pts.size() / wts.size());
  const auto [_phi, pshape] = polynomials::tabulate(polynomials::type::legendre,
                                                    celltype, degree, pts);
  impl::cmdspan2_t phi(_phi.data(), pshape);
  for (std::size_t d = 0; d < tdim; ++d)
  {
    for (std::size_t e = 0; e < topology[d].size(); ++e)
    {
      x[d].emplace_back(0, tdim);
      M[d].emplace_back(0, 1, 0, 1);
    }
  }

  auto& _x = x[tdim].emplace_back(pts.extents());
  std::copy_n(pts.data_handle(), pts.size(), _x.data());
  auto& _M = M[tdim].emplace_back(ndofs, 1, pts.extent(0), 1);
  for (std::size_t i = 0; i < ndofs; ++i)
    for (std::size_t j = 0; j < pts.extent(0); ++j)
      _M(i, 0, j, 0) = phi(i, j) * wts[j];

  sobolev::space space
      = discontinuous ? sobolev::space::L2 : sobolev::space::H1;
  return FiniteElement(element::family::P, celltype, degree, {},
                       impl::mdspan2_t(math::eye(ndofs).data(), ndofs, ndofs),
                       impl::to_mdspan(x), impl::to_mdspan(M), 0,
                       maps::type::identity, space, discontinuous, degree,
                       degree, element::lagrange_variant::legendre,
                       element::dpc_variant::unset);
}
//-----------------------------------------------------------------------------
FiniteElement create_bernstein(cell::type celltype, int degree,
                               bool discontinuous)
{
  assert(degree > 0);
  if (celltype != cell::type::interval and celltype != cell::type::triangle
      and celltype != cell::type::tetrahedron)
  {
    throw std::runtime_error(
        "Bernstein elements are currently only supported on simplices.");
  }

  const std::size_t tdim = cell::topological_dimension(celltype);
  const std::vector<std::vector<std::vector<int>>> topology
      = cell::topology(celltype);

  std::array<std::vector<impl::mdarray2_t>, 4> x;
  std::array<std::vector<impl::mdarray4_t>, 4> M;

  const std::array<std::size_t, 4> nb
      = {1,
         static_cast<std::size_t>(polynomials::dim(
             polynomials::type::bernstein, cell::type::interval, degree)),
         static_cast<std::size_t>(polynomials::dim(
             polynomials::type::bernstein, cell::type::triangle, degree)),
         static_cast<std::size_t>(polynomials::dim(
             polynomials::type::bernstein, cell::type::tetrahedron, degree))};

  constexpr std::array<cell::type, 4> ct
      = {cell::type::point, cell::type::interval, cell::type::triangle,
         cell::type::tetrahedron};

  const std::array<std::size_t, 4> nb_interior
      = {1, degree < 2 ? 0 : nb[1] - 2, degree < 3 ? 0 : nb[2] + 3 - 3 * nb[1],
         degree < 4 ? 0 : nb[3] + 6 * nb[1] - 4 * nb[2] - 4};

  std::array<std::vector<int>, 4> bernstein_bubbles;
  bernstein_bubbles[0].push_back(0);
  { // scope
    int ib = 0;
    for (int i = 0; i <= degree; ++i)
    {
      if (i > 0 and i < degree)
      {
        bernstein_bubbles[1].push_back(ib);
      }
      ++ib;
    }
  }
  { // scope
    int ib = 0;
    for (int i = 0; i <= degree; ++i)
    {
      for (int j = 0; j <= degree - i; ++j)
      {
        if (i > 0 and j > 0 and i + j < degree)
          bernstein_bubbles[2].push_back(ib);
        ++ib;
      }
    }
  }
  { // scope
    int ib = 0;
    for (int i = 0; i <= degree; ++i)
    {
      for (int j = 0; j <= degree - i; ++j)
      {
        for (int k = 0; k <= degree - i - j; ++k)
        {
          if (i > 0 and j > 0 and k > 0 and i + j + k < degree)
            bernstein_bubbles[3].push_back(ib);
          ++ib;
        }
      }
    }
  }

  for (std::size_t v = 0; v < topology[0].size(); ++v)
  {
    const auto [entity, shape] = cell::sub_entity_geometry(celltype, 0, v);
    x[0].emplace_back(entity, shape[0], shape[1]);
    M[0].emplace_back(std::vector<double>{1.0}, 1, 1, 1, 1);
  }

  for (std::size_t d = 1; d <= tdim; ++d)
  {
    if (nb_interior[d] == 0)
    {
      for (std::size_t e = 0; e < topology[d].size(); ++e)
      {
        x[d].emplace_back(0, tdim);
        M[d].emplace_back(0, 1, 0, 1);
      }
    }
    else
    {
      const auto [_pts, wts] = quadrature::make_quadrature(
          quadrature::type::Default, ct[d], degree * 2);
      assert(!wts.empty());
      impl::cmdspan2_t pts(_pts.data(), wts.size(), _pts.size() / wts.size());

      const auto [_phi, pshape] = polynomials::tabulate(
          polynomials::type::legendre, ct[d], degree, pts);
      impl::cmdspan2_t phi(_phi.data(), pshape);
      const auto [_bern, bshape] = polynomials::tabulate(
          polynomials::type::bernstein, ct[d], degree, pts);
      impl::cmdspan2_t bern(_bern.data(), bshape);

      assert(phi.extent(0) == nb[d]);
      const std::size_t npts = pts.extent(0);

      impl::mdarray2_t mat(nb[d], nb[d]);
      for (std::size_t i = 0; i < nb[d]; ++i)
        for (std::size_t j = 0; j < nb[d]; ++j)
          for (std::size_t k = 0; k < wts.size(); ++k)
            mat(i, j) += wts[k] * bern(j, k) * phi(i, k);

      impl::mdarray2_t minv(mat.extents());
      {
        std::vector<double> id = math::eye(nb[d]);
        impl::mdspan2_t _id(id.data(), nb[d], nb[d]);
        impl::mdspan2_t _mat(mat.data(), mat.extents());
        std::vector<double> minv_data = math::solve(_mat, _id);
        std::copy(minv_data.begin(), minv_data.end(), minv.data());
      }

      M[d] = std::vector<impl::mdarray4_t>(
          cell::num_sub_entities(celltype, d),
          impl::mdarray4_t(nb_interior[d], 1, npts, 1));
      for (std::size_t e = 0; e < topology[d].size(); ++e)
      {
        auto [_entity_x, shape] = cell::sub_entity_geometry(celltype, d, e);
        impl::mdspan2_t entity_x(_entity_x.data(), shape);
        std::span<const double> x0(entity_x.data_handle(), shape[1]);
        {
          auto& _x = x[d].emplace_back(pts.extent(0), shape[1]);
          for (std::size_t i = 0; i < _x.extent(0); ++i)
            for (std::size_t j = 0; j < _x.extent(1); ++j)
              _x(i, j) = x0[j];
        }

        for (std::size_t j = 0; j < pts.extent(0); ++j)
          for (std::size_t k0 = 0; k0 < pts.extent(1); ++k0)
            for (std::size_t k1 = 0; k1 < shape[1]; ++k1)
              x[d][e](j, k1) += (entity_x(k0 + 1, k1) - x0[k1]) * pts(j, k0);
        for (std::size_t i = 0; i < bernstein_bubbles[d].size(); ++i)
        {
          for (std::size_t p = 0; p < npts; ++p)
          {
            double tmp = 0.0;
            for (std::size_t k = 0; k < phi.extent(0); ++k)
              tmp += phi(k, p) * minv(bernstein_bubbles[d][i], k);
            M[d][e](i, 0, p, 0) = wts[p] * tmp;
          }
        }
      }
    }
  }

  sobolev::space space
      = discontinuous ? sobolev::space::L2 : sobolev::space::H1;
  const std::size_t ndofs = polyset::dim(celltype, degree);
  return FiniteElement(element::family::P, celltype, degree, {},
                       impl::mdspan2_t(math::eye(ndofs).data(), ndofs, ndofs),
                       impl::to_mdspan(x), impl::to_mdspan(M), 0,
                       maps::type::identity, space, discontinuous, degree,
                       degree, element::lagrange_variant::bernstein,
                       element::dpc_variant::unset);
}
//-----------------------------------------------------------------------------
} // namespace

//----------------------------------------------------------------------------
FiniteElement basix::element::create_lagrange(cell::type celltype, int degree,
                                              lagrange_variant variant,
                                              bool discontinuous,
                                              std::vector<int> dof_ordering)
{
  if (celltype == cell::type::point)
  {
    if (degree != 0)
      throw std::runtime_error("Can only create order 0 Lagrange on a point");

    std::array<std::vector<impl::mdarray2_t>, 4> x;
    std::array<std::vector<impl::mdarray4_t>, 4> M;
    x[0].emplace_back(1, 0);
    M[0].emplace_back(std::vector<double>{1.0}, 1, 1, 1, 1);
    return FiniteElement(
        family::P, cell::type::point, 0, {},
        impl::mdspan2_t(math::eye(1).data(), 1, 1), impl::to_mdspan(x),
        impl::to_mdspan(M), 0, maps::type::identity, sobolev::space::H1,
        discontinuous, degree, degree, element::lagrange_variant::unset,
<<<<<<< HEAD
        element::dpc_variant::unset, {}, dof_ordering);
=======
        element::dpc_variant::unset);
>>>>>>> 185dd46f
  }

  if (variant == lagrange_variant::vtk)
    return create_vtk_element(celltype, degree, discontinuous);

  if (variant == lagrange_variant::legendre)
    return create_legendre(celltype, degree, discontinuous);

  if (variant == element::lagrange_variant::bernstein)
  {
    if (degree == 0)
      variant = lagrange_variant::unset;
    else
      return create_bernstein(celltype, degree, discontinuous);
  }

  if (variant == lagrange_variant::unset)
  {
    if (degree < 3)
      variant = element::lagrange_variant::gll_warped;
    else
    {
      throw std::runtime_error(
          "Lagrange elements of degree > 2 need to be given a variant.");
    }
  }

  auto [lattice_type, simplex_method, exterior]
      = variant_to_lattice(celltype, variant);

  if (!exterior)
  {
    // Points used to define this variant are all interior to the cell,
    // so this variant requires that the element is discontinuous
    if (!discontinuous)
    {
      throw std::runtime_error("This variant of Lagrange is only supported for "
                               "discontinuous elements");
    }
    return create_d_lagrange(celltype, degree, variant, lattice_type,
                             simplex_method);
  }

  const std::size_t tdim = cell::topological_dimension(celltype);
  const std::size_t ndofs = polyset::dim(celltype, degree);
  const std::vector<std::vector<std::vector<int>>> topology
      = cell::topology(celltype);

  std::array<std::vector<impl::mdarray2_t>, 4> x;
  std::array<std::vector<impl::mdarray4_t>, 4> M;
  if (degree == 0)
  {
    if (!discontinuous)
    {
      throw std::runtime_error(
          "Cannot create a continuous order 0 Lagrange basis function");
    }

    for (std::size_t i = 0; i < tdim; ++i)
    {
      std::size_t num_entities = cell::num_sub_entities(celltype, i);
      x[i] = std::vector(num_entities, impl::mdarray2_t(0, tdim));
      M[i] = std::vector(num_entities, impl::mdarray4_t(0, 1, 0, 1));
    }

    const auto [pt, shape]
        = lattice::create(celltype, 0, lattice_type, true, simplex_method);
    x[tdim].emplace_back(pt, shape[0], shape[1]);
    auto& _M = M[tdim].emplace_back(shape[0], 1, shape[0], 1);
    std::fill(_M.data(), _M.data() + _M.size(), 0);
    for (std::size_t i = 0; i < shape[0]; ++i)
      _M(i, 0, i, 0) = 1;
  }
  else
  {
    // Create points at nodes, ordered by topology (vertices first)
    for (std::size_t dim = 0; dim <= tdim; ++dim)
    {
      // Loop over entities of dimension 'dim'
      for (std::size_t e = 0; e < topology[dim].size(); ++e)
      {
        const auto [entity_x, entity_x_shape]
            = cell::sub_entity_geometry(celltype, dim, e);
        if (dim == 0)
        {
          x[dim].emplace_back(entity_x, entity_x_shape[0], entity_x_shape[1]);
          auto& _M
              = M[dim].emplace_back(entity_x_shape[0], 1, entity_x_shape[0], 1);
          std::fill(_M.data(), _M.data() + _M.size(), 0);
          for (std::size_t i = 0; i < entity_x_shape[0]; ++i)
            _M(i, 0, i, 0) = 1;
        }
        else if (dim == tdim)
        {
          const auto [pt, shape] = lattice::create(
              celltype, degree, lattice_type, false, simplex_method);
          x[dim].emplace_back(pt, shape[0], shape[1]);
          auto& _M = M[dim].emplace_back(shape[0], 1, shape[0], 1);
          std::fill(_M.data(), _M.data() + _M.size(), 0);
          for (std::size_t i = 0; i < shape[0]; ++i)
            _M(i, 0, i, 0) = 1;
        }
        else
        {
          cell::type ct = cell::sub_entity_type(celltype, dim, e);
          const auto [pt, shape] = lattice::create(ct, degree, lattice_type,
                                                   false, simplex_method);
          impl::cmdspan2_t lattice(pt.data(), shape);
          std::span<const double> x0(entity_x.data(), entity_x_shape[1]);
          impl::cmdspan2_t entity_x_view(entity_x.data(), entity_x_shape);

          auto& _x = x[dim].emplace_back(shape[0], entity_x_shape[1]);
          for (std::size_t i = 0; i < shape[0]; ++i)
            for (std::size_t j = 0; j < entity_x_shape[1]; ++j)
              _x(i, j) = x0[j];

          for (std::size_t j = 0; j < shape[0]; ++j)
            for (std::size_t k = 0; k < shape[1]; ++k)
              for (std::size_t q = 0; q < tdim; ++q)
                _x(j, q) += (entity_x_view(k + 1, q) - x0[q]) * lattice(j, k);

          auto& _M = M[dim].emplace_back(shape[0], 1, shape[0], 1);
          std::fill(_M.data(), _M.data() + _M.size(), 0);
          for (std::size_t i = 0; i < shape[0]; ++i)
            _M(i, 0, i, 0) = 1;
        }
      }
    }
  }

  std::array<std::vector<cmdspan2_t>, 4> xview = impl::to_mdspan(x);
  std::array<std::vector<cmdspan4_t>, 4> Mview = impl::to_mdspan(M);
  std::array<std::vector<std::vector<double>>, 4> xbuffer;
  std::array<std::vector<std::vector<double>>, 4> Mbuffer;
  if (discontinuous)
  {
    std::array<std::vector<std::array<std::size_t, 2>>, 4> xshape;
    std::array<std::vector<std::array<std::size_t, 4>>, 4> Mshape;
    std::tie(xbuffer, xshape, Mbuffer, Mshape)
        = make_discontinuous(xview, Mview, tdim, 1);
    xview = impl::to_mdspan(xbuffer, xshape);
    Mview = impl::to_mdspan(Mbuffer, Mshape);
  }

  sobolev::space space
      = discontinuous ? sobolev::space::L2 : sobolev::space::H1;
  auto tensor_factors
      = create_tensor_product_factors(celltype, degree, variant);
  return FiniteElement(family::P, celltype, degree, {},
                       impl::mdspan2_t(math::eye(ndofs).data(), ndofs, ndofs),
                       xview, Mview, 0, maps::type::identity, space,
                       discontinuous, degree, degree, variant,
                       dpc_variant::unset, tensor_factors);
}
//-----------------------------------------------------------------------------<|MERGE_RESOLUTION|>--- conflicted
+++ resolved
@@ -1188,11 +1188,7 @@
         impl::mdspan2_t(math::eye(1).data(), 1, 1), impl::to_mdspan(x),
         impl::to_mdspan(M), 0, maps::type::identity, sobolev::space::H1,
         discontinuous, degree, degree, element::lagrange_variant::unset,
-<<<<<<< HEAD
         element::dpc_variant::unset, {}, dof_ordering);
-=======
-        element::dpc_variant::unset);
->>>>>>> 185dd46f
   }
 
   if (variant == lagrange_variant::vtk)
@@ -1345,6 +1341,6 @@
                        impl::mdspan2_t(math::eye(ndofs).data(), ndofs, ndofs),
                        xview, Mview, 0, maps::type::identity, space,
                        discontinuous, degree, degree, variant,
-                       dpc_variant::unset, tensor_factors);
+                       dpc_variant::unset, tensor_factors, dof_ordering);
 }
 //-----------------------------------------------------------------------------