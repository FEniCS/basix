--- conflicted
+++ resolved
@@ -976,18 +976,34 @@
   const xt::xtensor<double, 2> phi = polynomials::tabulate(
       polynomials::type::legendre, celltype, degree, pts);
 
+  for (std::size_t dim = 0; dim <= tdim; ++dim)
+  {
+    xbuffer[dim].resize(topology[dim].size());
+    x[dim].resize(topology[dim].size());
+    Mbuffer[dim].resize(topology[dim].size());
+    M[dim].resize(topology[dim].size());
+    if (dim < tdim)
+    {
+      for (std::size_t e = 0; e < topology[dim].size(); ++e)
+      {
+        x[dim][e] = mdspan2_t(nullptr, 0, tdim);
+        M[dim][e] = mdspan4_t(nullptr, 0, 1, 0, 1);
+      }
+    }
+  }
+
   xbuffer[tdim][0] = std::vector<double>(pts.data(), pts.data() + pts.size());
   x[tdim][0] = mdspan2_t(xbuffer[tdim][0].data(), pts.shape(0), pts.shape(1));
-  Mbuffer[tdim][0].resize(ndofs * pts.shape(0), 0);
+  // x[tdim][0] = pts;
+  Mbuffer[tdim][0] = std::vector<double>(ndofs * pts.shape(0));
   M[tdim][0] = mdspan4_t(Mbuffer[tdim][0].data(), ndofs, 1, pts.shape(0), 1);
+  // M[tdim][0] = xt::xtensor<double, 4>({ndofs, 1, pts.shape(0), 1});
+  // for (std::size_t i = 0; i < ndofs; ++i)
+  //   xt::view(M[tdim][0], i, 0, xt::all(), 0) = xt::row(phi, i) * wts;
 
   for (std::size_t i = 0; i < ndofs; ++i)
-<<<<<<< HEAD
     for (std::size_t j = 0; j < pts.shape(0); ++j)
-      M[tdim][0](i, 0, j, 0) = phi(j, i) * wts(j);
-=======
-    xt::view(M[tdim][0], i, 0, xt::all(), 0) = xt::row(phi, i) * wts;
->>>>>>> d141f627
+      M[tdim][0](i, 0, j, 0) = phi(i, j) * wts(j);
 
   // Convert data to xtensor
   std::array<std::vector<xt::xtensor<double, 2>>, 4> _x;
