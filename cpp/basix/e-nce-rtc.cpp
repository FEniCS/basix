--- conflicted
+++ resolved
@@ -158,15 +158,9 @@
     std::tie(x, M) = element::make_discontinuous(x, M, tdim, tdim);
   }
 
-<<<<<<< HEAD
-  return FiniteElement(element::family::RT, celltype, degree, 0, {tdim},
-                       wcoeffs, x, M, maps::type::contravariantPiola,
-                       discontinuous, degree - 1);
-=======
   return FiniteElement(element::family::RT, celltype, degree, {tdim}, wcoeffs,
-                       x, M, maps::type::contravariantPiola, discontinuous,
+                       x, M, 0, maps::type::contravariantPiola, discontinuous,
                        degree - 1, degree, lvariant);
->>>>>>> a25286b1
 }
 //-----------------------------------------------------------------------------
 FiniteElement basix::element::create_nce(cell::type celltype, int degree,
@@ -355,14 +349,8 @@
     std::tie(x, M) = element::make_discontinuous(x, M, tdim, tdim);
   }
 
-<<<<<<< HEAD
-  return FiniteElement(element::family::N1E, celltype, degree, 0, {tdim},
-                       wcoeffs, x, M, maps::type::covariantPiola, discontinuous,
-                       degree - 1);
-=======
   return FiniteElement(element::family::N1E, celltype, degree, {tdim}, wcoeffs,
-                       x, M, maps::type::covariantPiola, discontinuous,
+                       x, M, 0, maps::type::covariantPiola, discontinuous,
                        degree - 1, degree, lvariant);
->>>>>>> a25286b1
 }
 //-----------------------------------------------------------------------------