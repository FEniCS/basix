// Copyright (c) 2020 Chris Richardson & Matthew Scroggs
// FEniCS Project
// SPDX-License-Identifier:    MIT

#include "e-nce-rtc.h"
#include "e-lagrange.h"
#include "element-families.h"
#include "maps.h"
#include "moments.h"
#include "polyset.h"
#include "quadrature.h"
#include "sobolev-spaces.h"
#include <cmath>
#include <vector>

using namespace basix;

//----------------------------------------------------------------------------
FiniteElement basix::element::create_rtc(cell::type celltype, int degree,
                                         element::lagrange_variant lvariant,
                                         bool discontinuous)
{
  if (celltype != cell::type::quadrilateral
      and celltype != cell::type::hexahedron)
  {
    throw std::runtime_error("Unsupported cell type");
  }

  if (degree < 1)
    throw std::runtime_error("Degree must be at least 1");

  const std::size_t tdim = cell::topological_dimension(celltype);

  const cell::type facettype
      = (tdim == 2) ? cell::type::interval : cell::type::quadrilateral;

  // Evaluate the expansion polynomials at the quadrature points
  const auto [_pts, qwts] = quadrature::make_quadrature(
      quadrature::type::Default, celltype, 2 * degree);
  impl::cmdspan2_t pts(_pts.data(), qwts.size(), _pts.size() / qwts.size());
  const auto [_phi, shape] = polyset::tabulate(celltype, degree, 0, pts);
  impl::cmdspan3_t phi(_phi.data(), shape);

  // The number of order (degree) polynomials
  const std::size_t psize = phi.extent(1);

  const int facet_count = tdim == 2 ? 4 : 6;
  const int facet_dofs = polyset::dim(facettype, degree - 1);
  const int internal_dofs = tdim == 2 ? 2 * degree * (degree - 1)
                                      : 3 * degree * degree * (degree - 1);
  const std::size_t ndofs = facet_count * facet_dofs + internal_dofs;

  // Create coefficients for order (degree-1) vector polynomials
  impl::mdarray2_t wcoeffs(ndofs, psize * tdim);
  const int nv_interval = polyset::dim(cell::type::interval, degree);
  const int ns_interval = polyset::dim(cell::type::interval, degree - 1);
  int dof = 0;
  if (tdim == 2)
  {
    for (std::size_t d = 0; d < tdim; ++d)
      for (int i = 0; i < ns_interval; ++i)
        for (int j = 0; j < ns_interval; ++j)
          wcoeffs(dof++, psize * d + i * nv_interval + j) = 1;
  }
  else
  {
    for (std::size_t d = 0; d < tdim; ++d)
      for (int i = 0; i < ns_interval; ++i)
        for (int j = 0; j < ns_interval; ++j)
          for (int k = 0; k < ns_interval; ++k)
            wcoeffs(dof++, psize * d + i * nv_interval * nv_interval
                               + j * nv_interval + k)
                = 1;
  }

  // Create coefficients for additional polynomials in the div space
  for (int i = 0; i < pow(degree, tdim - 1); ++i)
  {
    std::vector<int> indices(tdim - 1);
    if (tdim == 2)
      indices[0] = i;
    else
    {
      indices[0] = i / degree;
      indices[1] = i % degree;
    }

    for (std::size_t d = 0; d < tdim; ++d)
    {
      int n = 0;
      std::vector<double> integrand(pts.extent(0));
      for (std::size_t j = 0; j < integrand.size(); ++j)
        integrand[j] = std::pow(pts(j, d), degree);
      for (std::size_t c = 0; c < tdim; ++c)
      {
        if (c != d)
        {
          for (std::size_t j = 0; j < integrand.size(); ++j)
            integrand[j] *= std::pow(pts(j, c), indices[n]);
          ++n;
        }
      }

      for (std::size_t k = 0; k < psize; ++k)
      {
        double w_sum = 0.0;
        for (std::size_t j = 0; j < qwts.size(); ++j)
          w_sum += qwts[j] * integrand[j] * phi(0, k, j);

        wcoeffs(dof, k + psize * d) = w_sum;
      }
      ++dof;
    }
  }

  std::array<std::vector<impl::mdarray2_t>, 4> x;
  std::array<std::vector<impl::mdarray4_t>, 4> M;

  for (std::size_t i = 0; i < tdim - 1; ++i)
  {
    const std::size_t num_ent = cell::num_sub_entities(celltype, i);
    x[i] = std::vector(num_ent, impl::mdarray2_t(0, tdim));
    M[i] = std::vector(num_ent, impl::mdarray4_t(0, tdim, 0, 1));
  }

  {
    FiniteElement moment_space
        = element::create_lagrange(facettype, degree - 1, lvariant, true);
    auto [_x, xshape, _M, Mshape] = moments::make_normal_integral_moments(
        moment_space, celltype, tdim, 2 * degree - 1);
    assert(_x.size() == _M.size());
    for (std::size_t i = 0; i < _x.size(); ++i)
    {
      x[tdim - 1].emplace_back(_x[i], xshape[0], xshape[1]);
      M[tdim - 1].emplace_back(_M[i], Mshape[0], Mshape[1], Mshape[2],
                               Mshape[3]);
    }
  }

  // Add integral moments on interior
  if (degree > 1)
  {
    auto [_x, xshape, _M, Mshape] = moments::make_dot_integral_moments(
        element::create_nce(celltype, degree - 1, lvariant, true), celltype,
        tdim, 2 * degree - 1);
    assert(_x.size() == _M.size());
    for (std::size_t i = 0; i < _x.size(); ++i)
    {
      x[tdim].emplace_back(_x[i], xshape[0], xshape[1]);
      M[tdim].emplace_back(_M[i], Mshape[0], Mshape[1], Mshape[2], Mshape[3]);
    }
  }
  else
  {
    const std::size_t num_ent = cell::num_sub_entities(celltype, tdim);
    x[tdim] = std::vector(num_ent, impl::mdarray2_t(0, tdim));
    M[tdim] = std::vector(num_ent, impl::mdarray4_t(0, tdim, 0, 1));
  }

  std::array<std::vector<cmdspan2_t>, 4> xview = impl::to_mdspan(x);
  std::array<std::vector<cmdspan4_t>, 4> Mview = impl::to_mdspan(M);
  std::array<std::vector<std::vector<double>>, 4> xbuffer;
  std::array<std::vector<std::vector<double>>, 4> Mbuffer;
  if (discontinuous)
  {
    std::array<std::vector<std::array<std::size_t, 2>>, 4> xshape;
    std::array<std::vector<std::array<std::size_t, 4>>, 4> Mshape;
    std::tie(xbuffer, xshape, Mbuffer, Mshape)
        = element::make_discontinuous(xview, Mview, tdim, tdim);
    xview = impl::to_mdspan(xbuffer, xshape);
    Mview = impl::to_mdspan(Mbuffer, Mshape);
  }

  sobolev::space space
      = discontinuous ? sobolev::space::L2 : sobolev::space::HCurl;
  return FiniteElement(element::family::RT, celltype, degree, {tdim},
                       impl::mdspan2_t(wcoeffs.data(), wcoeffs.extents()),
<<<<<<< HEAD
                       xview, Mview, 0, maps::type::contravariantPiola,
                       sobolev::space::HDiv, discontinuous, degree - 1, degree,
                       lvariant, element::dpc_variant::unset);
=======
                       xview, Mview, 0, maps::type::contravariantPiola, space,
                       discontinuous, degree - 1, degree, lvariant,
                       element::dpc_variant::unset);
>>>>>>> 185dd46f
}
//-----------------------------------------------------------------------------
FiniteElement basix::element::create_nce(cell::type celltype, int degree,
                                         element::lagrange_variant lvariant,
                                         bool discontinuous)
{
  if (celltype != cell::type::quadrilateral
      and celltype != cell::type::hexahedron)
  {
    throw std::runtime_error("Unsupported cell type");
  }

  if (degree < 1)
    throw std::runtime_error("Degree must be at least 1");

  const std::size_t tdim = cell::topological_dimension(celltype);

  // Evaluate the expansion polynomials at the quadrature points
  const auto [_pts, wts] = quadrature::make_quadrature(
      quadrature::type::Default, celltype, 2 * degree);
  impl::cmdspan2_t pts(_pts.data(), wts.size(), _pts.size() / wts.size());
  const auto [_phi, shape] = polyset::tabulate(celltype, degree, 0, pts);
  impl::cmdspan3_t phi(_phi.data(), shape);

  // The number of order (degree) polynomials
  const int psize = phi.extent(1);

  const int edge_count = tdim == 2 ? 4 : 12;
  const int edge_dofs = polyset::dim(cell::type::interval, degree - 1);
  const int face_count = tdim == 2 ? 1 : 6;
  const int face_dofs = 2 * degree * (degree - 1);
  const int volume_count = tdim == 2 ? 0 : 1;
  const int volume_dofs = 3 * degree * (degree - 1) * (degree - 1);
  const std::size_t ndofs = edge_count * edge_dofs + face_count * face_dofs
                            + volume_count * volume_dofs;

  // Create coefficients for order (degree-1) vector polynomials
  impl::mdarray2_t wcoeffs(ndofs, psize * tdim);

  const int nv_interval = polyset::dim(cell::type::interval, degree);
  const int ns_interval = polyset::dim(cell::type::interval, degree - 1);
  int dof = 0;
  if (tdim == 2)
  {
    for (std::size_t d = 0; d < tdim; ++d)
      for (int i = 0; i < ns_interval; ++i)
        for (int j = 0; j < ns_interval; ++j)
          wcoeffs(dof++, psize * d + i * nv_interval + j) = 1;
  }
  else
  {
    for (std::size_t d = 0; d < tdim; ++d)
      for (int i = 0; i < ns_interval; ++i)
        for (int j = 0; j < ns_interval; ++j)
          for (int k = 0; k < ns_interval; ++k)
            wcoeffs(dof++, psize * d + i * nv_interval * nv_interval
                               + j * nv_interval + k)
                = 1;
  }

  // Create coefficients for additional polynomials in the curl space
  std::vector<double> integrand(pts.extent(0));
  switch (tdim)
  {
  case 2:
  {
    for (int i = 0; i < degree; ++i)
    {
      for (std::size_t d = 0; d < tdim; ++d)
      {
        for (std::size_t k = 0; k < integrand.size(); ++k)
          integrand[k] = pts(k, 1 - d);

        for (int j = 1; j < degree; ++j)
          for (std::size_t k = 0; k < integrand.size(); ++k)
            integrand[k] *= pts(k, 1 - d);

        for (int j = 0; j < i; ++j)
          for (std::size_t k = 0; k < integrand.size(); ++k)
            integrand[k] *= pts(k, d);

        for (int k = 0; k < psize; ++k)
        {
          double w_sum = 0.0;
          for (std::size_t k1 = 0; k1 < wts.size(); ++k1)
            w_sum += wts[k1] * integrand[k1] * phi(0, k, k1);
          wcoeffs(dof, k + psize * d) = w_sum;
        }
        ++dof;
      }
    }
    break;
  }
  default:
    for (int i = 0; i < degree; ++i)
    {
      for (int j = 0; j < degree + 1; ++j)
      {
        for (std::size_t c = 0; c < tdim; ++c)
        {
          for (std::size_t d = 0; d < tdim; ++d)
          {
            if (d != c)
            {
              const std::size_t e = 3 - c - d;
              if (c < e and j == degree)
                continue;

              for (std::size_t k1 = 0; k1 < integrand.size(); ++k1)
                integrand[k1] = pts(k1, e);

              for (int k = 1; k < degree; ++k)
                for (std::size_t k1 = 0; k1 < integrand.size(); ++k1)
                  integrand[k1] *= pts(k1, e);

              for (int k = 0; k < i; ++k)
                for (std::size_t k1 = 0; k1 < integrand.size(); ++k1)
                  integrand[k1] *= pts(k1, d);

              for (int k = 0; k < j; ++k)
                for (std::size_t k1 = 0; k1 < integrand.size(); ++k1)
                  integrand[k1] *= pts(k1, c);

              for (int k = 0; k < psize; ++k)
              {
                double w_sum = 0.0;
                for (std::size_t k1 = 0; k1 < wts.size(); ++k1)
                  w_sum += wts[k1] * integrand[k1] * phi(0, k, k1);
                wcoeffs(dof, k + psize * d) = w_sum;
              }
              ++dof;
            }
          }
        }
      }
    }
  }

  std::array<std::vector<impl::mdarray2_t>, 4> x;
  std::array<std::vector<impl::mdarray4_t>, 4> M;

  x[0] = std::vector(cell::num_sub_entities(celltype, 0),
                     impl::mdarray2_t(0, tdim));
  M[0] = std::vector(cell::num_sub_entities(celltype, 0),
                     impl::mdarray4_t(0, tdim, 0, 1));

  {
    FiniteElement edge_moment_space = element::create_lagrange(
        cell::type::interval, degree - 1, lvariant, true);
    auto [_x, xshape, _M, Mshape] = moments::make_tangent_integral_moments(
        edge_moment_space, celltype, tdim, 2 * degree - 1);
    assert(_x.size() == _M.size());
    for (std::size_t i = 0; i < _x.size(); ++i)
    {
      x[1].emplace_back(_x[i], xshape[0], xshape[1]);
      M[1].emplace_back(_M[i], Mshape[0], Mshape[1], Mshape[2], Mshape[3]);
    }
  }

  // Add integral moments on interior
  if (degree > 1)
  {
    // Face integral moment
    FiniteElement moment_space = element::create_rtc(
        cell::type::quadrilateral, degree - 1, lvariant, true);
    auto [_x, xshape, _M, Mshape] = moments::make_dot_integral_moments(
        moment_space, celltype, tdim, 2 * degree - 1);
    assert(_x.size() == _M.size());
    for (std::size_t i = 0; i < _x.size(); ++i)
    {
      x[2].emplace_back(_x[i], xshape[0], xshape[1]);
      M[2].emplace_back(_M[i], Mshape[0], Mshape[1], Mshape[2], Mshape[3]);
    }
  }
  else
  {
    const std::size_t num_ent = cell::num_sub_entities(celltype, 2);
    x[2] = std::vector(num_ent, impl::mdarray2_t(0, tdim));
    M[2] = std::vector(num_ent, impl::mdarray4_t(0, tdim, 0, 1));
  }
  if (tdim == 3)
  {
    if (degree > 1)
    {
      FiniteElement moment_space = element::create_rtc(
          cell::type::hexahedron, degree - 1, lvariant, true);
      auto [_x, xshape, _M, Mshape] = moments::make_dot_integral_moments(
          moment_space, celltype, tdim, 2 * degree - 1);
      assert(_x.size() == _M.size());
      for (std::size_t i = 0; i < _x.size(); ++i)
      {
        x[3].emplace_back(_x[i], xshape[0], xshape[1]);
        M[3].emplace_back(_M[i], Mshape[0], Mshape[1], Mshape[2], Mshape[3]);
      }
    }
    else
    {
      const std::size_t num_ent = cell::num_sub_entities(celltype, 3);
      x[3] = std::vector(num_ent, impl::mdarray2_t(0, tdim));
      M[3] = std::vector(num_ent, impl::mdarray4_t(0, tdim, 0, 1));
    }
  }

  std::array<std::vector<cmdspan2_t>, 4> xview = impl::to_mdspan(x);
  std::array<std::vector<cmdspan4_t>, 4> Mview = impl::to_mdspan(M);
  std::array<std::vector<std::vector<double>>, 4> xbuffer;
  std::array<std::vector<std::vector<double>>, 4> Mbuffer;
  if (discontinuous)
  {
    std::array<std::vector<std::array<std::size_t, 2>>, 4> xshape;
    std::array<std::vector<std::array<std::size_t, 4>>, 4> Mshape;
    std::tie(xbuffer, xshape, Mbuffer, Mshape)
        = element::make_discontinuous(xview, Mview, tdim, tdim);
    xview = impl::to_mdspan(xbuffer, xshape);
    Mview = impl::to_mdspan(Mbuffer, Mshape);
  }

  sobolev::space space
      = discontinuous ? sobolev::space::L2 : sobolev::space::HCurl;
  return FiniteElement(element::family::N1E, celltype, degree, {tdim},
                       impl::mdspan2_t(wcoeffs.data(), wcoeffs.extents()),
<<<<<<< HEAD
                       xview, Mview, 0, maps::type::covariantPiola,
                       sobolev::space::HCurl, discontinuous, degree - 1, degree,
                       lvariant, element::dpc_variant::unset);
=======
                       xview, Mview, 0, maps::type::covariantPiola, space,
                       discontinuous, degree - 1, degree, lvariant,
                       element::dpc_variant::unset);
>>>>>>> 185dd46f
}
//-----------------------------------------------------------------------------<|MERGE_RESOLUTION|>--- conflicted
+++ resolved
@@ -175,15 +175,9 @@
       = discontinuous ? sobolev::space::L2 : sobolev::space::HCurl;
   return FiniteElement(element::family::RT, celltype, degree, {tdim},
                        impl::mdspan2_t(wcoeffs.data(), wcoeffs.extents()),
-<<<<<<< HEAD
-                       xview, Mview, 0, maps::type::contravariantPiola,
-                       sobolev::space::HDiv, discontinuous, degree - 1, degree,
-                       lvariant, element::dpc_variant::unset);
-=======
                        xview, Mview, 0, maps::type::contravariantPiola, space,
                        discontinuous, degree - 1, degree, lvariant,
                        element::dpc_variant::unset);
->>>>>>> 185dd46f
 }
 //-----------------------------------------------------------------------------
 FiniteElement basix::element::create_nce(cell::type celltype, int degree,
@@ -405,14 +399,8 @@
       = discontinuous ? sobolev::space::L2 : sobolev::space::HCurl;
   return FiniteElement(element::family::N1E, celltype, degree, {tdim},
                        impl::mdspan2_t(wcoeffs.data(), wcoeffs.extents()),
-<<<<<<< HEAD
-                       xview, Mview, 0, maps::type::covariantPiola,
-                       sobolev::space::HCurl, discontinuous, degree - 1, degree,
-                       lvariant, element::dpc_variant::unset);
-=======
                        xview, Mview, 0, maps::type::covariantPiola, space,
                        discontinuous, degree - 1, degree, lvariant,
                        element::dpc_variant::unset);
->>>>>>> 185dd46f
 }
 //-----------------------------------------------------------------------------