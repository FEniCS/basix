--- conflicted
+++ resolved
@@ -276,13 +276,8 @@
       = discontinuous ? sobolev::space::L2 : sobolev::space::HCurl;
   return FiniteElement(element::family::N1E, celltype, degree, {tdim},
                        impl::mdspan2_t(wcoeffs.data(), wshape), xview, Mview, 0,
-<<<<<<< HEAD
-                       maps::type::covariantPiola, sobolev::space::HCurl,
-                       discontinuous, degree - 1, degree, lvariant,
-=======
                        maps::type::covariantPiola, space, discontinuous,
                        degree - 1, degree, lvariant,
->>>>>>> 185dd46f
                        element::dpc_variant::unset);
 }
 //-----------------------------------------------------------------------------
