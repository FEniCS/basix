--- conflicted
+++ resolved
@@ -136,13 +136,8 @@
       = discontinuous ? sobolev::space::L2 : sobolev::space::HDiv;
   return FiniteElement(element::family::RT, celltype, degree, {tdim},
                        impl::mdspan2_t(B.data(), B.extents()), xview, Mview, 0,
-<<<<<<< HEAD
-                       maps::type::contravariantPiola, sobolev::space::HDiv,
-                       discontinuous, degree - 1, degree, lvariant,
-=======
                        maps::type::contravariantPiola, space, discontinuous,
                        degree - 1, degree, lvariant,
->>>>>>> 185dd46f
                        element::dpc_variant::unset);
 }
 //-----------------------------------------------------------------------------