// Copyright (c) 2020 Chris Richardson
// FEniCS Project
// SPDX-License-Identifier:    MIT

#include "e-regge.h"
#include "e-lagrange.h"
#include "element-families.h"
#include "maps.h"
#include "math.h"
#include "polyset.h"
#include "quadrature.h"
#include "sobolev-spaces.h"

using namespace basix;
namespace stdex = std::experimental;
using cmdspan4_t = stdex::mdspan<const double, stdex::dextents<std::size_t, 4>>;

//-----------------------------------------------------------------------------
FiniteElement element::create_regge(cell::type celltype, int degree,
                                    bool discontinuous)
{
  if (celltype != cell::type::triangle and celltype != cell::type::tetrahedron)
    throw std::runtime_error("Unsupported celltype");

  const std::size_t tdim = cell::topological_dimension(celltype);

  const int nc = tdim * (tdim + 1) / 2;
  const int basis_size = polyset::dim(celltype, degree);
  const std::size_t ndofs = basis_size * nc;
  const std::size_t psize = basis_size * tdim * tdim;

  impl::mdarray2_t wcoeffs(ndofs, psize);
  for (std::size_t i = 0; i < tdim; ++i)
  {
    for (std::size_t j = 0; j < tdim; ++j)
    {
      int xoff = i + tdim * j;
      int yoff = i + j;
      if (tdim == 3 and i > 0 and j > 0)
        ++yoff;

      std::size_t s = basis_size;
      for (std::size_t k = 0; k < s; ++k)
        wcoeffs(yoff * s + k, xoff * s + k) = 1.0;
    }
  }

  const std::vector<std::vector<std::vector<int>>> topology
      = cell::topology(celltype);
  const auto [gbuffer, gshape] = cell::geometry(celltype);
  impl::cmdspan2_t geometry(gbuffer.data(), gshape);

  std::array<std::vector<impl::mdarray2_t>, 4> x;
  std::array<std::vector<impl::mdarray4_t>, 4> M;

  {
    const std::size_t num_ent = cell::num_sub_entities(celltype, 0);
    x[0] = std::vector(num_ent, impl::mdarray2_t(0, tdim));
    M[0] = std::vector(num_ent, impl::mdarray4_t(0, tdim * tdim, 0, 1));
  }

  // Loop over edge and higher dimension entities
  for (std::size_t d = 1; d < topology.size(); ++d)
  {
    if (static_cast<std::size_t>(degree) + 1 < d)
    {
      for (std::size_t e = 0; e < topology[d].size(); ++e)
      {
        x[d].emplace_back(0, tdim);
        M[d].emplace_back(0, tdim * tdim, 0, 1);
      }
    }
    else
    {

      // Loop over entities of dimension dim
      for (std::size_t e = 0; e < topology[d].size(); ++e)
      {
        // Entity coordinates
        const auto [ebuffer, eshape]
            = cell::sub_entity_geometry(celltype, d, e);
        impl::cmdspan2_t entity_x(ebuffer.data(), eshape);

        // Tabulate points in lattice
        cell::type ct = cell::sub_entity_type(celltype, d, e);

        const std::size_t ndofs = polyset::dim(ct, degree + 1 - d);
        const auto [_pts, wts]
            = quadrature::make_quadrature(ct, degree + (degree + 1 - d));
        impl::cmdspan2_t pts(_pts.data(), wts.size(), _pts.size() / wts.size());

        FiniteElement moment_space = create_lagrange(
            ct, degree + 1 - d, element::lagrange_variant::legendre, true);
        const auto [phib, phishape] = moment_space.tabulate(0, pts);
        cmdspan4_t moment_values(phib.data(), phishape);

        auto& _x = x[d].emplace_back(pts.extent(0), tdim);

        // Copy points
        for (std::size_t p = 0; p < pts.extent(0); ++p)
        {
          for (std::size_t j = 0; j < entity_x.extent(1); ++j)
            _x(p, j) = entity_x(0, j);

          for (std::size_t i = 0; i < entity_x.extent(0) - 1; ++i)
            for (std::size_t j = 0; j < entity_x.extent(1); ++j)
              _x(p, j) += (entity_x(i + 1, j) - entity_x(0, j)) * pts(p, i);
        }

        // Store up outer(t, t) for all tangents
        const std::vector<int>& vert_ids = topology[d][e];
        const std::size_t ntangents = d * (d + 1) / 2;
        stdex::mdarray<double, stdex::dextents<std::size_t, 3>> vvt(
            ntangents, geometry.extent(1), geometry.extent(1));
        std::vector<double> edge(geometry.extent(1));

        int c = 0;
        for (std::size_t s = 0; s < d; ++s)
        {
          for (std::size_t r = s + 1; r < d + 1; ++r)
          {
            for (std::size_t p = 0; p < geometry.extent(1); ++p)
              edge[p] = geometry(vert_ids[r], p) - geometry(vert_ids[s], p);

            // outer product v.v^T
            auto [buffer, shape] = math::outer(edge, edge);
            impl::cmdspan2_t result(buffer.data(), shape);
            for (std::size_t i = 0; i < vvt.extent(1); ++i)
              for (std::size_t j = 0; j < vvt.extent(2); ++j)
                vvt(c, i, j) = result(i, j);

            ++c;
          }
        }

        auto& _M = M[d].emplace_back(ndofs * ntangents, tdim * tdim,
                                     pts.extent(0), 1);
        for (int n = 0; n < moment_space.dim(); ++n)
        {
          for (std::size_t j = 0; j < ntangents; ++j)
          {
            std::vector<double> vvt_flat;
            for (std::size_t i = 0; i < vvt.extent(1); ++i)
              for (std::size_t k = 0; k < vvt.extent(2); ++k)
                vvt_flat.push_back(vvt(j, i, k));
            for (std::size_t q = 0; q < pts.extent(0); ++q)
            {
              for (std::size_t i = 0; i < tdim * tdim; ++i)
              {
                _M(n * ntangents + j, i, q, 0)
                    = vvt_flat[i] * wts[q] * moment_values(0, q, n, 0);
              }
            }
          }
        }
      }
    }
  }

  // Regge has (d+1) dofs on each edge, 3d(d+1)/2 on each face and
  // d(d-1)(d+1) on the interior in 3D

  std::array<std::vector<cmdspan2_t>, 4> xview = impl::to_mdspan(x);
  std::array<std::vector<cmdspan4_t>, 4> Mview = impl::to_mdspan(M);
  std::array<std::vector<std::vector<double>>, 4> xbuffer;
  std::array<std::vector<std::vector<double>>, 4> Mbuffer;
  if (discontinuous)
  {
    std::array<std::vector<std::array<std::size_t, 2>>, 4> xshape;
    std::array<std::vector<std::array<std::size_t, 4>>, 4> Mshape;
    std::tie(xbuffer, xshape, Mbuffer, Mshape)
        = element::make_discontinuous(xview, Mview, tdim, tdim * tdim);
    xview = impl::to_mdspan(xbuffer, xshape);
    Mview = impl::to_mdspan(Mbuffer, Mshape);
  }

<<<<<<< HEAD
  // if (discontinuous)
  //   std::tie(x, M) = element::make_discontinuous(x, M, tdim, tdim * tdim);

  return FiniteElement(
      element::family::Regge, celltype, degree, {tdim, tdim},
      impl::mdspan2_t(wcoeffs.data(), wcoeffs.extents()), xview, Mview, 0,
      maps::type::doubleCovariantPiola, sobolev::space::HEin, discontinuous, -1,
      degree, element::lagrange_variant::unset, element::dpc_variant::unset);
=======
  sobolev::space space
      = discontinuous ? sobolev::space::L2 : sobolev::space::HEin;
  return FiniteElement(
      element::family::Regge, celltype, degree, {tdim, tdim},
      impl::mdspan2_t(wcoeffs.data(), wcoeffs.extents()), xview, Mview, 0,
      maps::type::doubleCovariantPiola, space, discontinuous, -1, degree,
      element::lagrange_variant::unset, element::dpc_variant::unset);
>>>>>>> 185dd46f
}
//-----------------------------------------------------------------------------<|MERGE_RESOLUTION|>--- conflicted
+++ resolved
@@ -174,16 +174,6 @@
     Mview = impl::to_mdspan(Mbuffer, Mshape);
   }
 
-<<<<<<< HEAD
-  // if (discontinuous)
-  //   std::tie(x, M) = element::make_discontinuous(x, M, tdim, tdim * tdim);
-
-  return FiniteElement(
-      element::family::Regge, celltype, degree, {tdim, tdim},
-      impl::mdspan2_t(wcoeffs.data(), wcoeffs.extents()), xview, Mview, 0,
-      maps::type::doubleCovariantPiola, sobolev::space::HEin, discontinuous, -1,
-      degree, element::lagrange_variant::unset, element::dpc_variant::unset);
-=======
   sobolev::space space
       = discontinuous ? sobolev::space::L2 : sobolev::space::HEin;
   return FiniteElement(
@@ -191,6 +181,5 @@
       impl::mdspan2_t(wcoeffs.data(), wcoeffs.extents()), xview, Mview, 0,
       maps::type::doubleCovariantPiola, space, discontinuous, -1, degree,
       element::lagrange_variant::unset, element::dpc_variant::unset);
->>>>>>> 185dd46f
 }
 //-----------------------------------------------------------------------------