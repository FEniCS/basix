// Copyright (c) 2021 Chris Richardson & Matthew Scroggs
// FEniCS Project
// SPDX-License-Identifier:    MIT

#include "e-serendipity.h"
#include "e-lagrange.h"
#include "element-families.h"
#include "maps.h"
#include "moments.h"
#include "polyset.h"
#include "quadrature.h"
#include <xtensor/xadapt.hpp>
#include <xtensor/xbuilder.hpp>
#include <xtensor/xtensor.hpp>
#include <xtensor/xview.hpp>

using namespace basix;

namespace
{
//----------------------------------------------------------------------------
xt::xtensor<double, 2> make_serendipity_space_2d(int degree)
{
  const std::size_t ndofs = degree == 1 ? 4 : degree * (degree + 3) / 2 + 3;

  // Evaluate the expansion polynomials at the quadrature points
  auto [pts, _wts] = quadrature::make_quadrature(
      quadrature::type::Default, cell::type::quadrilateral, 2 * degree);
  auto wts = xt::adapt(_wts);

  xt::xtensor<double, 2> Pq
      = xt::view(polyset::tabulate(cell::type::quadrilateral, degree, 0, pts),
                 0, xt::all(), xt::all());

  const std::size_t psize = Pq.shape(1);

  // Create coefficients for order (degree) polynomials
  xt::xtensor<double, 2> wcoeffs = xt::zeros<double>({ndofs, psize});
  int row_n = 0;
  for (int i = 0; i <= degree; ++i)
    for (int j = 0; j <= degree - i; ++j)
      wcoeffs(row_n++, i * (degree + 1) + j) = 1;

  auto q0 = xt::col(pts, 0);
  auto q1 = xt::col(pts, 1);
  if (degree == 1)
  {
    for (std::size_t k = 0; k < psize; ++k)
      wcoeffs(row_n, k) = xt::sum(wts * q0 * q1 * xt::col(Pq, k))();
    return wcoeffs;
  }

  xt::xtensor<double, 1> integrand;
  for (std::size_t k = 0; k < psize; ++k)
  {
    auto pk = xt::col(Pq, k);
    for (std::size_t a = 0; a < 2; ++a)
    {
      auto q_a = xt::col(pts, a);
      integrand = wts * q0 * q1 * pk;
      for (int i = 1; i < degree; ++i)
        integrand *= q_a;
      wcoeffs(row_n + a, k) = xt::sum(integrand)();
    }
  }

  return wcoeffs;
}
//----------------------------------------------------------------------------
std::vector<std::array<int, 3>>
serendipity_3d_indices(int total, int linear, std::vector<int> done = {})
{
  if (done.size() == 3)
  {
    int count = 0;
    for (int i = 0; i < 3; ++i)
      if (done[i] == 1)
        ++count;

    if (count >= linear)
      return {{done[0], done[1], done[2]}};
    return {};
  }
  else if (done.size() == 2)
  {
    return serendipity_3d_indices(
        total, linear, {done[0], done[1], total - done[0] - done[1]});
  }

  std::vector<int> new_done(done.size() + 1);
  int sum_done = 0;
  for (std::size_t i = 0; i < done.size(); ++i)
  {
    new_done[i] = done[i];
    sum_done += done[i];
  }

  std::vector<std::array<int, 3>> out;
  for (int i = 0; i <= total - sum_done; ++i)
  {
    new_done[done.size()] = i;
    for (std::array<int, 3> j : serendipity_3d_indices(total, linear, new_done))
      out.push_back(j);
  }

  return out;
}
//----------------------------------------------------------------------------
xt::xtensor<double, 2> make_serendipity_space_3d(int degree)
{
  const std::size_t ndofs
      = degree == 0
            ? 1
            : (degree < 4
                   ? 12 * degree - 4
                   : (degree < 6 ? 3 * degree * degree - 3 * degree + 14
                                 : degree * (degree - 1) * (degree + 1) / 6
                                       + degree * degree + 5 * degree + 4));
  // Number of order (degree) polynomials

  // Evaluate the expansion polynomials at the quadrature points
  auto [pts, _wts] = quadrature::make_quadrature(
      quadrature::type::Default, cell::type::hexahedron, 2 * degree);
  auto wts = xt::adapt(_wts);
  xt::xtensor<double, 2> Ph
      = xt::view(polyset::tabulate(cell::type::hexahedron, degree, 0, pts), 0,
                 xt::all(), xt::all());

  const std::size_t psize = Ph.shape(1);

  // Create coefficients for order (degree) polynomials
  xt::xtensor<double, 2> wcoeffs = xt::zeros<double>({ndofs, psize});
  int row_n = 0;
  for (int i = 0; i <= degree; ++i)
    for (int j = 0; j <= degree - i; ++j)
      for (int k = 0; k <= degree - i - j; ++k)
        wcoeffs(row_n++, i * (degree + 1) * (degree + 1) + j * (degree + 1) + k)
            = 1;

  xt::xtensor<double, 1> integrand;
  std::vector<std::array<int, 3>> indices;
  for (std::size_t s = 1; s <= 3; ++s)
  {
    indices = serendipity_3d_indices(s + degree, s);
    for (std::array<int, 3> i : indices)
    {
      for (std::size_t k = 0; k < psize; ++k)
      {
        integrand = wts * xt::col(Ph, k);
        for (int d = 0; d < 3; ++d)
        {
          auto q_d = xt::col(pts, d);
          for (int j = 0; j < i[d]; ++j)
            integrand *= q_d;
        }

        wcoeffs(row_n, k) = xt::sum(integrand)();
      }
      ++row_n;
    }
  }

  return wcoeffs;
}
//----------------------------------------------------------------------------
xt::xtensor<double, 2> make_serendipity_div_space_2d(int degree)
{
  const std::size_t ndofs = degree * (degree + 3) + 4;

  // Evaluate the expansion polynomials at the quadrature points
  auto [pts, _wts] = quadrature::make_quadrature(
      quadrature::type::Default, cell::type::quadrilateral, 2 * degree + 2);
  auto wts = xt::adapt(_wts);

  xt::xtensor<double, 2> Pq = xt::view(
      polyset::tabulate(cell::type::quadrilateral, degree + 1, 0, pts), 0,
      xt::all(), xt::all());

  const std::size_t psize = Pq.shape(1);
  const std::size_t nv = polyset::dim(cell::type::triangle, degree);

  // Create coefficients for order (degree) vector polynomials
  xt::xtensor<double, 2> wcoeffs = xt::zeros<double>({ndofs, psize * 2});
  int row_n = 0;
  for (int i = 0; i <= degree; ++i)
  {
    for (int j = 0; j <= degree - i; ++j)
    {
      for (int d = 0; d < 2; ++d)
      {
        wcoeffs(row_n++, d * psize + i * (degree + 2) + j) = 1;
      }
    }
  }

  auto q0 = xt::col(pts, 0);
  auto q1 = xt::col(pts, 1);
  xt::xtensor<double, 1> integrand;
  for (std::size_t k = 0; k < psize; ++k)
  {
    auto pk = xt::col(Pq, k);
    for (std::size_t d = 0; d < 2; ++d)
    {
      for (std::size_t a = 0; a < 2; ++a)
      {
        auto q_a = xt::col(pts, a);
        integrand = wts * pk;
        if (a == 0 and d == 0)
          integrand *= q0;
        else if (a == 0 and d == 1)
          integrand *= (degree + 1) * q1;
        else if (a == 1 and d == 0)
          integrand *= (degree + 1) * q0;
        else if (a == 1 and d == 1)
          integrand *= q1;

        for (int i = 0; i < degree; ++i)
          integrand *= q_a;
        wcoeffs(2 * nv + a, psize * d + k) = xt::sum(integrand)();
      }
    }
  }

  return wcoeffs;
}
//----------------------------------------------------------------------------
xt::xtensor<double, 2> make_serendipity_div_space_3d(int degree)
{
  const std::size_t ndofs = (degree + 1) * (degree * (degree + 5) + 12) / 2;

  // Evaluate the expansion polynomials at the quadrature points
  auto [pts, _wts] = quadrature::make_quadrature(
      quadrature::type::Default, cell::type::hexahedron, 2 * degree + 2);
  auto wts = xt::adapt(_wts);

  xt::xtensor<double, 2> polyset_at_Qpts
      = xt::view(polyset::tabulate(cell::type::hexahedron, degree + 1, 0, pts),
                 0, xt::all(), xt::all());

  const std::size_t psize = polyset_at_Qpts.shape(1);
  const std::size_t nv = polyset::dim(cell::type::tetrahedron, degree);

  // Create coefficients for order (degree) vector polynomials
  xt::xtensor<double, 2> wcoeffs = xt::zeros<double>({ndofs, psize * 3});
  int row_n = 0;
  for (int i = 0; i <= degree; ++i)
  {
    for (int j = 0; j <= degree - i; ++j)
    {
      for (int k = 0; k <= degree - i - j; ++k)
      {
        for (int d = 0; d < 3; ++d)
        {
          wcoeffs(row_n++, d * psize + i * (degree + 2) * (degree + 2)
                               + j * (degree + 2) + k)
              = 1;
        }
      }
    }
  }

  auto q0 = xt::col(pts, 0);
  auto q1 = xt::col(pts, 1);
  auto q2 = xt::col(pts, 2);
  xt::xtensor<double, 1> integrand;
  for (std::size_t k = 0; k < psize; ++k)
  {
    auto pk = xt::col(polyset_at_Qpts, k);
    for (std::size_t d = 0; d < 3; ++d)
    {
      for (std::size_t a = 0; a < 3; ++a)
      {
        for (int index = 0; index <= degree; ++index)
        {
          auto q_a = xt::col(pts, a);
          integrand = wts * pk;
          if (a == 0)
          {
            if (d == 0)
              integrand *= -(degree + 2) * q0;
            else if (d == 1)
              integrand *= q1;
            else if (d == 2)
              integrand *= q2;

            for (int i = 0; i < index; ++i)
              integrand *= q1;
            for (int i = 0; i < degree - index; ++i)
              integrand *= q2;
          }
          else if (a == 1)
          {
            if (d == 0)
              integrand *= -q0;
            else if (d == 1)
              integrand *= (degree + 2) * q1;
            else if (d == 2)
              integrand *= -q2;

            for (int i = 0; i < index; ++i)
              integrand *= q0;
            for (int i = 0; i < degree - index; ++i)
              integrand *= q2;
          }
          else if (a == 2)
          {
            if (d == 0)
              integrand *= q0;
            else if (d == 1)
              integrand *= q1;
            else if (d == 2)
              integrand *= -(degree + 2) * q2;

            for (int i = 0; i < index; ++i)
              integrand *= q0;
            for (int i = 0; i < degree - index; ++i)
              integrand *= q1;
          }

          wcoeffs(3 * nv + 3 * index + a, psize * d + k) = xt::sum(integrand)();
        }
      }
    }
  }

  return wcoeffs;
}
//----------------------------------------------------------------------------
xt::xtensor<double, 2> make_serendipity_curl_space_2d(int degree)
{
  const std::size_t ndofs = degree * (degree + 3) + 4;

  // Evaluate the expansion polynomials at the quadrature points
  auto [pts, _wts] = quadrature::make_quadrature(
      quadrature::type::Default, cell::type::quadrilateral, 2 * degree + 2);
  auto wts = xt::adapt(_wts);

  xt::xtensor<double, 2> polyset_at_Qpts = xt::view(
      polyset::tabulate(cell::type::quadrilateral, degree + 1, 0, pts), 0,
      xt::all(), xt::all());

  const std::size_t psize = polyset_at_Qpts.shape(1);
  const std::size_t nv = polyset::dim(cell::type::triangle, degree);

  // Create coefficients for order (degree) vector polynomials
  xt::xtensor<double, 2> wcoeffs = xt::zeros<double>({ndofs, psize * 2});
  int row_n = 0;
  for (int i = 0; i <= degree; ++i)
  {
    for (int j = 0; j <= degree - i; ++j)
    {
      for (int d = 0; d < 2; ++d)
      {
        wcoeffs(row_n++, d * psize + i * (degree + 2) + j) = 1;
      }
    }
  }

  auto q0 = xt::col(pts, 0);
  auto q1 = xt::col(pts, 1);
  xt::xtensor<double, 1> integrand;
  for (std::size_t k = 0; k < psize; ++k)
  {
    auto pk = xt::col(polyset_at_Qpts, k);
    for (std::size_t d = 0; d < 2; ++d)
    {
      for (std::size_t a = 0; a < 2; ++a)
      {
        auto q_a = xt::col(pts, a);
        integrand = wts * pk;
        if (a == 0 and d == 0)
          integrand *= (degree + 1) * q1;
        else if (a == 0 and d == 1)
          integrand *= -q0;
        else if (a == 1 and d == 0)
          integrand *= q1;
        else if (a == 1 and d == 1)
          integrand *= -(degree + 1) * q0;

        for (int i = 0; i < degree; ++i)
          integrand *= q_a;
        wcoeffs(2 * nv + a, psize * d + k) = xt::sum(integrand)();
      }
    }
  }

  return wcoeffs;
}
//----------------------------------------------------------------------------
xt::xtensor<double, 2> make_serendipity_curl_space_3d(int degree)
{
  const std::size_t ndofs = degree <= 3
                                ? 6 * (degree * (degree + 1) + 2)
                                : degree * (degree + 1) * (degree - 1) / 2
                                      + 3 * (degree * (degree + 4) + 3);

  // Evaluate the expansion polynomials at the quadrature points
  auto [pts, _wts] = quadrature::make_quadrature(
      quadrature::type::Default, cell::type::hexahedron, 2 * degree + 2);
  auto wts = xt::adapt(_wts);

  xt::xtensor<double, 2> polyset_at_Qpts
      = xt::view(polyset::tabulate(cell::type::hexahedron, degree + 1, 0, pts),
                 0, xt::all(), xt::all());

  const std::size_t psize = polyset_at_Qpts.shape(1);
  const std::size_t nv = polyset::dim(cell::type::tetrahedron, degree);

  // Create coefficients for order (degree) vector polynomials
  xt::xtensor<double, 2> wcoeffs = xt::zeros<double>({ndofs, psize * 3});
  int row_n = 0;
  for (int i = 0; i <= degree; ++i)
  {
    for (int j = 0; j <= degree - i; ++j)
    {
      for (int k = 0; k <= degree - i - j; ++k)
      {
        for (int d = 0; d < 3; ++d)
        {
          wcoeffs(row_n++, d * psize + i * (degree + 2) * (degree + 2)
                               + j * (degree + 2) + k)
              = 1;
        }
      }
    }
  }

  auto q0 = xt::col(pts, 0);
  auto q1 = xt::col(pts, 1);
  auto q2 = xt::col(pts, 2);
  xt::xtensor<double, 1> integrand;
  for (std::size_t k = 0; k < psize; ++k)
  {
    auto pk = xt::col(polyset_at_Qpts, k);
    for (std::size_t d = 0; d < 3; ++d)
    {
      for (std::size_t a = 0; a < (degree > 1 ? 3 : 2); ++a)
      {
        for (int index = 0; index <= degree; ++index)
        {
          auto q_a = xt::col(pts, a);
          integrand = wts * pk;
          if (a == 0)
          {
            if (d == 0)
              integrand *= q1 * q2;
            else if (d == 1)
              integrand *= 0;
            else if (d == 2)
              integrand *= -q0 * q1;

            for (int i = 0; i < index; ++i)
              integrand *= q0;
            for (int i = 0; i < degree - 1 - index; ++i)
              integrand *= q2;
          }
          else if (a == 1)
          {
            if (d == 0)
              integrand *= 0;
            else if (d == 1)
              integrand *= q0 * q2;
            else if (d == 2)
              integrand *= -q0 * q1;

            for (int i = 0; i < index; ++i)
              integrand *= q1;
            for (int i = 0; i < degree - 1 - index; ++i)
              integrand *= q2;
          }
          else if (a == 2)
          {
            if (d == 0)
              integrand *= q1 * q2;
            else if (d == 1)
              integrand *= -q0 * q2;
            else if (d == 2)
              integrand *= 0;

            for (int i = 0; i < index; ++i)
              integrand *= q0;
            for (int i = 0; i < degree - 1 - index; ++i)
              integrand *= q1;
          }

          wcoeffs(3 * nv + 3 * index + a, psize * d + k) = xt::sum(integrand)();
        }
      }
    }
  }

  int c = 3 * nv + (degree > 1 ? 3 : 2) * degree;
  std::vector<std::array<int, 3>> indices;
  for (std::size_t s = 1; s <= 3; ++s)
  {
    indices = serendipity_3d_indices(s + degree + 1, s);
    for (std::array<int, 3> i : indices)
    {
      for (std::size_t k = 0; k < psize; ++k)
      {
        for (int d = 0; d < 3; ++d)
        {
          integrand = wts * xt::col(polyset_at_Qpts, k);
          for (int d2 = 0; d2 < 3; ++d2)
          {
            auto q_d2 = xt::col(pts, d2);
            if (d == d2)
            {
              integrand *= i[d2];
              for (int j = 0; j < i[d2] - 1; ++j)
                integrand *= q_d2;
            }
            else
            {
              for (int j = 0; j < i[d2]; ++j)
                integrand *= q_d2;
            }
          }

          wcoeffs(c, psize * d + k) = xt::sum(integrand)();
        }
      }
      ++c;
    }
  }

  return wcoeffs;
}
//----------------------------------------------------------------------------
} // namespace

//----------------------------------------------------------------------------
FiniteElement basix::element::create_serendipity(
    cell::type celltype, int degree, element::lagrange_variant lvariant,
    element::dpc_variant dvariant, bool discontinuous)
{
  if (degree == 0)
    throw std::runtime_error("Cannot create degree 0 serendipity");
<<<<<<< HEAD
=======

>>>>>>> 0d556f90
  if (celltype != cell::type::interval and celltype != cell::type::quadrilateral
      and celltype != cell::type::hexahedron)
  {
    throw std::runtime_error("Invalid celltype");
  }

  if (lvariant == element::lagrange_variant::unset)
  {
    if (degree < 3)
      lvariant = element::lagrange_variant::equispaced;
    else
      throw std::runtime_error("serendipity elements of degree > 2 need to be "
                               "given a Lagrange variant.");
  }

  if (dvariant == element::dpc_variant::unset
      and celltype != cell::type::interval)
  {
    if (degree == 4)
      dvariant = element::dpc_variant::simplex_equispaced;
    if (degree > 4)
      throw std::runtime_error(
          "serendipity elements of degree > 4 need to be given a DPC variant.");
  }

  const std::vector<std::vector<std::vector<int>>> topology
      = cell::topology(celltype);
  const std::size_t tdim = cell::topological_dimension(celltype);

  std::array<std::vector<xt::xtensor<double, 4>>, 4> M;
  std::array<std::vector<xt::xtensor<double, 2>>, 4> x;

  // dim 0 (vertices)
  const xt::xtensor<double, 2> geometry = cell::geometry(celltype);
  const std::size_t num_vertices = geometry.shape(0);
  M[0] = std::vector<xt::xtensor<double, 4>>(num_vertices,
                                             xt::ones<double>({1, 1, 1, 1}));
  x[0].resize(geometry.shape(0));
  for (std::size_t i = 0; i < x[0].size(); ++i)
  {
    x[0][i] = xt::reshape_view(
        xt::row(geometry, i), {static_cast<std::size_t>(1), geometry.shape(1)});
  }

  if (degree >= 2)
  {
    FiniteElement moment_space = element::create_lagrange(
        cell::type::interval, degree - 2, lvariant, true);
    std::tie(x[1], M[1]) = moments::make_integral_moments(
        moment_space, celltype, 1, 2 * degree - 2);
  }
  else
  {
    x[1] = std::vector<xt::xtensor<double, 2>>(
        topology[1].size(), xt::xtensor<double, 2>({0, tdim}));
<<<<<<< HEAD
    M[1] = std::vector<xt::xtensor<double, 4>>(topology[1].size(),
                                               xt::ones<double>({0, 1, 0, 1}));
=======
    M[1] = std::vector<xt::xtensor<double, 3>>(
        topology[1].size(), xt::xtensor<double, 3>({0, 1, 0}));
>>>>>>> 0d556f90
  }

  if (tdim >= 2)
  {
    if (degree >= 4)
    {
      FiniteElement moment_space = element::create_dpc(
          cell::type::quadrilateral, degree - 4, dvariant, true);
      std::tie(x[2], M[2]) = moments::make_integral_moments(
          moment_space, celltype, 1, 2 * degree - 4);
    }
    else
    {
      x[2] = std::vector<xt::xtensor<double, 2>>(
          topology[2].size(), xt::xtensor<double, 2>({0, tdim}));
<<<<<<< HEAD
      M[2] = std::vector<xt::xtensor<double, 4>>(
          topology[2].size(), xt::ones<double>({0, 1, 0, 1}));
=======
      M[2] = std::vector<xt::xtensor<double, 3>>(
          topology[2].size(), xt::xtensor<double, 3>({0, 1, 0}));
>>>>>>> 0d556f90
    }
  }

  if (tdim == 3)
  {
    if (degree >= 6)
    {
      std::tie(x[3], M[3]) = moments::make_integral_moments(
          element::create_dpc(cell::type::hexahedron, degree - 6, dvariant,
                              true),
          celltype, 1, 2 * degree - 6);
    }
    else
    {
      x[3] = std::vector<xt::xtensor<double, 2>>(
          topology[3].size(), xt::xtensor<double, 2>({0, tdim}));
<<<<<<< HEAD
      M[3] = std::vector<xt::xtensor<double, 4>>(
          topology[3].size(), xt::ones<double>({0, 1, 0, 1}));
=======
      M[3] = std::vector<xt::xtensor<double, 3>>(
          topology[3].size(), xt::xtensor<double, 3>({0, 1, 0}));
>>>>>>> 0d556f90
    }
  }

  xt::xtensor<double, 2> wcoeffs;
  if (tdim == 1)
    wcoeffs = xt::eye<double>(degree + 1);
  else if (tdim == 2)
    wcoeffs = make_serendipity_space_2d(degree);
  else if (tdim == 3)
    wcoeffs = make_serendipity_space_3d(degree);

  if (discontinuous)
  {
    std::tie(x, M) = element::make_discontinuous(x, M, tdim, 1);
  }

  return FiniteElement(element::family::serendipity, celltype, degree, 0, {1},
                       wcoeffs, x, M, maps::type::identity, discontinuous,
                       degree < static_cast<int>(tdim) ? 1 : degree / tdim, {},
                       lvariant, dvariant);
}
//----------------------------------------------------------------------------
FiniteElement basix::element::create_serendipity_div(cell::type celltype,
                                                     int degree,
                                                     bool discontinuous)
{
  if (degree == 0)
    throw std::runtime_error("Cannot create degree 0 serendipity");

  if (celltype != cell::type::quadrilateral and celltype != cell::type::hexahedron)
  {
    throw std::runtime_error("Invalid celltype");
  }

  const std::vector<std::vector<std::vector<int>>> topology
      = cell::topology(celltype);
  const std::size_t tdim = cell::topological_dimension(celltype);
  const cell::type facettype
      = (tdim == 2) ? cell::type::interval : cell::type::quadrilateral;

  std::array<std::vector<xt::xtensor<double, 4>>, 4> M;
  std::array<std::vector<xt::xtensor<double, 2>>, 4> x;

  for (std::size_t i = 0; i < tdim - 1; ++i)
  {
    x[i] = std::vector<xt::xtensor<double, 2>>(
        cell::num_sub_entities(celltype, i), xt::xtensor<double, 2>({0, tdim}));
    M[i] = std::vector<xt::xtensor<double, 3>>(
        cell::num_sub_entities(celltype, i),
        xt::xtensor<double, 3>({0, tdim, 0}));
  }

  // TODO: Lagrange variant here
  // TODO: DPC variant
  FiniteElement facet_moment_space
      = facettype == cell::type::interval
            ? element::create_lagrange(
                facettype, degree, element::lagrange_variant::legendre, true)
            : element::create_dpc(facettype, degree,
                                  element::dpc_variant::legendre, true);
  std::tie(x[tdim - 1], M[tdim - 1]) = moments::make_normal_integral_moments(
      facet_moment_space, celltype, tdim, 2 * degree);

  if (degree >= 2)
  {
    // TODO: DPC variant
    FiniteElement cell_moment_space = element::create_dpc(
        celltype, degree - 2, element::dpc_variant::legendre, true);
    std::tie(x[tdim], M[tdim]) = moments::make_integral_moments(
        cell_moment_space, celltype, tdim, 2 * degree - 2);
  }
  else
  {
    x[tdim] = std::vector<xt::xtensor<double, 2>>(
        cell::num_sub_entities(celltype, tdim),
        xt::xtensor<double, 2>({0, tdim}));
    M[tdim] = std::vector<xt::xtensor<double, 3>>(
        cell::num_sub_entities(celltype, tdim),
        xt::xtensor<double, 3>({0, tdim, 0}));
  }

  xt::xtensor<double, 2> wcoeffs;
  if (tdim == 2)
    wcoeffs = make_serendipity_div_space_2d(degree);
  else if (tdim == 3)
    wcoeffs = make_serendipity_div_space_3d(degree);

  if (discontinuous)
  {
    std::tie(x, M) = element::make_discontinuous(x, M, tdim, tdim);
  }

  return FiniteElement(element::family::BDM, celltype, degree + 1, 0, {tdim},
                       wcoeffs, x, M, maps::type::contravariantPiola,
                       discontinuous, degree / tdim);
}
//-----------------------------------------------------------------------------
FiniteElement basix::element::create_serendipity_curl(cell::type celltype,
                                                      int degree,
                                                      bool discontinuous)
{
  if (degree == 0)
    throw std::runtime_error("Cannot create degree 0 serendipity");

  if (celltype != cell::type::quadrilateral and celltype != cell::type::hexahedron)
  {
    throw std::runtime_error("Invalid celltype");
  }

  const std::size_t tdim = cell::topological_dimension(celltype);

  // Evaluate the expansion polynomials at the quadrature points
  auto [Qpts, _wts] = quadrature::make_quadrature(quadrature::type::Default,
                                                  celltype, 2 * degree);
  auto wts = xt::adapt(_wts);
  xt::xtensor<double, 2> polyset_at_Qpts = xt::view(
      polyset::tabulate(celltype, degree, 0, Qpts), 0, xt::all(), xt::all());

  xt::xtensor<double, 2> wcoeffs;
  if (tdim == 2)
    wcoeffs = make_serendipity_curl_space_2d(degree);
  else if (tdim == 3)
    wcoeffs = make_serendipity_curl_space_3d(degree);

  std::array<std::vector<xt::xtensor<double, 4>>, 4> M;
  std::array<std::vector<xt::xtensor<double, 2>>, 4> x;

  x[0] = std::vector<xt::xtensor<double, 2>>(
      cell::num_sub_entities(celltype, 0), xt::xtensor<double, 2>({0, tdim}));
  M[0] = std::vector<xt::xtensor<double, 3>>(
      cell::num_sub_entities(celltype, 0),
      xt::xtensor<double, 3>({0, tdim, 0}));

  // TODO: Lagrange variants
  FiniteElement edge_moment_space = element::create_lagrange(
      cell::type::interval, degree, element::lagrange_variant::legendre, true);

  std::tie(x[1], M[1]) = moments::make_tangent_integral_moments(
      edge_moment_space, celltype, tdim, 2 * degree);

  if (degree >= 2)
  {
    // Face integral moment
    // TODO: DPC variant
    FiniteElement moment_space
        = element::create_dpc(cell::type::quadrilateral, degree - 2,
                              element::dpc_variant::legendre, true);
    std::tie(x[2], M[2]) = moments::make_integral_moments(
        moment_space, celltype, tdim, 2 * degree - 2);
  }
  else
  {
    x[2] = std::vector<xt::xtensor<double, 2>>(
        cell::num_sub_entities(celltype, 2), xt::xtensor<double, 2>({0, tdim}));
    M[2] = std::vector<xt::xtensor<double, 3>>(
        cell::num_sub_entities(celltype, 2),
        xt::xtensor<double, 3>({0, tdim, 0}));
  }

  if (tdim == 3)
  {
    if (degree >= 4)
    {
      // Interior integral moment
      // TODO: DPC variant
      std::tie(x[3], M[3]) = moments::make_integral_moments(
          element::create_dpc(cell::type::hexahedron, degree - 4,
                              element::dpc_variant::legendre, true),
          celltype, tdim, 2 * degree - 4);
    }
    else
    {
      x[3] = std::vector<xt::xtensor<double, 2>>(
          cell::num_sub_entities(celltype, 3),
          xt::xtensor<double, 2>({0, tdim}));
      M[3] = std::vector<xt::xtensor<double, 3>>(
          cell::num_sub_entities(celltype, 3),
          xt::xtensor<double, 3>({0, tdim, 0}));
    }
  }

  const std::vector<std::vector<std::vector<int>>> topology
      = cell::topology(celltype);

  if (discontinuous)
  {
    std::tie(x, M) = element::make_discontinuous(x, M, tdim, tdim);
  }

  return FiniteElement(element::family::N2E, celltype, degree + 1, 0, {tdim},
                       wcoeffs, x, M, maps::type::covariantPiola, discontinuous,
                       (degree == 2 && tdim == 3) ? 1 : degree / tdim);
}
//-----------------------------------------------------------------------------<|MERGE_RESOLUTION|>--- conflicted
+++ resolved
@@ -536,10 +536,7 @@
 {
   if (degree == 0)
     throw std::runtime_error("Cannot create degree 0 serendipity");
-<<<<<<< HEAD
-=======
-
->>>>>>> 0d556f90
+
   if (celltype != cell::type::interval and celltype != cell::type::quadrilateral
       and celltype != cell::type::hexahedron)
   {
@@ -595,13 +592,8 @@
   {
     x[1] = std::vector<xt::xtensor<double, 2>>(
         topology[1].size(), xt::xtensor<double, 2>({0, tdim}));
-<<<<<<< HEAD
     M[1] = std::vector<xt::xtensor<double, 4>>(topology[1].size(),
                                                xt::ones<double>({0, 1, 0, 1}));
-=======
-    M[1] = std::vector<xt::xtensor<double, 3>>(
-        topology[1].size(), xt::xtensor<double, 3>({0, 1, 0}));
->>>>>>> 0d556f90
   }
 
   if (tdim >= 2)
@@ -617,13 +609,8 @@
     {
       x[2] = std::vector<xt::xtensor<double, 2>>(
           topology[2].size(), xt::xtensor<double, 2>({0, tdim}));
-<<<<<<< HEAD
       M[2] = std::vector<xt::xtensor<double, 4>>(
           topology[2].size(), xt::ones<double>({0, 1, 0, 1}));
-=======
-      M[2] = std::vector<xt::xtensor<double, 3>>(
-          topology[2].size(), xt::xtensor<double, 3>({0, 1, 0}));
->>>>>>> 0d556f90
     }
   }
 
@@ -640,13 +627,8 @@
     {
       x[3] = std::vector<xt::xtensor<double, 2>>(
           topology[3].size(), xt::xtensor<double, 2>({0, tdim}));
-<<<<<<< HEAD
       M[3] = std::vector<xt::xtensor<double, 4>>(
           topology[3].size(), xt::ones<double>({0, 1, 0, 1}));
-=======
-      M[3] = std::vector<xt::xtensor<double, 3>>(
-          topology[3].size(), xt::xtensor<double, 3>({0, 1, 0}));
->>>>>>> 0d556f90
     }
   }
 
@@ -694,9 +676,9 @@
   {
     x[i] = std::vector<xt::xtensor<double, 2>>(
         cell::num_sub_entities(celltype, i), xt::xtensor<double, 2>({0, tdim}));
-    M[i] = std::vector<xt::xtensor<double, 3>>(
+    M[i] = std::vector<xt::xtensor<double, 4>>(
         cell::num_sub_entities(celltype, i),
-        xt::xtensor<double, 3>({0, tdim, 0}));
+        xt::xtensor<double, 4>({0, tdim, 0, 1}));
   }
 
   // TODO: Lagrange variant here
@@ -723,9 +705,9 @@
     x[tdim] = std::vector<xt::xtensor<double, 2>>(
         cell::num_sub_entities(celltype, tdim),
         xt::xtensor<double, 2>({0, tdim}));
-    M[tdim] = std::vector<xt::xtensor<double, 3>>(
+    M[tdim] = std::vector<xt::xtensor<double, 4>>(
         cell::num_sub_entities(celltype, tdim),
-        xt::xtensor<double, 3>({0, tdim, 0}));
+        xt::xtensor<double, 4>({0, tdim, 0, 1}));
   }
 
   xt::xtensor<double, 2> wcoeffs;
@@ -776,9 +758,9 @@
 
   x[0] = std::vector<xt::xtensor<double, 2>>(
       cell::num_sub_entities(celltype, 0), xt::xtensor<double, 2>({0, tdim}));
-  M[0] = std::vector<xt::xtensor<double, 3>>(
+  M[0] = std::vector<xt::xtensor<double, 4>>(
       cell::num_sub_entities(celltype, 0),
-      xt::xtensor<double, 3>({0, tdim, 0}));
+      xt::xtensor<double, 4>({0, tdim, 0, 1}));
 
   // TODO: Lagrange variants
   FiniteElement edge_moment_space = element::create_lagrange(
@@ -801,9 +783,9 @@
   {
     x[2] = std::vector<xt::xtensor<double, 2>>(
         cell::num_sub_entities(celltype, 2), xt::xtensor<double, 2>({0, tdim}));
-    M[2] = std::vector<xt::xtensor<double, 3>>(
+    M[2] = std::vector<xt::xtensor<double, 4>>(
         cell::num_sub_entities(celltype, 2),
-        xt::xtensor<double, 3>({0, tdim, 0}));
+        xt::xtensor<double, 4>({0, tdim, 0, 1}));
   }
 
   if (tdim == 3)
@@ -822,9 +804,9 @@
       x[3] = std::vector<xt::xtensor<double, 2>>(
           cell::num_sub_entities(celltype, 3),
           xt::xtensor<double, 2>({0, tdim}));
-      M[3] = std::vector<xt::xtensor<double, 3>>(
+      M[3] = std::vector<xt::xtensor<double, 4>>(
           cell::num_sub_entities(celltype, 3),
-          xt::xtensor<double, 3>({0, tdim, 0}));
+          xt::xtensor<double, 4>({0, tdim, 0, 1}));
     }
   }
 
