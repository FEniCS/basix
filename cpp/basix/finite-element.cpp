--- conflicted
+++ resolved
@@ -222,11 +222,7 @@
   }
 
   // Checklist of variant compatibility (lagrange, DPC) for each
-<<<<<<< HEAD
-  const std::map<element::family, std::array<bool, 2>> has_variant
-=======
   static const std::map<element::family, std::array<bool, 2>> has_variant
->>>>>>> 185dd46f
       = {{element::family::P, {true, false}},
          {element::family::RT, {true, false}},
          {element::family::N1E, {true, false}},
@@ -240,15 +236,10 @@
   if (auto it = has_variant.find(family); it != has_variant.end())
   {
     if (it->second[0] == false and lvariant != element::lagrange_variant::unset)
-<<<<<<< HEAD
+    {
       throw std::runtime_error(
           "Cannot pass a Lagrange variant to this element.");
-=======
-    {
-      throw std::runtime_error(
-          "Cannot pass a Lagrange variant to this element.");
-    }
->>>>>>> 185dd46f
+    }
     if (it->second[1] == false and dvariant != element::dpc_variant::unset)
       throw std::runtime_error("Cannot pass a DPC variant to this element.");
   }
@@ -257,12 +248,8 @@
   {
   // P family
   case element::family::P:
-<<<<<<< HEAD
     return element::create_lagrange(cell, degree, lvariant, discontinuous,
                                     dof_ordering);
-=======
-    return element::create_lagrange(cell, degree, lvariant, discontinuous);
->>>>>>> 185dd46f
   case element::family::RT:
   {
     switch (cell)
@@ -662,18 +649,21 @@
 
   if (!_dof_ordering.empty())
   {
-    std::cout << "Got a dof ordering\n";
+    std::cout << "Got a dof ordering.\n";
+
+    // Safety checks
     if (_dof_ordering.size() != dof)
-      throw std::runtime_error("Incorrect number of dofs in ordering\n");
+      throw std::runtime_error("Incorrect number of dofs in ordering.");
     std::vector<int> check(_dof_ordering.size(), 0);
     for (int q : _dof_ordering)
     {
-      assert(q >= 0 and q < _dof_ordering.size());
+      if (q < 0 or q >= _dof_ordering.size())
+        throw std::runtime_error("Out of range: dof_ordering.");
       check[q] += 1;
     }
     for (int q : check)
       if (q != 1)
-        throw std::runtime_error("Dof ordering not a permutation\n");
+        throw std::runtime_error("Dof ordering not a permutation.");
 
     // Apply permutation to _edofs
     for (std::size_t d = 0; d < _cell_tdim + 1; ++d)
@@ -682,9 +672,8 @@
       {
         for (int& q : entity)
           q = _dof_ordering[q];
-        }
-     }
-
+      }
+    }
   }
 
   const std::vector<std::vector<std::vector<std::vector<int>>>> connectivity
@@ -1263,9 +1252,6 @@
     // This assumes 3 bits are used per face. This will need updating if 3D
     // cells with faces with more than 4 sides are implemented
     int face_start = _cell_tdim == 3 ? 3 * _edofs[2].size() : 0;
-    int dofstart = 0;
-    for (auto& edofs0 : _edofs[0])
-      dofstart += edofs0.size();
 
     // Permute DOFs on edges
     {
@@ -1274,8 +1260,7 @@
       {
         // Reverse an edge
         if (cell_info >> (face_start + e) & 1)
-          precompute::apply_permutation(trans, dofs, dofstart);
-        dofstart += _edofs[1][e].size();
+          precompute::apply_permutation_mapped(trans, dofs, _edofs[1][e]);
       }
     }
 
@@ -1288,13 +1273,11 @@
 
         // Reflect a face
         if (cell_info >> (3 * f) & 1)
-          precompute::apply_permutation(trans[1], dofs, dofstart);
+          precompute::apply_permutation_mapped(trans[1], dofs, _edofs[2][f]);
 
         // Rotate a face
         for (std::uint32_t r = 0; r < (cell_info >> (3 * f + 1) & 3); ++r)
-          precompute::apply_permutation(trans[0], dofs, dofstart);
-
-        dofstart += _edofs[2][f].size();
+          precompute::apply_permutation_mapped(trans[0], dofs, _edofs[2][f]);
       }
     }
   }
@@ -1316,9 +1299,6 @@
     // This assumes 3 bits are used per face. This will need updating if
     // 3D cells with faces with more than 4 sides are implemented
     int face_start = _cell_tdim == 3 ? 3 * _edofs[2].size() : 0;
-    int dofstart = 0;
-    for (auto& edofs0 : _edofs[0])
-      dofstart += edofs0.size();
 
     // Permute DOFs on edges
     {
@@ -1327,8 +1307,7 @@
       {
         // Reverse an edge
         if (cell_info >> (face_start + e) & 1)
-          precompute::apply_permutation(trans, dofs, dofstart);
-        dofstart += _edofs[1][e].size();
+          precompute::apply_permutation_mapped(trans, dofs, _edofs[1][e]);
       }
     }
 
@@ -1341,13 +1320,11 @@
 
         // Rotate a face
         for (std::uint32_t r = 0; r < (cell_info >> (3 * f + 1) & 3); ++r)
-          precompute::apply_permutation(trans[0], dofs, dofstart);
+          precompute::apply_permutation_mapped(trans[0], dofs, _edofs[2][f]);
 
         // Reflect a face
         if (cell_info >> (3 * f) & 1)
-          precompute::apply_permutation(trans[1], dofs, dofstart);
-
-        dofstart += _edofs[2][f].size();
+          precompute::apply_permutation_mapped(trans[1], dofs, _edofs[2][f]);
       }
     }
   }
