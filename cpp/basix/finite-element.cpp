--- conflicted
+++ resolved
@@ -242,6 +242,11 @@
     }
     if (it->second[1] == false and dvariant != element::dpc_variant::unset)
       throw std::runtime_error("Cannot pass a DPC variant to this element.");
+  }
+
+  if (dof_ordering.size() > 0 and family != element::family::P)
+  {
+    throw std::runtime_error("DOF ordering only supported for Lagrange");
   }
 
   switch (family)
@@ -1265,44 +1270,7 @@
   if (_dof_transformations_are_identity)
     return;
 
-<<<<<<< HEAD
-  if (_cell_tdim >= 2)
-  {
-    // This assumes 3 bits are used per face. This will need updating if 3D
-    // cells with faces with more than 4 sides are implemented
-    int face_start = _cell_tdim == 3 ? 3 * _edofs[2].size() : 0;
-
-    // Permute DOFs on edges
-    {
-      auto& trans = _eperm.at(cell::type::interval)[0];
-      for (std::size_t e = 0; e < _edofs[1].size(); ++e)
-      {
-        // Reverse an edge
-        if (cell_info >> (face_start + e) & 1)
-          precompute::apply_permutation_mapped(trans, dofs, _edofs[1][e]);
-      }
-    }
-
-    if (_cell_tdim == 3)
-    {
-      // Permute DOFs on faces
-      for (std::size_t f = 0; f < _edofs[2].size(); ++f)
-      {
-        auto& trans = _eperm.at(_cell_subentity_types[2][f]);
-
-        // Reflect a face
-        if (cell_info >> (3 * f) & 1)
-          precompute::apply_permutation_mapped(trans[1], dofs, _edofs[2][f]);
-
-        // Rotate a face
-        for (std::uint32_t r = 0; r < (cell_info >> (3 * f + 1) & 3); ++r)
-          precompute::apply_permutation_mapped(trans[0], dofs, _edofs[2][f]);
-      }
-    }
-  }
-=======
   permute_data<std::int32_t, false>(dofs, 1, cell_info, _eperm);
->>>>>>> 5bd71041
 }
 //-----------------------------------------------------------------------------
 void FiniteElement::unpermute_dofs(const std::span<std::int32_t>& dofs,
@@ -1316,44 +1284,7 @@
   if (_dof_transformations_are_identity)
     return;
 
-<<<<<<< HEAD
-  if (_cell_tdim >= 2)
-  {
-    // This assumes 3 bits are used per face. This will need updating if
-    // 3D cells with faces with more than 4 sides are implemented
-    int face_start = _cell_tdim == 3 ? 3 * _edofs[2].size() : 0;
-
-    // Permute DOFs on edges
-    {
-      auto& trans = _eperm_rev.at(cell::type::interval)[0];
-      for (std::size_t e = 0; e < _edofs[1].size(); ++e)
-      {
-        // Reverse an edge
-        if (cell_info >> (face_start + e) & 1)
-          precompute::apply_permutation_mapped(trans, dofs, _edofs[1][e]);
-      }
-    }
-
-    if (_cell_tdim == 3)
-    {
-      // Permute DOFs on faces
-      for (std::size_t f = 0; f < _edofs[2].size(); ++f)
-      {
-        auto& trans = _eperm_rev.at(_cell_subentity_types[2][f]);
-
-        // Rotate a face
-        for (std::uint32_t r = 0; r < (cell_info >> (3 * f + 1) & 3); ++r)
-          precompute::apply_permutation_mapped(trans[0], dofs, _edofs[2][f]);
-
-        // Reflect a face
-        if (cell_info >> (3 * f) & 1)
-          precompute::apply_permutation_mapped(trans[1], dofs, _edofs[2][f]);
-      }
-    }
-  }
-=======
   permute_data<std::int32_t, true>(dofs, 1, cell_info, _eperm_rev);
->>>>>>> 5bd71041
 }
 //-----------------------------------------------------------------------------
 std::map<cell::type, std::pair<std::vector<double>, std::array<std::size_t, 3>>>
