--- conflicted
+++ resolved
@@ -832,19 +832,11 @@
   if (x.shape(1) != _cell_tdim)
     throw std::runtime_error("Point dim does not match element dim.");
 
+  const int psize = polyset::dim(_cell_type, _highest_degree);
   xt::xtensor<double, 3> basis(
-<<<<<<< HEAD
       {static_cast<std::size_t>(polyset::nderivs(_cell_type, nd)), x.shape(0),
-       static_cast<std::size_t>(polyset::dim(_cell_type, _degree))});
-  polyset::tabulate(basis, _cell_type, _degree, nd, x);
-  const int psize = polyset::dim(_cell_type, _degree);
-=======
-      {static_cast<std::size_t>(polyset::nderivs(_cell_type, nd)),
-       x_copy.shape(0),
-       static_cast<std::size_t>(polyset::dim(_cell_type, _highest_degree))});
-  polyset::tabulate(basis, _cell_type, _highest_degree, nd, x_copy);
-  const int psize = polyset::dim(_cell_type, _highest_degree);
->>>>>>> cdc7d797
+       static_cast<std::size_t>(psize)});
+  polyset::tabulate(basis, _cell_type, _highest_degree, nd, x);
   const int vs = std::accumulate(_value_shape.begin(), _value_shape.end(), 1,
                                  std::multiplies<int>());
   xt::xtensor<double, 2> B, C;
@@ -864,7 +856,7 @@
 //-----------------------------------------------------------------------------
 cell::type FiniteElement::cell_type() const { return _cell_type; }
 //-----------------------------------------------------------------------------
-int FiniteElement::degree() const { return _degree;}
+int FiniteElement::degree() const { return _degree; }
 //-----------------------------------------------------------------------------
 int FiniteElement::highest_degree() const { return _highest_degree; }
 //-----------------------------------------------------------------------------
