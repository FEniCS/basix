// Copyright (c) 2020 Chris Richardson
// FEniCS Project
// SPDX-License-Identifier:    MIT

#pragma once

#include "cell.h"
#include "element-families.h"
#include "maps.h"
#include "precompute.h"
#include <array>
#include <functional>
#include <numeric>
#include <string>
#include <vector>
#include <xtensor/xtensor.hpp>
#include <xtensor/xview.hpp>
#include <xtl/xspan.hpp>

/// Basix: FEniCS runtime basis evaluation library
namespace basix
{

namespace element
{

/// Creates a version of the interpolation points, interpolation
/// matrices and entity transformation that represent a discontinuous
/// version of the element. This discontinuous version will have the
/// same DOFs but they will all be associated with the interior of the
/// reference cell.
/// @param[in] x Interpolation points. Indices are (tdim, entity index,
/// point index, dim)
/// @param[in] M The interpolation matrices. Indices are (tdim, entity
/// index, dof, vs, point_index, derivative)
/// @param[in] tdim The topological dimension of the cell the element is
/// defined on
/// @param[in] value_size The value size of the element
/// @return Versions of x and M that define a discontinuous version of the
/// element (with the same shapes as x and M)
std::tuple<std::array<std::vector<xt::xtensor<double, 2>>, 4>,
           std::array<std::vector<xt::xtensor<double, 4>>, 4>>
make_discontinuous(const std::array<std::vector<xt::xtensor<double, 2>>, 4>& x,
                   const std::array<std::vector<xt::xtensor<double, 4>>, 4>& M,
                   int tdim, int value_size);

} // namespace element

/// A finite element

/// The basis of a finite element is stored as a set of coefficients,
/// which are applied to the underlying expansion set for that cell
/// type, when tabulating.
class FiniteElement
{

public:
  /// A finite element
  ///
  /// Initialising a finite element calculates the basis functions of the finite
  /// element, in terms of the polynomial basis.
  ///
  /// The below explanation uses Einstein notation.
  ///
  /// The basis functions @f${\phi_i}@f$ of a finite element are represented
  /// as a linear combination of polynomials @f$\{p_j\}@f$ in an underlying
  /// polynomial basis that span the space of all d-dimensional polynomials up
  /// to order @f$k \ (P_k^d)@f$:
  /// \f[ \phi_i = c_{ij} p_j \f]
  ///
  /// In some cases, the basis functions @f$\{\phi_i\}@f$ do not span the
  /// full space @f$P_k@f$, in which case we denote space spanned by the
  /// basis functions by @f$\{q_k\}@f$, which can be represented by:
  /// @f[  q_i = b_{ij} p_j. @f]
  ///  This leads to
  /// @f[  \phi_i = c^{\prime}_{ij} q_j = c^{\prime}_{ij} b_{jk} p_k,  @f]
  /// and in matrix form:
  /// \f[
  /// \phi = C^{\prime} B p
  /// \f]
  ///
  /// If the basis functions span the full space, then @f$ B @f$ is simply
  /// the identity.
  ///
  /// The basis functions @f$\phi_i@f$ are defined by a dual set of functionals
  /// @f$\{f_i\}@f$. The basis functions are the functions in span{@f$q_k@f$}
  /// such that
  ///   @f[ f_i(\phi_j) = \delta_{ij} @f]
  /// and inserting the expression for @f$\phi_{j}@f$:
  ///   @f[ f_i(c^{\prime}_{jk}b_{kl}p_{l}) = c^{\prime}_{jk} b_{kl} f_i \left(
  ///   p_{l} \right) @f]
  ///
  /// Defining a matrix D given by applying the functionals to each
  /// polynomial @f$p_j@f$:
  ///  @f[ [D] = d_{ij},\mbox{ where } d_{ij} = f_i(p_j), @f]
  /// we have:
  /// @f[ C^{\prime} B D^{T} = I @f]
  ///
  /// and
  ///
  /// @f[ C^{\prime} = (B D^{T})^{-1}. @f]
  ///
  /// Recalling that @f$C = C^{\prime} B@f$, where @f$C@f$ is the matrix
  /// form of @f$c_{ij}@f$,
  ///
  /// @f[ C = (B D^{T})^{-1} B @f]
  ///
  /// This function takes the matrices @f$B@f$ (`wcoeffs`) and @f$D@f$ (`M`) as
  /// inputs and will internally compute @f$C@f$.
  ///
  /// The matrix @f$BD^{T}@f$ can be obtained from an element by using the
  /// function `dual_matrix()`. The matrix @f$C@f$ can be obtained from an
  /// element by using the function `coefficient_matrix()`.
  ///
  /// Example: Order 1 Lagrange elements on a triangle
  /// ------------------------------------------------
  /// On a triangle, the scalar expansion basis is:
  ///  @f[ p_0 = \sqrt{2}/2 \qquad
  ///   p_1 = \sqrt{3}(2x + y - 1) \qquad
  ///   p_2 = 3y - 1 @f]
  /// These span the space @f$P_1@f$.
  ///
  /// Lagrange order 1 elements span the space P_1, so in this example,
  /// B (span_coeffs) is the identity matrix:
  ///   @f[ B = \begin{bmatrix}
  ///                   1 & 0 & 0 \\
  ///                   0 & 1 & 0 \\
  ///                   0 & 0 & 1 \end{bmatrix} @f]
  ///
  /// The functionals defining the Lagrange order 1 space are point
  /// evaluations at the three vertices of the triangle. The matrix D
  /// (dual) given by applying these to p_0 to p_2 is:
  ///  @f[ \mbox{dual} = \begin{bmatrix}
  ///              \sqrt{2}/2 &  -\sqrt{3} & -1 \\
  ///              \sqrt{2}/2 &   \sqrt{3} & -1 \\
  ///              \sqrt{2}/2 &          0 &  2 \end{bmatrix} @f]
  ///
  /// For this example, this function outputs the matrix:
  ///  @f[ C = \begin{bmatrix}
  ///            \sqrt{2}/3 & -\sqrt{3}/6 &  -1/6 \\
  ///            \sqrt{2}/3 & \sqrt{3}/6  &  -1/6 \\
  ///            \sqrt{2}/3 &          0  &   1/3 \end{bmatrix} @f]
  /// The basis functions of the finite element can be obtained by applying
  /// the matrix C to the vector @f$[p_0, p_1, p_2]@f$, giving:
  ///   @f[ \begin{bmatrix} 1 - x - y \\ x \\ y \end{bmatrix} @f]
  ///
  /// Example: Order 1 Raviart-Thomas on a triangle
  /// ---------------------------------------------
  /// On a triangle, the 2D vector expansion basis is:
  ///  @f[ \begin{matrix}
  ///   p_0 & = & (\sqrt{2}/2, 0) \\
  ///   p_1 & = & (\sqrt{3}(2x + y - 1), 0) \\
  ///   p_2 & = & (3y - 1, 0) \\
  ///   p_3 & = & (0, \sqrt{2}/2) \\
  ///   p_4 & = & (0, \sqrt{3}(2x + y - 1)) \\
  ///   p_5 & = & (0, 3y - 1)
  ///  \end{matrix}
  /// @f]
  /// These span the space @f$ P_1^2 @f$.
  ///
  /// Raviart-Thomas order 1 elements span a space smaller than @f$ P_1^2 @f$,
  /// so B (span_coeffs) is not the identity. It is given by:
  ///   @f[ B = \begin{bmatrix}
  ///  1 &  0 &  0 &    0 &  0 &   0 \\
  ///  0 &  0 &  0 &    1 &  0 &     0 \\
  ///  1/12 &  \sqrt{6}/48 &  -\sqrt{2}/48 &  1/12 &  0 &  \sqrt{2}/24
  ///  \end{bmatrix}
  ///  @f]
  /// Applying the matrix B to the vector @f$[p_0, p_1, ..., p_5]@f$ gives the
  /// basis of the polynomial space for Raviart-Thomas:
  ///   @f[ \begin{bmatrix}
  ///  \sqrt{2}/2 &  0 \\
  ///   0 &  \sqrt{2}/2 \\
  ///   \sqrt{2}x/8  & \sqrt{2}y/8
  ///  \end{bmatrix} @f]
  ///
  /// The functionals defining the Raviart-Thomas order 1 space are integral
  /// of the normal components along each edge. The matrix D (dual) given
  /// by applying these to @f$p_0@f$ to @f$p_5@f$ is:
  /// @f[ D = \begin{bmatrix}
  /// -\sqrt{2}/2 & -\sqrt{3}/2 & -1/2 & -\sqrt{2}/2 & -\sqrt{3}/2 & -1/2 \\
  /// -\sqrt{2}/2 &  \sqrt{3}/2 & -1/2 &          0  &          0 &    0 \\
  ///           0 &         0   &    0 &  \sqrt{2}/2 &          0 &   -1
  /// \end{bmatrix} @f]
  ///
  /// In this example, this function outputs the matrix:
  ///  @f[  C = \begin{bmatrix}
  ///  -\sqrt{2}/2 & -\sqrt{3}/2 & -1/2 & -\sqrt{2}/2 & -\sqrt{3}/2 & -1/2 \\
  ///  -\sqrt{2}/2 &  \sqrt{3}/2 & -1/2 &          0  &          0  &    0 \\
  ///            0 &          0  &    0 &  \sqrt{2}/2 &          0  &   -1
  /// \end{bmatrix} @f]
  /// The basis functions of the finite element can be obtained by applying
  /// the matrix C to the vector @f$[p_0, p_1, ..., p_5]@f$, giving:
  ///   @f[ \begin{bmatrix}
  ///   -x & -y \\
  ///   x - 1 & y \\
  ///   -x & 1 - y \end{bmatrix} @f]
  ///
  /// @param[in] family The element family
  /// @param[in] cell_type The cell type
  /// @param[in] degree The degree of the element
  /// @param[in] interpolation_nderivs The number of derivatives that need to be
  /// used during interpolation
  /// @param[in] value_shape The value shape of the element
  /// @param[in] wcoeffs Matrices for the kth value index containing the
  /// expansion coefficients defining a polynomial basis spanning the
  /// polynomial space for this element. Shape is (dim(Legendre polynomials),
  /// dim(finite element polyset))
  /// @param[in] x Interpolation points. Indices are (tdim, entity index,
  /// point index, dim)
  /// @param[in] M The interpolation matrices. Indices are (tdim, entity
  /// index, dof, vs, point_index, derivative)
  /// @param[in] map_type The type of map to be used to map values from
  /// the reference to a cell
  /// @param[in] discontinuous Indicates whether or not this is the
  /// discontinuous version of the element
  /// @param[in] highest_complete_degree The highest degree n such that a
  /// Lagrange (or vector Lagrange) element of degree n is a subspace of this
  /// element
  /// @param[in] highest_degree The highest degree n such that at least one
  /// polynomial of degree n is included in this element's polymonial set
  /// @param[in] lvariant The Lagrange variant of the element
  /// @param[in] dvariant The DPC variant of the element
  /// @param[in] tensor_factors The factors in the tensor product representation
  /// of this element
  FiniteElement(
      element::family family, cell::type cell_type, int degree,
      const std::vector<std::size_t>& value_shape,
      const xt::xtensor<double, 2>& wcoeffs,
      const std::array<std::vector<xt::xtensor<double, 2>>, 4>& x,
      const std::array<std::vector<xt::xtensor<double, 4>>, 4>& M,
      int interpolation_nderivs, maps::type map_type, bool discontinuous,
      int highest_complete_degree, int highest_degree,
      element::lagrange_variant lvariant, element::dpc_variant dvariant,
      std::vector<std::tuple<std::vector<FiniteElement>, std::vector<int>>>
          tensor_factors
      = {});

  /// Overload
  FiniteElement(
      element::family family, cell::type cell_type, int degree,
      const std::vector<std::size_t>& value_shape,
      const xt::xtensor<double, 2>& wcoeffs,
      const std::array<std::vector<xt::xtensor<double, 2>>, 4>& x,
      const std::array<std::vector<xt::xtensor<double, 4>>, 4>& M,
      int interpolation_nderivs, maps::type map_type, bool discontinuous,
      int highest_complete_degree, int highest_degree,
      element::lagrange_variant lvariant,
      std::vector<std::tuple<std::vector<FiniteElement>, std::vector<int>>>
          tensor_factors
      = {});

  /// Overload
  FiniteElement(
      element::family family, cell::type cell_type, int degree,
      const std::vector<std::size_t>& value_shape,
      const xt::xtensor<double, 2>& wcoeffs,
      const std::array<std::vector<xt::xtensor<double, 2>>, 4>& x,
      const std::array<std::vector<xt::xtensor<double, 4>>, 4>& M,
      int interpolation_nderivs, maps::type map_type, bool discontinuous,
      int highest_complete_degree, int highest_degree,
      element::dpc_variant dvariant,
      std::vector<std::tuple<std::vector<FiniteElement>, std::vector<int>>>
          tensor_factors
      = {});

  /// Overload
  FiniteElement(
      element::family family, cell::type cell_type, int degree,
      const std::vector<std::size_t>& value_shape,
      const xt::xtensor<double, 2>& wcoeffs,
      const std::array<std::vector<xt::xtensor<double, 2>>, 4>& x,
      const std::array<std::vector<xt::xtensor<double, 4>>, 4>& M,
      int interpolation_nderivs, maps::type map_type, bool discontinuous,
      int highest_complete_degree, int highest_degree,
      std::vector<std::tuple<std::vector<FiniteElement>, std::vector<int>>>
          tensor_factors
      = {});

  /// Copy constructor
  FiniteElement(const FiniteElement& element) = default;

  /// Move constructor
  FiniteElement(FiniteElement&& element) = default;

  /// Destructor
  ~FiniteElement() = default;

  /// Assignment operator
  FiniteElement& operator=(const FiniteElement& element) = default;

  /// Move assignment operator
  FiniteElement& operator=(FiniteElement&& element) = default;

  /// Check if two elements are the same
  /// @note This operator compares the element properties, eg family,
  /// degree, etc, and not computed numerical data
  /// @return True if elements are the same
  bool operator==(const FiniteElement& e) const;

  /// Array shape for tabulate basis values and derivatives at set of
  /// points.
  ///
  /// @param[in] nd The order of derivatives, up to and including, to
  /// compute. Use 0 for the basis functions only.
  /// @param[in] num_points Number of points that basis will be computed
  /// at
  /// @return The shape of the array to will filled when passed to
  /// `FiniteElement::tabulate`
  std::array<std::size_t, 4> tabulate_shape(std::size_t nd,
                                            std::size_t num_points) const;

  /// Compute basis values and derivatives at set of points.
  ///
  /// @note The version of `FiniteElement::tabulate` with the basis data
  /// as an out argument should be preferred for repeated call where
  /// performance is critical
  ///
  /// @param[in] nd The order of derivatives, up to and including, to
  /// compute. Use 0 for the basis functions only.
  /// @param[in] x The points at which to compute the basis functions.
  /// The shape of x is (number of points, geometric dimension).
  /// @return The basis functions (and derivatives). The shape is
  /// (derivative, point, basis fn index, value index).
  /// - The first index is the derivative, with higher derivatives are
  /// stored in triangular (2D) or tetrahedral (3D) ordering, ie for
  /// the (x,y) derivatives in 2D: (0,0), (1,0), (0,1), (2,0), (1,1),
  /// (0,2), (3,0)... The function basix::indexing::idx can be used to find the
  /// appropriate derivative.
  /// - The second index is the point index
  /// - The third index is the basis function index
  /// - The fourth index is the basis function component. Its has size
  /// one for scalar basis functions.
  xt::xtensor<double, 4> tabulate(int nd,
                                  const xt::xtensor<double, 2>& x) const;

  /// Compute basis values and derivatives at set of points.
  ///
  /// @note This function is designed to be called at runtime, so its
  /// performance is critical.
  ///
  /// @param[in] nd The order of derivatives, up to and including, to
  /// compute. Use 0 for the basis functions only.
  /// @param[in] x The points at which to compute the basis functions.
  /// The shape of x is (number of points, geometric dimension).
  /// @param [out] basis Memory location to fill. It must be allocated
  /// with shape (num_derivatives, num_points, num basis functions,
  /// value_size). The function `FiniteElement::tabulate_shape` can be
  /// used to get the required shape.
  /// - The first index is the derivative, with higher derivatives are
  /// stored in triangular (2D) or tetrahedral (3D) ordering, ie for
  /// the (x,y) derivatives in 2D: (0,0), (1,0), (0,1), (2,0), (1,1),
  /// (0,2), (3,0)... The function basix::indexing::idx can be used to
  /// find the appropriate derivative.
  /// - The second index is the point index
  /// - The third index is the basis function index
  /// - The fourth index is the basis function component. Its has size
  /// one for scalar basis functions.
  ///
  /// @todo Remove all internal dynamic memory allocation, pass scratch
  /// space as required
  void tabulate(int nd, const xt::xtensor<double, 2>& x,
                xt::xtensor<double, 4>& basis) const;

  /// Get the element cell type
  /// @return The cell type
  cell::type cell_type() const;

  /// Get the element polynomial degree
  /// @return Polynomial degree
  int degree() const;

  /// Get the lowest degree n such that the highest degree
  /// polynomial in this element is contained in a Lagrange (or vector
  /// Lagrange) element of degree n
  /// @return Polynomial degree
  int highest_degree() const;

  /// Get the highest degree n such that a Lagrange (or vector Lagrange) element
  /// of degree n is a subspace of this element
  /// @return Polynomial degree
  int highest_complete_degree() const;

  /// The element value tensor shape, eg returning {} for scalars, {3}
  /// for vectors in 3D, {2, 2} for a rank-2 tensor in 2D.
  /// @return Value shape
  const std::vector<int>& value_shape() const;

  /// Dimension of the finite element space (number of
  /// degrees-of-freedom for the element)
  /// @return Number of degrees of freedom
  int dim() const;

  /// Get the finite element family
  /// @return The family
  element::family family() const;

  /// Get the Lagrange variant of the element.
  /// @return The Lagrange variant
  element::lagrange_variant lagrange_variant() const;

  /// Get the DPC variant of the element.
  /// @return The DPC variant
  element::dpc_variant dpc_variant() const;

  /// Get the map type for this element
  /// @return The map type
  maps::type map_type() const;

  /// Indicates whether this element is the discontinuous variant
  /// @return True if this element is a discontinuous version of the
  /// element
  bool discontinuous() const;

  /// Indicates whether the dof transformations are all permutations
  /// @return True or False
  bool dof_transformations_are_permutations() const;

  /// Indicates whether the dof transformations are all the identity
  /// @return True or False
  bool dof_transformations_are_identity() const;

  /// Map function values from the reference to a physical cell. This
  /// function can perform the mapping for multiple points, grouped by
  /// points that share a common Jacobian.
  /// @param[in] U The function values on the reference. The indices are
  /// [Jacobian index, point index, components].
  /// @param[in] J The Jacobian of the mapping. The indices are
  /// [Jacobian index, J_i, J_j].
  /// @param[in] detJ The determinant of the Jacobian of the mapping. It
  /// has length `J.shape(0)`
  /// @param[in] K The inverse of the Jacobian of the mapping. The
  /// indices are [Jacobian index, K_i, K_j].
  /// @return The function values on the cell. The indices are [Jacobian
  /// index, point index, components].
  xt::xtensor<double, 3> push_forward(const xt::xtensor<double, 3>& U,
                                      const xt::xtensor<double, 3>& J,
                                      const xtl::span<const double>& detJ,
                                      const xt::xtensor<double, 3>& K) const;

  /// Map function values from a physical cell to the reference
  /// @param[in] u The function values on the cell
  /// @param[in] J The Jacobian of the mapping
  /// @param[in] detJ The determinant of the Jacobian of the mapping
  /// @param[in] K The inverse of the Jacobian of the mapping
  /// @return The function values on the reference. The indices are [Jacobian
  /// index, point index, components].
  xt::xtensor<double, 3> pull_back(const xt::xtensor<double, 3>& u,
                                   const xt::xtensor<double, 3>& J,
                                   const xtl::span<const double>& detJ,
                                   const xt::xtensor<double, 3>& K) const;

  /// Return a function that performs the appropriate
  /// push-forward/pull-back for the element type
  ///
  /// @tparam O The type that hold the (computed) mapped data (ndim==2)
  /// @tparam P The type that hold the data to be mapped (ndim==2)
  /// @tparam Q The type that holds the Jacobian (or inverse) matrix (ndim==2)
  /// @tparam R The type that holds the inverse of the `Q` data
  /// (ndim==2)
  ///
  /// @return A function that for a push-forward takes arguments
  /// - `u` [out] The data on the physical cell after the
  /// push-forward flattened with row-major layout, shape=(num_points,
  /// value_size)
  /// - `U` [in] The data on the reference cell physical field to push
  /// forward, flattened with row-major layout, shape=(num_points,
  /// ref_value_size)
  /// - `J` [in] The Jacobian matrix of the map ,shape=(gdim, tdim)
  /// - `detJ` [in] det(J)
  /// - `K` [in] The inverse of the Jacobian matrix, shape=(tdim, gdim)
  ///
  /// For a pull-back the arguments should be:
  /// - `U` [out] The data on the reference cell after the pull-back,
  /// flattened with row-major layout, shape=(num_points, ref
  /// value_size)
  /// - `u` [in] The data on the physical cell that should be pulled
  /// back , flattened with row-major layout, shape=(num_points,
  /// value_size)
  /// - `K` [in] The inverse of the Jacobian matrix of the map
  /// ,shape=(tdim, gdim)
  /// - `detJ_inv` [in] 1/det(J)
  /// - `J` [in] The Jacobian matrix, shape=(gdim, tdim)
  template <typename O, typename P, typename Q, typename R>
  std::function<void(O&, const P&, const Q&, double, const R&)> map_fn() const
  {
    switch (_map_type)
    {
    case maps::type::identity:
      return [](O& u, const P& U, const Q&, double, const R&) { u.assign(U); };
    case maps::type::L2Piola:
      return [](O& u, const P& U, const Q& J, double detJ, const R& K)
      { maps::l2_piola(u, U, J, detJ, K); };
    case maps::type::covariantPiola:
      return [](O& u, const P& U, const Q& J, double detJ, const R& K)
      { maps::covariant_piola(u, U, J, detJ, K); };
    case maps::type::contravariantPiola:
      return [](O& u, const P& U, const Q& J, double detJ, const R& K)
      { maps::contravariant_piola(u, U, J, detJ, K); };
    case maps::type::doubleCovariantPiola:
      return [](O& u, const P& U, const Q& J, double detJ, const R& K)
      { maps::double_covariant_piola(u, U, J, detJ, K); };
    case maps::type::doubleContravariantPiola:
      return [](O& u, const P& U, const Q& J, double detJ, const R& K)
      { maps::double_contravariant_piola(u, U, J, detJ, K); };
    default:
      throw std::runtime_error("Map not implemented");
    }
  }

  /// Get the number of dofs on each topological entity: (vertices,
  /// edges, faces, cell) in that order. For example, Lagrange degree 2
  /// on a triangle has vertices: [1, 1, 1], edges: [1, 1, 1], cell: [0]
  /// The sum of the entity dofs must match the total number of dofs
  /// reported by FiniteElement::dim,
  /// @code{.cpp}
  /// const std::vector<std::vector<int>>& dofs = e.entity_dofs();
  /// int num_dofs0 = dofs[1][3]; // Number of dofs associated with edge 3
  /// int num_dofs1 = dofs[2][0]; // Number of dofs associated with face 0
  /// @endcode
  /// @return Number of dofs associated with an entity of a given
  /// topological dimension. The shape is (tdim + 1, num_entities).
  const std::vector<std::vector<int>>& num_entity_dofs() const;

  /// Get the number of dofs on the closure of each topological entity:
  /// (vertices, edges, faces, cell) in that order. For example, Lagrange degree
  /// 2 on a triangle has vertices: [1, 1, 1], edges: [3, 3, 3], cell: [6]
  /// @return Number of dofs associated with the closure of an entity of a given
  /// topological dimension. The shape is (tdim + 1, num_entities).
  const std::vector<std::vector<int>>& num_entity_closure_dofs() const;

  /// Get the dofs on each topological entity: (vertices,
  /// edges, faces, cell) in that order. For example, Lagrange degree 2
  /// on a triangle has vertices: [[0], [1], [2]], edges: [[3], [4], [5]],
  /// cell: [[]]
  /// @return Dofs associated with an entity of a given
  /// topological dimension. The shape is (tdim + 1, num_entities, num_dofs).
  const std::vector<std::vector<std::vector<int>>>& entity_dofs() const;

  /// Get the dofs on the closure of each topological entity: (vertices,
  /// edges, faces, cell) in that order. For example, Lagrange degree 2
  /// on a triangle has vertices: [[0], [1], [2]], edges: [[1, 2, 3], [0, 2, 4],
  /// [0, 1, 5]], cell: [[0, 1, 2, 3, 4, 5]]
  /// @return Dofs associated with the closure of an entity of a given
  /// topological dimension. The shape is (tdim + 1, num_entities, num_dofs).
  const std::vector<std::vector<std::vector<int>>>& entity_closure_dofs() const;

  /// Get the base transformations
  /// The base transformations represent the effect of rotating or reflecting
  /// a subentity of the cell on the numbering and orientation of the DOFs.
  /// This returns a list of matrices with one matrix for each subentity
  /// permutation in the following order:
  ///   Reversing edge 0, reversing edge 1, ...
  ///   Rotate face 0, reflect face 0, rotate face 1, reflect face 1, ...
  ///
  /// Example: Order 3 Lagrange on a triangle
  /// ---------------------------------------
  /// This space has 10 dofs arranged like:
  /// ~~~~~~~~~~~~~~~~
  /// 2
  /// |\
  /// 6 4
  /// |  \
  /// 5 9 3
  /// |    \
  /// 0-7-8-1
  /// ~~~~~~~~~~~~~~~~
  /// For this element, the base transformations are:
  ///   [Matrix swapping 3 and 4,
  ///    Matrix swapping 5 and 6,
  ///    Matrix swapping 7 and 8]
  /// The first row shows the effect of reversing the diagonal edge. The
  /// second row shows the effect of reversing the vertical edge. The third
  /// row shows the effect of reversing the horizontal edge.
  ///
  /// Example: Order 1 Raviart-Thomas on a triangle
  /// ---------------------------------------------
  /// This space has 3 dofs arranged like:
  /// ~~~~~~~~~~~~~~~~
  ///   |\
  ///   | \
  ///   |  \
  /// <-1   0
  ///   |  / \
  ///   | L ^ \
  ///   |   |  \
  ///    ---2---
  /// ~~~~~~~~~~~~~~~~
  /// These DOFs are integrals of normal components over the edges: DOFs 0 and 2
  /// are oriented inward, DOF 1 is oriented outwards.
  /// For this element, the base transformation matrices are:
  /// ~~~~~~~~~~~~~~~~
  ///   0: [[-1, 0, 0],
  ///       [ 0, 1, 0],
  ///       [ 0, 0, 1]]
  ///   1: [[1,  0, 0],
  ///       [0, -1, 0],
  ///       [0,  0, 1]]
  ///   2: [[1, 0,  0],
  ///       [0, 1,  0],
  ///       [0, 0, -1]]
  /// ~~~~~~~~~~~~~~~~
  /// The first matrix reverses DOF 0 (as this is on the first edge). The second
  /// matrix reverses DOF 1 (as this is on the second edge). The third matrix
  /// reverses DOF 2 (as this is on the third edge).
  ///
  /// Example: DOFs on the face of Order 2 Nedelec first kind on a tetrahedron
  /// ------------------------------------------------------------------------
  /// On a face of this tetrahedron, this space has two face tangent DOFs:
  /// ~~~~~~~~~~~~~~~~
  /// |\        |\
  /// | \       | \
  /// |  \      | ^\
  /// |   \     | | \
  /// | 0->\    | 1  \
  /// |     \   |     \
  ///  ------    ------
  /// ~~~~~~~~~~~~~~~~
  /// For these DOFs, the subblocks of the base transformation matrices are:
  /// ~~~~~~~~~~~~~~~~
  ///   rotation: [[-1, 1],
  ///              [ 1, 0]]
  ///   reflection: [[0, 1],
  ///                [1, 0]]
  /// ~~~~~~~~~~~~~~~~
  /// @return The base transformations for this element. The shape is
  /// (ntranformations, ndofs, ndofs)
  xt::xtensor<double, 3> base_transformations() const;

  /// Return the entity dof transformation matrices
  /// @return The entity transformations for the subentities of this element.
  /// The shape for each cell is (ntransformations, ndofs, ndofs)
  std::map<cell::type, xt::xtensor<double, 3>> entity_transformations() const;

  /// Permute the dof numbering on a cell
  ///
  /// @note This function is designed to be called at runtime, so its
  /// performance is critical.
  ///
  /// @param[in,out] dofs The dof numbering for the cell
  /// @param cell_info The permutation info for the cell
  void permute_dofs(const xtl::span<std::int32_t>& dofs,
                    std::uint32_t cell_info) const;

  /// Unpermute the dof numbering on a cell
  ///
  /// @note This function is designed to be called at runtime, so its
  /// performance is critical.
  ///
  /// @param[in,out] dofs The dof numbering for the cell
  /// @param cell_info The permutation info for the cell
  void unpermute_dofs(const xtl::span<std::int32_t>& dofs,
                      std::uint32_t cell_info) const;

  /// Apply DOF transformations to some data
  ///
  /// @note This function is designed to be called at runtime, so its
  /// performance is critical.
  ///
  /// @param[in,out] data The data
  /// @param block_size The number of data points per DOF
  /// @param cell_info The permutation info for the cell
  template <typename T>
  void apply_dof_transformation(const xtl::span<T>& data, int block_size,
                                std::uint32_t cell_info) const;

  /// Apply transpose DOF transformations to some data
  ///
  /// @note This function is designed to be called at runtime, so its
  /// performance is critical.
  ///
  /// @param[in,out] data The data
  /// @param block_size The number of data points per DOF
  /// @param cell_info The permutation info for the cell
  template <typename T>
  void apply_transpose_dof_transformation(const xtl::span<T>& data,
                                          int block_size,
                                          std::uint32_t cell_info) const;

  /// Apply inverse transpose DOF transformations to some data
  ///
  /// @note This function is designed to be called at runtime, so its
  /// performance is critical.
  ///
  /// @param[in,out] data The data
  /// @param block_size The number of data points per DOF
  /// @param cell_info The permutation info for the cell
  template <typename T>
  void apply_inverse_transpose_dof_transformation(
      const xtl::span<T>& data, int block_size, std::uint32_t cell_info) const;

  /// Apply inverse DOF transformations to some data
  ///
  /// @note This function is designed to be called at runtime, so its
  /// performance is critical.
  ///
  /// @param[in,out] data The data
  /// @param block_size The number of data points per DOF
  /// @param cell_info The permutation info for the cell
  template <typename T>
  void apply_inverse_dof_transformation(const xtl::span<T>& data,
                                        int block_size,
                                        std::uint32_t cell_info) const;

  /// Apply DOF transformations to some transposed data
  ///
  /// @note This function is designed to be called at runtime, so its
  /// performance is critical.
  ///
  /// @param[in,out] data The data
  /// @param block_size The number of data points per DOF
  /// @param cell_info The permutation info for the cell
  template <typename T>
  void apply_dof_transformation_to_transpose(const xtl::span<T>& data,
                                             int block_size,
                                             std::uint32_t cell_info) const;

  /// Apply transpose DOF transformations to some transposed data
  ///
  /// @note This function is designed to be called at runtime, so its
  /// performance is critical.
  ///
  /// @param[in,out] data The data
  /// @param block_size The number of data points per DOF
  /// @param cell_info The permutation info for the cell
  template <typename T>
  void apply_transpose_dof_transformation_to_transpose(
      const xtl::span<T>& data, int block_size, std::uint32_t cell_info) const;

  /// Apply inverse transpose DOF transformations to some transposed data
  ///
  /// @note This function is designed to be called at runtime, so its
  /// performance is critical.
  ///
  /// @param[in,out] data The data
  /// @param block_size The number of data points per DOF
  /// @param cell_info The permutation info for the cell
  template <typename T>
  void apply_inverse_transpose_dof_transformation_to_transpose(
      const xtl::span<T>& data, int block_size, std::uint32_t cell_info) const;

  /// Apply inverse DOF transformations to some transposed data
  ///
  /// @note This function is designed to be called at runtime, so its
  /// performance is critical.
  ///
  /// @param[in,out] data The data
  /// @param block_size The number of data points per DOF
  /// @param cell_info The permutation info for the cell
  template <typename T>
  void apply_inverse_dof_transformation_to_transpose(
      const xtl::span<T>& data, int block_size, std::uint32_t cell_info) const;

  /// Return the interpolation points, ie the coordinates on the
  /// reference element where a function need to be evaluated in order
  /// to interpolate it in the finite element space.
  /// @return Array of coordinate with shape `(num_points, tdim)`
  const xt::xtensor<double, 2>& points() const;

  /// Return a matrix of weights interpolation
  /// To interpolate a function in this finite element, the functions
  /// should be evaluated at each point given by
  /// FiniteElement::points(). These function values should then be
  /// multiplied by the weight matrix to give the coefficients of the
  /// interpolated function.
  ///
  /// The shape of the returned matrix will be `(dim, num_points * value_size)`,
  /// where `dim` is the number of DOFs in the finite element, `num_points` is
  /// the number of points returned by `points()`, and `value_size` is the value
  /// size of the finite element.
  ///
  /// For example, to interpolate into a Lagrange space, the following should be
  /// done:
  /// \code{.pseudo}
  /// i_m = element.interpolation_matrix()
  /// pts = element.points()
  /// values = vector(pts.shape(0))
  /// FOR i, p IN ENUMERATE(pts):
  ///     values[i] = f.evaluate_at(p)
  /// coefficients = i_m * values
  /// \endcode
  ///
  /// To interpolate into a Raviart-Thomas space, the following should
  /// be done:
  /// \code{.pseudo}
  /// i_m = element.interpolation_matrix()
  /// pts = element.points()
  /// vs = prod(element.value_shape())
  /// values = VECTOR(pts.shape(0) * vs)
  /// FOR i, p IN ENUMERATE(pts):
  ///     values[i::pts.shape(0)] = f.evaluate_at(p)
  /// coefficients = i_m * values
  /// \endcode
  ///
  /// To interpolate into a Lagrange space with a block size, the
  /// following should be done:
  /// \code{.pseudo}
  /// i_m = element.interpolation_matrix()
  /// pts = element.points()
  /// coefficients = VECTOR(element.dim() * block_size)
  /// FOR b IN RANGE(block_size):
  ///     values = vector(pts.shape(0))
  ///     FOR i, p IN ENUMERATE(pts):
  ///         values[i] = f.evaluate_at(p)[b]
  ///     coefficients[::block_size] = i_m * values
  /// \endcode
  ///
  /// @return The interpolation matrix. Shape is (ndofs, number of interpolation
  /// points)
  const xt::xtensor<double, 2>& interpolation_matrix() const;

  /// Get the dual matrix.
  ///
  /// This is the matrix @f$BD^{T}@f$, as described in the documentation
  /// of the `FiniteElement()` constructor.
  /// @return The dual matrix. Shape is (ndofs, ndofs)
  const xt::xtensor<double, 2>& dual_matrix() const;

  /// Get the coefficients that define the polynomial set in terms of the
  /// orthonormal polynomials.
  ///
  /// The polynomials spanned by each finite element in Basix are represented as
  /// a linear combination of the orthonormal polynomials of a given degree on
  /// the cell. Each row of this matrix defines a polynomial in the set spanned
  /// by the finite element.
  ///
  /// For example, the orthonormal polynomials of degree <= 1 on a triangle are
  /// (where a, b, c, d are some constants):
  ///
  ///  - (sqrt(2), 0)
  ///  - (a*x - b, 0)
  ///  - (c*y - d, 0)
  ///  - (0, sqrt(2))
  ///  - (0, a*x - b)
  ///  - (0, c*y - d)
  ///
  /// For a degree 1 Raviart-Thomas element, the first two rows of wcoeffs would
  /// be the following, as (1, 0) and (0, 1) are spanned by the element
  ///
  ///  - [1, 0, 0, 0, 0, 0]
  ///  - [0, 0, 0, 1, 0, 0]
  ///
  /// The third row of wcoeffs in this example would give coefficients that
  /// represent (x, y) in terms of the orthonormal polynomials:
  ///
  ///  - [-b/(a*sqrt(2)), 1/a, 0, -d/(c*sqrt(2)), 0, 1/c]
  ///
  /// These coefficients are only stored for custom elements. This function will
  /// throw an exception if called on a non-custom element
  /// @return Coefficient matrix. Shape is (dim(Lagrange polynomials),
  /// dim(finite element polyset))
  const xt::xtensor<double, 2>& wcoeffs() const;

  /// Get the interpolation points for each subentity.
  ///
  /// The indices of this data are (tdim, entity index, point index, dim).
  const std::array<std::vector<xt::xtensor<double, 2>>, 4>& x() const;

  /// Get the interpolation matrices for each subentity.
  ///
  /// The shape of this data is (tdim, entity index, dof, value size,
  /// point_index, derivative).
  ///
  /// These matrices define how to evaluate the DOF functionals accociated with
  /// each sub-entity of the cell. Given a function f, the functionals
  /// associated with the `e`-th entity of dimension `d` can be computed as
  /// follows:
  ///
  /// \code{.pseudo}
  /// matrix = element.M()[d][e]
  /// pts = element.x()[d][e]
  /// nderivs = element
  /// values = f.eval_derivs(nderivs, pts)
  /// result = ZEROS(matrix.shape(0))
  /// FOR i IN RANGE(matrix.shape(0)):
  ///     FOR j IN RANGE(matrix.shape(1)):
  ///         FOR k IN RANGE(matrix.shape(2)):
  ///             FOR l IN RANGE(matrix.shape(3)):
  ///                 result[i] += matrix[i, j, k, l] * values[l][k][j]
  /// \endcode
  ///
  /// For example, for a degree 1 Raviart-Thomas (RT) element on a triangle, the
  /// DOF functionals are integrals over the edges of the dot product of the
  /// function with the normal to the edge. In this case, `x()` would contain
  /// quadrature points for each edge, and `M()` would by a 1 by 2 by `npoints`
  /// by 1 array for each edge. For each point, the `[0, :, point, 0]` slice of
  /// this would be the quadrature weight multiplied by the normal. For all
  /// entities that are not edges, the entries in `x()` and `M()` for a degree 1
  /// RT element would have size 0.
  ///
  /// These matrices are only stored for custom elements. This function will
  /// throw an exception if called on a non-custom element
<<<<<<< HEAD
  /// @return The interpolation matrices. The indices of this data are (tdim,
  /// entity index, dof, vs, point_index)
  const std::array<std::vector<xt::xtensor<double, 3>>, 4>& M() const;
=======
  const std::array<std::vector<xt::xtensor<double, 4>>, 4>& M() const;
>>>>>>> 5a692c72

  /// Get the matrix of coefficients.
  ///
  /// This is the matrix @f$C@f$, as described in the documentation of
  /// the `FiniteElement()` constructor.
  /// @return The coefficient matrix. Shape is (ndofs, ndofs)
  const xt::xtensor<double, 2>& coefficient_matrix() const;


  /// Indicates whether or not this element has a tensor product
  /// representation.
  bool has_tensor_product_factorisation() const;

  /// Get the tensor product representation of this element, or throw an
  /// error if no such factorisation exists.
  ///
  /// The tensor product representation will be a vector of tuples. Each
  /// tuple contains a vector of finite elements, and a vector on
  /// integers. The vector of finite elements gives the elements on an
  /// interval that appear in the tensor product representation. The
  /// vector of integers gives the permutation between the numbering of
  /// the tensor product DOFs and the number of the DOFs of this Basix
  /// element.
  /// @return The tensor product representation
  std::vector<std::tuple<std::vector<FiniteElement>, std::vector<int>>>
  get_tensor_product_representation() const;

  /// Indicates whether or not the interpolation matrix for this element is an
  /// identity matrix
  bool interpolation_is_identity() const;

  /// The number of derivatives needed when interpolating
  int interpolation_nderivs() const;

private:
  // Cell type
  cell::type _cell_type;

  // Topological dimension of the cell
  std::size_t _cell_tdim;

  // Topological dimension of the cell
  std::vector<std::vector<cell::type>> _cell_subentity_types;

  // Finite element family
  element::family _family;

  // Lagrange variant
  element::lagrange_variant _lagrange_variant;

  // Lagrange variant
  element::dpc_variant _dpc_variant;

  // Degree that was input when creating the element
  int _degree;

  // Degree
  int _interpolation_nderivs;

  // Highest degree polynomial in element's polyset
  int _highest_degree;

  // Highest degree space that is a subspace of element's polyset
  int _highest_complete_degree;

  // Value shape
  std::vector<int> _value_shape;

  /// The mapping used to map this element from the reference to a cell
  maps::type _map_type;

  // Shape function coefficient of expansion sets on cell. If shape
  // function is given by @f$\psi_i = \sum_{k} \phi_{k}
  // \alpha^{i}_{k}@f$, then _coeffs(i, j) = @f$\alpha^i_k@f$. ie
  // _coeffs.row(i) are the expansion coefficients for shape function i
  // (@f$\psi_{i}@f$).
  xt::xtensor<double, 2> _coeffs;

  // Number of dofs associated with each cell (sub-)entity
  //
  // The dofs of an element are associated with entities of different
  // topological dimension (vertices, edges, faces, cells). The dofs are
  // listed in this order, with vertex dofs first. Each entry is the dof
  // count on the associated entity, as listed by cell::topology.
  std::vector<std::vector<int>> _num_edofs;

  // Number of dofs associated with the closure of each cell
  // (sub-)entity
  std::vector<std::vector<int>> _num_e_closure_dofs;

  // Dofs associated with each cell (sub-)entity
  std::vector<std::vector<std::vector<int>>> _edofs;

  // Dofs associated with each cell (sub-)entity
  std::vector<std::vector<std::vector<int>>> _e_closure_dofs;

  // Entity transformations
  std::map<cell::type, xt::xtensor<double, 3>> _entity_transformations;

  // Set of points used for point evaluation
  // Experimental - currently used for an implementation of
  // "tabulate_dof_coordinates" Most useful for Lagrange. This may change or go
  // away. For non-Lagrange elements, these points will be used in combination
  // with _interpolation_matrix to perform interpolation
  xt::xtensor<double, 2> _points;

  // Interpolation points on the cell. The shape is (entity_dim, num
  // entities of given dimension, num_points, tdim)
  std::array<std::vector<xt::xtensor<double, 2>>, 4> _x;

  /// The interpolation weights and points
  xt::xtensor<double, 2> _matM;

  // Indicates whether or not the DOF transformations are all
  // permutations
  bool _dof_transformations_are_permutations;

  // Indicates whether or not the DOF transformations are all identity
  bool _dof_transformations_are_identity;

  // The entity permutations (factorised). This will only be set if
  // _dof_transformations_are_permutations is True and
  // _dof_transformations_are_identity is False
  std::map<cell::type, std::vector<std::vector<std::size_t>>> _eperm;

  // The reverse entity permutations (factorised). This will only be set
  // if _dof_transformations_are_permutations is True and
  // _dof_transformations_are_identity is False
  std::map<cell::type, std::vector<std::vector<std::size_t>>> _eperm_rev;

  // The entity transformations in precomputed form
  std::map<cell::type,
           std::vector<std::tuple<std::vector<std::size_t>, std::vector<double>,
                                  xt::xtensor<double, 2>>>>
      _etrans;

  // The transposed entity transformations in precomputed form
  std::map<cell::type,
           std::vector<std::tuple<std::vector<std::size_t>, std::vector<double>,
                                  xt::xtensor<double, 2>>>>
      _etransT;

  // The inverse entity transformations in precomputed form
  std::map<cell::type,
           std::vector<std::tuple<std::vector<std::size_t>, std::vector<double>,
                                  xt::xtensor<double, 2>>>>
      _etrans_inv;

  // The inverse transpose entity transformations in precomputed form
  std::map<cell::type,
           std::vector<std::tuple<std::vector<std::size_t>, std::vector<double>,
                                  xt::xtensor<double, 2>>>>
      _etrans_invT;

  // Indicates whether or not this is the discontinuous version of the
  // element
  bool _discontinuous;

  // The dual matrix
  xt::xtensor<double, 2> _dual_matrix;

  // Tensor product representation
  // Entries of tuple are (list of elements on an interval, permutation
  // of DOF numbers)
  // @todo: For vector-valued elements, a tensor product type and a
  // scaling factor may additionally be needed.
  std::vector<std::tuple<std::vector<FiniteElement>, std::vector<int>>>
      _tensor_factors;

  // Is the interpolation matrix an identity?
  bool _interpolation_is_identity;

  // The coefficients that define the polynomial set in terms of the orthonormal
  // polynomials
  xt::xtensor<double, 2> _wcoeffs;

  // Interpolation matrices for each entity
  std::array<std::vector<xt::xtensor<double, 4>>, 4> _M;
};

/// Create a custom finite element
/// @param[in] cell_type The cell type
/// @param[in] value_shape The value shape of the element
/// @param[in] wcoeffs Matrices for the kth value index containing the
/// expansion coefficients defining a polynomial basis spanning the
/// polynomial space for this element. Shape is (dim(Legendre polynomials),
/// dim(finite element polyset))
/// @param[in] x Interpolation points. Indices are (tdim, entity index,
/// point index, dim)
/// @param[in] M The interpolation matrices. Indices are (tdim, entity
/// index, dof, vs, point_index)
/// @param[in] interpolation_nderivs The number of derivatives that need to be
/// used during interpolation
/// @param[in] map_type The type of map to be used to map values from
/// the reference to a cell
/// @param[in] discontinuous Indicates whether or not this is the
/// discontinuous version of the element
/// @param[in] highest_complete_degree The highest degree n such that a
/// Lagrange (or vector Lagrange) element of degree n is a subspace of this
/// element
/// @param[in] highest_degree The degree of a polynomial in this element's
/// polyset
/// @return A custom finite element
FiniteElement create_custom_element(
    cell::type cell_type, const std::vector<std::size_t>& value_shape,
    const xt::xtensor<double, 2>& wcoeffs,
    const std::array<std::vector<xt::xtensor<double, 2>>, 4>& x,
    const std::array<std::vector<xt::xtensor<double, 4>>, 4>& M,
    int interpolation_nderivs, maps::type map_type, bool discontinuous,
    int highest_complete_degree, int highest_degree);

/// Create an element using a given Lagrange variant
/// @param[in] family The element family
/// @param[in] cell The reference cell type that the element is defined on
/// @param[in] degree The degree of the element
/// @param[in] lvariant The variant of Lagrange to use
/// @param[in] discontinuous Indicates whether the element is discontinuous
/// between cells points of the element. The discontinuous element will have the
/// same DOFs, but they will all be associated with the interior of the cell.
/// @return A finite element
FiniteElement create_element(element::family family, cell::type cell,
                             int degree, element::lagrange_variant lvariant,
                             bool discontinuous);

/// Create an element using a given Lagrange variant and a given DPC variant
/// @param[in] family The element family
/// @param[in] cell The reference cell type that the element is defined on
/// @param[in] degree The degree of the element
/// @param[in] lvariant The variant of Lagrange to use
/// @param[in] dvariant The variant of DPC to use
/// @param[in] discontinuous Indicates whether the element is discontinuous
/// between cells points of the element. The discontinuous element will have the
/// same DOFs, but they will all be associated with the interior of the cell.
/// @return A finite element
FiniteElement create_element(element::family family, cell::type cell,
                             int degree, element::lagrange_variant lvariant,
                             element::dpc_variant dvariant, bool discontinuous);

/// Create an element using a given DPC variant
/// @param[in] family The element family
/// @param[in] cell The reference cell type that the element is defined on
/// @param[in] degree The degree of the element
/// @param[in] dvariant The variant of DPC to use
/// @param[in] discontinuous Indicates whether the element is discontinuous
/// between cells points of the element. The discontinuous element will have the
/// same DOFs, but they will all be associated with the interior of the cell.
/// @return A finite element
FiniteElement create_element(element::family family, cell::type cell,
                             int degree, element::dpc_variant dvariant,
                             bool discontinuous);

/// Create an element
/// @param[in] family The element family
/// @param[in] cell The reference cell type that the element is defined
/// on
/// @param[in] degree The degree of the element
/// @param[in] discontinuous Indicates whether the element is
/// discontinuous between cells points of the element. The discontinuous
/// element will have the same DOFs, but they will all be associated
/// with the interior of the cell.
/// @return A finite element
FiniteElement create_element(element::family family, cell::type cell,
                             int degree, bool discontinuous);

/// Create a continuous element using a given Lagrange variant
/// @param[in] family The element family
/// @param[in] cell The reference cell type that the element is defined
/// on
/// @param[in] degree The degree of the element
/// @param[in] lvariant The variant of Lagrange to use
/// @return A finite element
FiniteElement create_element(element::family family, cell::type cell,
                             int degree, element::lagrange_variant lvariant);

/// Create a continuous element using a given Lagrange variant and a given DPC
/// variant
/// @param[in] family The element family
/// @param[in] cell The reference cell type that the element is defined
/// on
/// @param[in] degree The degree of the element
/// @param[in] lvariant The variant of Lagrange to use
/// @param[in] dvariant The variant of DPC to use
/// @return A finite element
FiniteElement create_element(element::family family, cell::type cell,
                             int degree, element::lagrange_variant lvariant,
                             element::dpc_variant dvariant);

/// Create a continuous element using a given DPC variant
/// @param[in] family The element family
/// @param[in] cell The reference cell type that the element is defined
/// on
/// @param[in] degree The degree of the element
/// @param[in] dvariant The variant of DPC to use
/// @return A finite element
FiniteElement create_element(element::family family, cell::type cell,
                             int degree, element::dpc_variant dvariant);

/// Create a continuous element
/// @param[in] family The element family
/// @param[in] cell The reference cell type that the element is defined
/// on
/// @param[in] degree The degree of the element
/// @return A finite element
FiniteElement create_element(element::family family, cell::type cell,
                             int degree);

/// Return the Basix version number
/// @return version string
std::string version();

//-----------------------------------------------------------------------------
template <typename T>
void FiniteElement::apply_dof_transformation(const xtl::span<T>& data,
                                             int block_size,
                                             std::uint32_t cell_info) const
{
  if (_dof_transformations_are_identity)
    return;

  if (_cell_tdim >= 2)
  {
    // This assumes 3 bits are used per face. This will need updating if
    // 3D cells with faces with more than 4 sides are implemented
    int face_start = _cell_tdim == 3 ? 3 * _num_edofs[2].size() : 0;
    int dofstart
        = std::accumulate(_num_edofs[0].cbegin(), _num_edofs[0].cend(), 0);

    // Transform DOFs on edges
    for (std::size_t e = 0; e < _num_edofs[1].size(); ++e)
    {
      // Reverse an edge
      if (cell_info >> (face_start + e) & 1)
        precompute::apply_matrix(_etrans.at(cell::type::interval)[0], data,
                                 dofstart, block_size);
      dofstart += _num_edofs[1][e];
    }

    if (_cell_tdim == 3)
    {
      // Permute DOFs on faces
      for (std::size_t f = 0; f < _num_edofs[2].size(); ++f)
      {
        // Reflect a face
        if (cell_info >> (3 * f) & 1)
          precompute::apply_matrix(_etrans.at(_cell_subentity_types[2][f])[1],
                                   data, dofstart, block_size);

        // Rotate a face
        for (std::uint32_t r = 0; r < (cell_info >> (3 * f + 1) & 3); ++r)
          precompute::apply_matrix(_etrans.at(_cell_subentity_types[2][f])[0],
                                   data, dofstart, block_size);
        dofstart += _num_edofs[2][f];
      }
    }
  }
}
//-----------------------------------------------------------------------------
template <typename T>
void FiniteElement::apply_transpose_dof_transformation(
    const xtl::span<T>& data, int block_size, std::uint32_t cell_info) const
{
  if (_dof_transformations_are_identity)
    return;

  if (_cell_tdim >= 2)
  {
    // This assumes 3 bits are used per face. This will need updating if
    // 3D cells with faces with more than 4 sides are implemented
    int face_start = _cell_tdim == 3 ? 3 * _num_edofs[2].size() : 0;
    int dofstart
        = std::accumulate(_num_edofs[0].cbegin(), _num_edofs[0].cend(), 0);

    // Transform DOFs on edges
    for (std::size_t e = 0; e < _num_edofs[1].size(); ++e)
    {
      // Reverse an edge
      if (cell_info >> (face_start + e) & 1)
        precompute::apply_matrix(_etransT.at(cell::type::interval)[0], data,
                                 dofstart, block_size);
      dofstart += _num_edofs[1][e];
    }

    if (_cell_tdim == 3)
    {
      // Permute DOFs on faces
      for (std::size_t f = 0; f < _num_edofs[2].size(); ++f)
      {
        // Rotate a face
        for (std::uint32_t r = 0; r < (cell_info >> (3 * f + 1) & 3); ++r)
          precompute::apply_matrix(_etransT.at(_cell_subentity_types[2][f])[0],
                                   data, dofstart, block_size);
        // Reflect a face
        if (cell_info >> (3 * f) & 1)
          precompute::apply_matrix(_etransT.at(_cell_subentity_types[2][f])[1],
                                   data, dofstart, block_size);
        dofstart += _num_edofs[2][f];
      }
    }
  }
}
//-----------------------------------------------------------------------------
template <typename T>
void FiniteElement::apply_inverse_transpose_dof_transformation(
    const xtl::span<T>& data, int block_size, std::uint32_t cell_info) const
{
  if (_dof_transformations_are_identity)
    return;

  if (_cell_tdim >= 2)
  {
    // This assumes 3 bits are used per face. This will need updating if
    // 3D cells with faces with more than 4 sides are implemented
    int face_start = _cell_tdim == 3 ? 3 * _num_edofs[2].size() : 0;
    int dofstart
        = std::accumulate(_num_edofs[0].cbegin(), _num_edofs[0].cend(), 0);

    // Transform DOFs on edges
    for (std::size_t e = 0; e < _num_edofs[1].size(); ++e)
    {
      // Reverse an edge
      if (cell_info >> (face_start + e) & 1)
        precompute::apply_matrix(_etrans_invT.at(cell::type::interval)[0], data,
                                 dofstart, block_size);
      dofstart += _num_edofs[1][e];
    }

    if (_cell_tdim == 3)
    {
      // Permute DOFs on faces
      for (std::size_t f = 0; f < _num_edofs[2].size(); ++f)
      {
        // Reflect a face
        if (cell_info >> (3 * f) & 1)
          precompute::apply_matrix(
              _etrans_invT.at(_cell_subentity_types[2][f])[1], data, dofstart,
              block_size);

        // Rotate a face
        for (std::uint32_t r = 0; r < (cell_info >> (3 * f + 1) & 3); ++r)
          precompute::apply_matrix(
              _etrans_invT.at(_cell_subentity_types[2][f])[0], data, dofstart,
              block_size);
        dofstart += _num_edofs[2][f];
      }
    }
  }
}
//-----------------------------------------------------------------------------
template <typename T>
void FiniteElement::apply_inverse_dof_transformation(
    const xtl::span<T>& data, int block_size, std::uint32_t cell_info) const
{
  if (_dof_transformations_are_identity)
    return;

  if (_cell_tdim >= 2)
  {
    // This assumes 3 bits are used per face. This will need updating if
    // 3D cells with faces with more than 4 sides are implemented
    int face_start = _cell_tdim == 3 ? 3 * _num_edofs[2].size() : 0;
    int dofstart
        = std::accumulate(_num_edofs[0].cbegin(), _num_edofs[0].cend(), 0);

    // Transform DOFs on edges
    for (std::size_t e = 0; e < _num_edofs[1].size(); ++e)
    {
      // Reverse an edge
      if (cell_info >> (face_start + e) & 1)
        precompute::apply_matrix(_etrans_inv.at(cell::type::interval)[0], data,
                                 dofstart, block_size);
      dofstart += _num_edofs[1][e];
    }

    if (_cell_tdim == 3)
    {
      // Permute DOFs on faces
      for (std::size_t f = 0; f < _num_edofs[2].size(); ++f)
      {
        // Rotate a face
        for (std::uint32_t r = 0; r < (cell_info >> (3 * f + 1) & 3); ++r)
          precompute::apply_matrix(
              _etrans_inv.at(_cell_subentity_types[2][f])[0], data, dofstart,
              block_size);
        // Reflect a face
        if (cell_info >> (3 * f) & 1)
          precompute::apply_matrix(
              _etrans_inv.at(_cell_subentity_types[2][f])[1], data, dofstart,
              block_size);
        dofstart += _num_edofs[2][f];
      }
    }
  }
}
//-----------------------------------------------------------------------------
template <typename T>
void FiniteElement::apply_dof_transformation_to_transpose(
    const xtl::span<T>& data, int block_size, std::uint32_t cell_info) const
{
  if (_dof_transformations_are_identity)
    return;

  if (_cell_tdim >= 2)
  {
    // This assumes 3 bits are used per face. This will need updating if
    // 3D cells with faces with more than 4 sides are implemented
    int face_start = _cell_tdim == 3 ? 3 * _num_edofs[2].size() : 0;
    int dofstart
        = std::accumulate(_num_edofs[0].cbegin(), _num_edofs[0].cend(), 0);

    // Transform DOFs on edges
    for (std::size_t e = 0; e < _num_edofs[1].size(); ++e)
    {
      // Reverse an edge
      if (cell_info >> (face_start + e) & 1)
        precompute::apply_matrix_to_transpose(
            _etrans.at(cell::type::interval)[0], data, dofstart, block_size);
      dofstart += _num_edofs[1][e];
    }

    if (_cell_tdim == 3)
    {
      // Permute DOFs on faces
      for (std::size_t f = 0; f < _num_edofs[2].size(); ++f)
      {
        // Reflect a face
        if (cell_info >> (3 * f) & 1)
          precompute::apply_matrix_to_transpose(
              _etrans.at(_cell_subentity_types[2][f])[1], data, dofstart,
              block_size);

        // Rotate a face
        for (std::uint32_t r = 0; r < (cell_info >> (3 * f + 1) & 3); ++r)
          precompute::apply_matrix_to_transpose(
              _etrans.at(_cell_subentity_types[2][f])[0], data, dofstart,
              block_size);
        dofstart += _num_edofs[2][f];
      }
    }
  }
}
//-----------------------------------------------------------------------------
template <typename T>
void FiniteElement::apply_inverse_transpose_dof_transformation_to_transpose(
    const xtl::span<T>& data, int block_size, std::uint32_t cell_info) const
{
  if (_dof_transformations_are_identity)
    return;

  if (_cell_tdim >= 2)
  {
    // This assumes 3 bits are used per face. This will need updating if
    // 3D cells with faces with more than 4 sides are implemented
    int face_start = _cell_tdim == 3 ? 3 * _num_edofs[2].size() : 0;
    int dofstart
        = std::accumulate(_num_edofs[0].cbegin(), _num_edofs[0].cend(), 0);

    // Transform DOFs on edges
    for (std::size_t e = 0; e < _num_edofs[1].size(); ++e)
    {
      // Reverse an edge
      if (cell_info >> (face_start + e) & 1)
        precompute::apply_matrix_to_transpose(
            _etrans_invT.at(cell::type::interval)[0], data, dofstart,
            block_size);
      dofstart += _num_edofs[1][e];
    }

    if (_cell_tdim == 3)
    {
      // Permute DOFs on faces
      for (std::size_t f = 0; f < _num_edofs[2].size(); ++f)
      {
        // Reflect a face
        if (cell_info >> (3 * f) & 1)
          precompute::apply_matrix_to_transpose(
              _etrans_invT.at(_cell_subentity_types[2][f])[1], data, dofstart,
              block_size);

        // Rotate a face
        for (std::uint32_t r = 0; r < (cell_info >> (3 * f + 1) & 3); ++r)
          precompute::apply_matrix_to_transpose(
              _etrans_invT.at(_cell_subentity_types[2][f])[0], data, dofstart,
              block_size);
        dofstart += _num_edofs[2][f];
      }
    }
  }
}
//-----------------------------------------------------------------------------
template <typename T>
void FiniteElement::apply_transpose_dof_transformation_to_transpose(
    const xtl::span<T>& data, int block_size, std::uint32_t cell_info) const
{
  if (_dof_transformations_are_identity)
    return;

  if (_cell_tdim >= 2)
  {
    // This assumes 3 bits are used per face. This will need updating if
    // 3D cells with faces with more than 4 sides are implemented
    int face_start = _cell_tdim == 3 ? 3 * _num_edofs[2].size() : 0;
    int dofstart
        = std::accumulate(_num_edofs[0].cbegin(), _num_edofs[0].cend(), 0);

    // Transform DOFs on edges
    for (std::size_t e = 0; e < _num_edofs[1].size(); ++e)
    {
      // Reverse an edge
      if (cell_info >> (face_start + e) & 1)
        precompute::apply_matrix_to_transpose(
            _etransT.at(cell::type::interval)[0], data, dofstart, block_size);
      dofstart += _num_edofs[1][e];
    }

    if (_cell_tdim == 3)
    {
      // Permute DOFs on faces
      for (std::size_t f = 0; f < _num_edofs[2].size(); ++f)
      {
        // Rotate a face
        for (std::uint32_t r = 0; r < (cell_info >> (3 * f + 1) & 3); ++r)
          precompute::apply_matrix_to_transpose(
              _etransT.at(_cell_subentity_types[2][f])[0], data, dofstart,
              block_size);

        // Reflect a face
        if (cell_info >> (3 * f) & 1)
          precompute::apply_matrix_to_transpose(
              _etransT.at(_cell_subentity_types[2][f])[1], data, dofstart,
              block_size);

        dofstart += _num_edofs[2][f];
      }
    }
  }
}
//-----------------------------------------------------------------------------
template <typename T>
void FiniteElement::apply_inverse_dof_transformation_to_transpose(
    const xtl::span<T>& data, int block_size, std::uint32_t cell_info) const
{
  if (_dof_transformations_are_identity)
    return;

  if (_cell_tdim >= 2)
  {
    // This assumes 3 bits are used per face. This will need updating if
    // 3D cells with faces with more than 4 sides are implemented
    int face_start = _cell_tdim == 3 ? 3 * _num_edofs[2].size() : 0;
    int dofstart
        = std::accumulate(_num_edofs[0].cbegin(), _num_edofs[0].cend(), 0);

    // Transform DOFs on edges
    for (std::size_t e = 0; e < _num_edofs[1].size(); ++e)
    {
      // Reverse an edge
      if (cell_info >> (face_start + e) & 1)
        precompute::apply_matrix_to_transpose(
            _etrans_inv.at(cell::type::interval)[0], data, dofstart,
            block_size);
      dofstart += _num_edofs[1][e];
    }

    if (_cell_tdim == 3)
    {
      // Permute DOFs on faces
      for (std::size_t f = 0; f < _num_edofs[2].size(); ++f)
      {
        // Rotate a face
        for (std::uint32_t r = 0; r < (cell_info >> (3 * f + 1) & 3); ++r)
          precompute::apply_matrix_to_transpose(
              _etrans_inv.at(_cell_subentity_types[2][f])[0], data, dofstart,
              block_size);

        // Reflect a face
        if (cell_info >> (3 * f) & 1)
          precompute::apply_matrix_to_transpose(
              _etrans_inv.at(_cell_subentity_types[2][f])[1], data, dofstart,
              block_size);

        dofstart += _num_edofs[2][f];
      }
    }
  }
}
//-----------------------------------------------------------------------------

} // namespace basix<|MERGE_RESOLUTION|>--- conflicted
+++ resolved
@@ -890,13 +890,9 @@
   ///
   /// These matrices are only stored for custom elements. This function will
   /// throw an exception if called on a non-custom element
-<<<<<<< HEAD
   /// @return The interpolation matrices. The indices of this data are (tdim,
-  /// entity index, dof, vs, point_index)
-  const std::array<std::vector<xt::xtensor<double, 3>>, 4>& M() const;
-=======
+  /// entity index, dof, vs, point_index, derivative)
   const std::array<std::vector<xt::xtensor<double, 4>>, 4>& M() const;
->>>>>>> 5a692c72
 
   /// Get the matrix of coefficients.
   ///
@@ -1087,7 +1083,7 @@
 /// @param[in] x Interpolation points. Indices are (tdim, entity index,
 /// point index, dim)
 /// @param[in] M The interpolation matrices. Indices are (tdim, entity
-/// index, dof, vs, point_index)
+/// index, dof, vs, point_index, derivative)
 /// @param[in] interpolation_nderivs The number of derivatives that need to be
 /// used during interpolation
 /// @param[in] map_type The type of map to be used to map values from
