#ifndef _MDSPAN_SINGLE_HEADER_INCLUDE_GUARD_
#define _MDSPAN_SINGLE_HEADER_INCLUDE_GUARD_
#include <type_traits>
#include <utility>
#include <type_traits> // std::is_void
#include <cstddef> // size_t
#include <type_traits>
#include <utility> // integer_sequence
#include <cstddef>  // size_t
#include <limits>   // numeric_limits
#include <array>
<<<<<<< HEAD
#include <span>
=======
>>>>>>> c8f4d964
#include <utility> // integer_sequence
#include <cstddef>
#include <cstddef> // size_t
#include <utility> // integer_sequence
#include <array>
#include <array>
#include <cstddef>
#include <stdexcept>
#include <algorithm>
#include <numeric>
#include <array>
#include <tuple> // std::apply
#include <utility> // std::pair
#include <cassert>
#include <vector>

//BEGIN_FILE_INCLUDE: /home/runner/work/mdspan/mdspan/include/experimental/mdarray
/*
//@HEADER
// ************************************************************************
//
//                        Kokkos v. 2.0
//              Copyright (2019) Sandia Corporation
//
// Under the terms of Contract DE-AC04-94AL85000 with Sandia Corporation,
// the U.S. Government retains certain rights in this software.
//
// Redistribution and use in source and binary forms, with or without
// modification, are permitted provided that the following conditions are
// met:
//
// 1. Redistributions of source code must retain the above copyright
// notice, this list of conditions and the following disclaimer.
//
// 2. Redistributions in binary form must reproduce the above copyright
// notice, this list of conditions and the following disclaimer in the
// documentation and/or other materials provided with the distribution.
//
// 3. Neither the name of the Corporation nor the names of the
// contributors may be used to endorse or promote products derived from
// this software without specific prior written permission.
//
// THIS SOFTWARE IS PROVIDED BY SANDIA CORPORATION "AS IS" AND ANY
// EXPRESS OR IMPLIED WARRANTIES, INCLUDING, BUT NOT LIMITED TO, THE
// IMPLIED WARRANTIES OF MERCHANTABILITY AND FITNESS FOR A PARTICULAR
// PURPOSE ARE DISCLAIMED. IN NO EVENT SHALL SANDIA CORPORATION OR THE
// CONTRIBUTORS BE LIABLE FOR ANY DIRECT, INDIRECT, INCIDENTAL, SPECIAL,
// EXEMPLARY, OR CONSEQUENTIAL DAMAGES (INCLUDING, BUT NOT LIMITED TO,
// PROCUREMENT OF SUBSTITUTE GOODS OR SERVICES; LOSS OF USE, DATA, OR
// PROFITS; OR BUSINESS INTERRUPTION) HOWEVER CAUSED AND ON ANY THEORY OF
// LIABILITY, WHETHER IN CONTRACT, STRICT LIABILITY, OR TORT (INCLUDING
// NEGLIGENCE OR OTHERWISE) ARISING IN ANY WAY OUT OF THE USE OF THIS
// SOFTWARE, EVEN IF ADVISED OF THE POSSIBILITY OF SUCH DAMAGE.
//
// Questions? Contact Christian R. Trott (crtrott@sandia.gov)
//
// ************************************************************************
//@HEADER
*/


//BEGIN_FILE_INCLUDE: /home/runner/work/mdspan/mdspan/include/experimental/mdspan
/*
//@HEADER
// ************************************************************************
//
//                        Kokkos v. 2.0
//              Copyright (2019) Sandia Corporation
//
// Under the terms of Contract DE-AC04-94AL85000 with Sandia Corporation,
// the U.S. Government retains certain rights in this software.
//
// Redistribution and use in source and binary forms, with or without
// modification, are permitted provided that the following conditions are
// met:
//
// 1. Redistributions of source code must retain the above copyright
// notice, this list of conditions and the following disclaimer.
//
// 2. Redistributions in binary form must reproduce the above copyright
// notice, this list of conditions and the following disclaimer in the
// documentation and/or other materials provided with the distribution.
//
// 3. Neither the name of the Corporation nor the names of the
// contributors may be used to endorse or promote products derived from
// this software without specific prior written permission.
//
// THIS SOFTWARE IS PROVIDED BY SANDIA CORPORATION "AS IS" AND ANY
// EXPRESS OR IMPLIED WARRANTIES, INCLUDING, BUT NOT LIMITED TO, THE
// IMPLIED WARRANTIES OF MERCHANTABILITY AND FITNESS FOR A PARTICULAR
// PURPOSE ARE DISCLAIMED. IN NO EVENT SHALL SANDIA CORPORATION OR THE
// CONTRIBUTORS BE LIABLE FOR ANY DIRECT, INDIRECT, INCIDENTAL, SPECIAL,
// EXEMPLARY, OR CONSEQUENTIAL DAMAGES (INCLUDING, BUT NOT LIMITED TO,
// PROCUREMENT OF SUBSTITUTE GOODS OR SERVICES; LOSS OF USE, DATA, OR
// PROFITS; OR BUSINESS INTERRUPTION) HOWEVER CAUSED AND ON ANY THEORY OF
// LIABILITY, WHETHER IN CONTRACT, STRICT LIABILITY, OR TORT (INCLUDING
// NEGLIGENCE OR OTHERWISE) ARISING IN ANY WAY OUT OF THE USE OF THIS
// SOFTWARE, EVEN IF ADVISED OF THE POSSIBILITY OF SUCH DAMAGE.
//
// Questions? Contact Christian R. Trott (crtrott@sandia.gov)
//
// ************************************************************************
//@HEADER
*/


//BEGIN_FILE_INCLUDE: /home/runner/work/mdspan/mdspan/include/experimental/__p0009_bits/default_accessor.hpp
/*
//@HEADER
// ************************************************************************
//
//                        Kokkos v. 2.0
//              Copyright (2019) Sandia Corporation
//
// Under the terms of Contract DE-AC04-94AL85000 with Sandia Corporation,
// the U.S. Government retains certain rights in this software.
//
// Redistribution and use in source and binary forms, with or without
// modification, are permitted provided that the following conditions are
// met:
//
// 1. Redistributions of source code must retain the above copyright
// notice, this list of conditions and the following disclaimer.
//
// 2. Redistributions in binary form must reproduce the above copyright
// notice, this list of conditions and the following disclaimer in the
// documentation and/or other materials provided with the distribution.
//
// 3. Neither the name of the Corporation nor the names of the
// contributors may be used to endorse or promote products derived from
// this software without specific prior written permission.
//
// THIS SOFTWARE IS PROVIDED BY SANDIA CORPORATION "AS IS" AND ANY
// EXPRESS OR IMPLIED WARRANTIES, INCLUDING, BUT NOT LIMITED TO, THE
// IMPLIED WARRANTIES OF MERCHANTABILITY AND FITNESS FOR A PARTICULAR
// PURPOSE ARE DISCLAIMED. IN NO EVENT SHALL SANDIA CORPORATION OR THE
// CONTRIBUTORS BE LIABLE FOR ANY DIRECT, INDIRECT, INCIDENTAL, SPECIAL,
// EXEMPLARY, OR CONSEQUENTIAL DAMAGES (INCLUDING, BUT NOT LIMITED TO,
// PROCUREMENT OF SUBSTITUTE GOODS OR SERVICES; LOSS OF USE, DATA, OR
// PROFITS; OR BUSINESS INTERRUPTION) HOWEVER CAUSED AND ON ANY THEORY OF
// LIABILITY, WHETHER IN CONTRACT, STRICT LIABILITY, OR TORT (INCLUDING
// NEGLIGENCE OR OTHERWISE) ARISING IN ANY WAY OUT OF THE USE OF THIS
// SOFTWARE, EVEN IF ADVISED OF THE POSSIBILITY OF SUCH DAMAGE.
//
// Questions? Contact Christian R. Trott (crtrott@sandia.gov)
//
// ************************************************************************
//@HEADER
*/


//BEGIN_FILE_INCLUDE: /home/runner/work/mdspan/mdspan/include/experimental/__p0009_bits/macros.hpp
/*
//@HEADER
// ************************************************************************
//
//                        Kokkos v. 2.0
//              Copyright (2019) Sandia Corporation
//
// Under the terms of Contract DE-AC04-94AL85000 with Sandia Corporation,
// the U.S. Government retains certain rights in this software.
//
// Redistribution and use in source and binary forms, with or without
// modification, are permitted provided that the following conditions are
// met:
//
// 1. Redistributions of source code must retain the above copyright
// notice, this list of conditions and the following disclaimer.
//
// 2. Redistributions in binary form must reproduce the above copyright
// notice, this list of conditions and the following disclaimer in the
// documentation and/or other materials provided with the distribution.
//
// 3. Neither the name of the Corporation nor the names of the
// contributors may be used to endorse or promote products derived from
// this software without specific prior written permission.
//
// THIS SOFTWARE IS PROVIDED BY SANDIA CORPORATION "AS IS" AND ANY
// EXPRESS OR IMPLIED WARRANTIES, INCLUDING, BUT NOT LIMITED TO, THE
// IMPLIED WARRANTIES OF MERCHANTABILITY AND FITNESS FOR A PARTICULAR
// PURPOSE ARE DISCLAIMED. IN NO EVENT SHALL SANDIA CORPORATION OR THE
// CONTRIBUTORS BE LIABLE FOR ANY DIRECT, INDIRECT, INCIDENTAL, SPECIAL,
// EXEMPLARY, OR CONSEQUENTIAL DAMAGES (INCLUDING, BUT NOT LIMITED TO,
// PROCUREMENT OF SUBSTITUTE GOODS OR SERVICES; LOSS OF USE, DATA, OR
// PROFITS; OR BUSINESS INTERRUPTION) HOWEVER CAUSED AND ON ANY THEORY OF
// LIABILITY, WHETHER IN CONTRACT, STRICT LIABILITY, OR TORT (INCLUDING
// NEGLIGENCE OR OTHERWISE) ARISING IN ANY WAY OUT OF THE USE OF THIS
// SOFTWARE, EVEN IF ADVISED OF THE POSSIBILITY OF SUCH DAMAGE.
//
// Questions? Contact Christian R. Trott (crtrott@sandia.gov)
//
// ************************************************************************
//@HEADER
*/



//BEGIN_FILE_INCLUDE: /home/runner/work/mdspan/mdspan/include/experimental/__p0009_bits/config.hpp
/*
//@HEADER
// ************************************************************************
//
//                        Kokkos v. 2.0
//              Copyright (2019) Sandia Corporation
//
// Under the terms of Contract DE-AC04-94AL85000 with Sandia Corporation,
// the U.S. Government retains certain rights in this software.
//
// Redistribution and use in source and binary forms, with or without
// modification, are permitted provided that the following conditions are
// met:
//
// 1. Redistributions of source code must retain the above copyright
// notice, this list of conditions and the following disclaimer.
//
// 2. Redistributions in binary form must reproduce the above copyright
// notice, this list of conditions and the following disclaimer in the
// documentation and/or other materials provided with the distribution.
//
// 3. Neither the name of the Corporation nor the names of the
// contributors may be used to endorse or promote products derived from
// this software without specific prior written permission.
//
// THIS SOFTWARE IS PROVIDED BY SANDIA CORPORATION "AS IS" AND ANY
// EXPRESS OR IMPLIED WARRANTIES, INCLUDING, BUT NOT LIMITED TO, THE
// IMPLIED WARRANTIES OF MERCHANTABILITY AND FITNESS FOR A PARTICULAR
// PURPOSE ARE DISCLAIMED. IN NO EVENT SHALL SANDIA CORPORATION OR THE
// CONTRIBUTORS BE LIABLE FOR ANY DIRECT, INDIRECT, INCIDENTAL, SPECIAL,
// EXEMPLARY, OR CONSEQUENTIAL DAMAGES (INCLUDING, BUT NOT LIMITED TO,
// PROCUREMENT OF SUBSTITUTE GOODS OR SERVICES; LOSS OF USE, DATA, OR
// PROFITS; OR BUSINESS INTERRUPTION) HOWEVER CAUSED AND ON ANY THEORY OF
// LIABILITY, WHETHER IN CONTRACT, STRICT LIABILITY, OR TORT (INCLUDING
// NEGLIGENCE OR OTHERWISE) ARISING IN ANY WAY OUT OF THE USE OF THIS
// SOFTWARE, EVEN IF ADVISED OF THE POSSIBILITY OF SUCH DAMAGE.
//
// Questions? Contact Christian R. Trott (crtrott@sandia.gov)
//
// ************************************************************************
//@HEADER
*/


#ifndef __has_include
#  define __has_include(x) 0
#endif

#if __has_include(<version>)
#else
#endif

#ifdef _MSVC_LANG
#define _MDSPAN_CPLUSPLUS _MSVC_LANG
#else
#define _MDSPAN_CPLUSPLUS __cplusplus
#endif

#define MDSPAN_CXX_STD_14 201402L
#define MDSPAN_CXX_STD_17 201703L
#define MDSPAN_CXX_STD_20 202002L

#define MDSPAN_HAS_CXX_14 (_MDSPAN_CPLUSPLUS >= MDSPAN_CXX_STD_14)
#define MDSPAN_HAS_CXX_17 (_MDSPAN_CPLUSPLUS >= MDSPAN_CXX_STD_17)
#define MDSPAN_HAS_CXX_20 (_MDSPAN_CPLUSPLUS >= MDSPAN_CXX_STD_20)

#if MDSPAN_HAS_CXX_20
  #include <version>
  #include <span>
#endif


static_assert(_MDSPAN_CPLUSPLUS >= MDSPAN_CXX_STD_14, "mdspan requires C++14 or later.");

#ifndef _MDSPAN_COMPILER_CLANG
#  if defined(__clang__)
#    define _MDSPAN_COMPILER_CLANG __clang__
#  endif
#endif

#if !defined(_MDSPAN_COMPILER_MSVC) && !defined(_MDSPAN_COMPILER_MSVC_CLANG)
#  if defined(_MSC_VER)
#    if !defined(_MDSPAN_COMPILER_CLANG)
#      define _MDSPAN_COMPILER_MSVC _MSC_VER
#    else
#      define _MDSPAN_COMPILER_MSVC_CLANG _MSC_VER
#    endif
#  endif
#endif

#ifndef _MDSPAN_COMPILER_INTEL
#  ifdef __INTEL_COMPILER
#    define _MDSPAN_COMPILER_INTEL __INTEL_COMPILER
#  endif
#endif

#ifndef _MDSPAN_COMPILER_APPLECLANG
#  ifdef __apple_build_version__
#    define _MDSPAN_COMPILER_APPLECLANG __apple_build_version__
#  endif
#endif

#ifndef _MDSPAN_HAS_CUDA
#  if defined(__CUDACC__)
#    define _MDSPAN_HAS_CUDA __CUDACC__
#  endif
#endif

#ifndef _MDSPAN_HAS_HIP
#  if defined(__HIPCC__)
#    define _MDSPAN_HAS_HIP __HIPCC__
#  endif
#endif

#ifndef __has_cpp_attribute
#  define __has_cpp_attribute(x) 0
#endif

#ifndef _MDSPAN_PRESERVE_STANDARD_LAYOUT
// Preserve standard layout by default, but we're not removing the old version
// that turns this off until we're sure this doesn't have an unreasonable cost
// to the compiler or optimizer.
#  define _MDSPAN_PRESERVE_STANDARD_LAYOUT 1
#endif

// no unique address starts working in NVCC 11.6
#if !defined(_MDSPAN_USE_ATTRIBUTE_NO_UNIQUE_ADDRESS) && \
   (!defined(__NVCC__) || ((__CUDACC_VER_MAJOR__ > 11) && (__CUDACC_VER_MINOR__ > 5)))
#  if (__has_cpp_attribute(no_unique_address) >= 201803L) && !defined(_MDSPAN_COMPILER_MSVC)
#    define _MDSPAN_USE_ATTRIBUTE_NO_UNIQUE_ADDRESS 1
#    define _MDSPAN_NO_UNIQUE_ADDRESS [[no_unique_address]]
#  else
#    define _MDSPAN_NO_UNIQUE_ADDRESS
#  endif
#endif

// NVCC older than 11.6 chokes on the no-unique-address-emulation
// so just pretend to use it (to avoid the full blown EBO workaround
// which NVCC also doesn't like ...), and leave the macro empty
#ifndef _MDSPAN_NO_UNIQUE_ADDRESS
#  if defined(__NVCC__)
#    define _MDSPAN_USE_ATTRIBUTE_NO_UNIQUE_ADDRESS 1
#  endif
#  define _MDSPAN_NO_UNIQUE_ADDRESS
#endif

#ifndef _MDSPAN_USE_CONCEPTS
#  if defined(__cpp_concepts) && __cpp_concepts >= 201507L
#    define _MDSPAN_USE_CONCEPTS 1
#  endif
#endif

#ifndef _MDSPAN_USE_FOLD_EXPRESSIONS
#  if (defined(__cpp_fold_expressions) && __cpp_fold_expressions >= 201603L) \
          || (!defined(__cpp_fold_expressions) && MDSPAN_HAS_CXX_17)
#    define _MDSPAN_USE_FOLD_EXPRESSIONS 1
#  endif
#endif

#ifndef _MDSPAN_USE_INLINE_VARIABLES
#  if defined(__cpp_inline_variables) && __cpp_inline_variables >= 201606L \
         || (!defined(__cpp_inline_variables) && MDSPAN_HAS_CXX_17)
#    define _MDSPAN_USE_INLINE_VARIABLES 1
#  endif
#endif

#ifndef _MDSPAN_NEEDS_TRAIT_VARIABLE_TEMPLATE_BACKPORTS
#  if (!(defined(__cpp_lib_type_trait_variable_templates) && __cpp_lib_type_trait_variable_templates >= 201510L) \
          || !MDSPAN_HAS_CXX_17)
#    if !(defined(_MDSPAN_COMPILER_APPLECLANG) && MDSPAN_HAS_CXX_17)
#      define _MDSPAN_NEEDS_TRAIT_VARIABLE_TEMPLATE_BACKPORTS 1
#    endif
#  endif
#endif

#ifndef _MDSPAN_USE_VARIABLE_TEMPLATES
#  if (defined(__cpp_variable_templates) && __cpp_variable_templates >= 201304 && MDSPAN_HAS_CXX_17) \
        || (!defined(__cpp_variable_templates) && MDSPAN_HAS_CXX_17)
#    define _MDSPAN_USE_VARIABLE_TEMPLATES 1
#  endif
#endif // _MDSPAN_USE_VARIABLE_TEMPLATES

#ifndef _MDSPAN_USE_CONSTEXPR_14
#  if (defined(__cpp_constexpr) && __cpp_constexpr >= 201304) \
        || (!defined(__cpp_constexpr) && MDSPAN_HAS_CXX_14) \
        && (!(defined(__INTEL_COMPILER) && __INTEL_COMPILER <= 1700))
#    define _MDSPAN_USE_CONSTEXPR_14 1
#  endif
#endif

#ifndef _MDSPAN_USE_INTEGER_SEQUENCE
#  if defined(_MDSPAN_COMPILER_MSVC)
#    if (defined(__cpp_lib_integer_sequence) && __cpp_lib_integer_sequence >= 201304)
#      define _MDSPAN_USE_INTEGER_SEQUENCE 1
#    endif
#  endif
#endif
#ifndef _MDSPAN_USE_INTEGER_SEQUENCE
#  if (defined(__cpp_lib_integer_sequence) && __cpp_lib_integer_sequence >= 201304) \
        || (!defined(__cpp_lib_integer_sequence) && MDSPAN_HAS_CXX_14) \
        /* as far as I can tell, libc++ seems to think this is a C++11 feature... */ \
        || (defined(__GLIBCXX__) && __GLIBCXX__ > 20150422 && __GNUC__ < 5 && !defined(__INTEL_CXX11_MODE__))
     // several compilers lie about integer_sequence working properly unless the C++14 standard is used
#    define _MDSPAN_USE_INTEGER_SEQUENCE 1
#  elif defined(_MDSPAN_COMPILER_APPLECLANG) && MDSPAN_HAS_CXX_14
     // appleclang seems to be missing the __cpp_lib_... macros, but doesn't seem to lie about C++14 making
     // integer_sequence work
#    define _MDSPAN_USE_INTEGER_SEQUENCE 1
#  endif
#endif

#ifndef _MDSPAN_USE_RETURN_TYPE_DEDUCTION
#  if (defined(__cpp_return_type_deduction) && __cpp_return_type_deduction >= 201304) \
          || (!defined(__cpp_return_type_deduction) && MDSPAN_HAS_CXX_14)
#    define _MDSPAN_USE_RETURN_TYPE_DEDUCTION 1
#  endif
#endif

#ifndef _MDSPAN_USE_CLASS_TEMPLATE_ARGUMENT_DEDUCTION
// GCC 10's CTAD seems sufficiently broken to prevent its use.
#  if (defined(_MDSPAN_COMPILER_CLANG) || !defined(__GNUC__) || __GNUC__ >= 11) \
      && ((defined(__cpp_deduction_guides) && __cpp_deduction_guides >= 201703) \
         || (!defined(__cpp_deduction_guides) && MDSPAN_HAS_CXX_17))
#    define _MDSPAN_USE_CLASS_TEMPLATE_ARGUMENT_DEDUCTION 1
#  endif
#endif

#ifndef _MDSPAN_USE_ALIAS_TEMPLATE_ARGUMENT_DEDUCTION
// GCC 10's CTAD seems sufficiently broken to prevent its use.
#  if (defined(_MDSPAN_COMPILER_CLANG) || !defined(__GNUC__) || __GNUC__ >= 11) \
      && ((defined(__cpp_deduction_guides) && __cpp_deduction_guides >= 201907) \
          || (!defined(__cpp_deduction_guides) && MDSPAN_HAS_CXX_20))
#    define _MDSPAN_USE_ALIAS_TEMPLATE_ARGUMENT_DEDUCTION 1
#  endif
#endif

#ifndef _MDSPAN_USE_STANDARD_TRAIT_ALIASES
#  if (defined(__cpp_lib_transformation_trait_aliases) && __cpp_lib_transformation_trait_aliases >= 201304) \
          || (!defined(__cpp_lib_transformation_trait_aliases) && MDSPAN_HAS_CXX_14)
#    define _MDSPAN_USE_STANDARD_TRAIT_ALIASES 1
#  elif defined(_MDSPAN_COMPILER_APPLECLANG) && MDSPAN_HAS_CXX_14
     // appleclang seems to be missing the __cpp_lib_... macros, but doesn't seem to lie about C++14
#    define _MDSPAN_USE_STANDARD_TRAIT_ALIASES 1
#  endif
#endif

#ifndef _MDSPAN_DEFAULTED_CONSTRUCTORS_INHERITANCE_WORKAROUND
#  ifdef __GNUC__
#    if __GNUC__ < 9
#      define _MDSPAN_DEFAULTED_CONSTRUCTORS_INHERITANCE_WORKAROUND 1
#    endif
#  endif
#endif

#ifndef MDSPAN_CONDITIONAL_EXPLICIT
#  if MDSPAN_HAS_CXX_20 && !defined(_MDSPAN_COMPILER_MSVC)
#    define MDSPAN_CONDITIONAL_EXPLICIT(COND) explicit(COND)
#  else
#    define MDSPAN_CONDITIONAL_EXPLICIT(COND)
#  endif
#endif

#ifndef MDSPAN_USE_BRACKET_OPERATOR
#  if defined(__cpp_multidimensional_subscript)
#    define MDSPAN_USE_BRACKET_OPERATOR 1
#  else
#    define MDSPAN_USE_BRACKET_OPERATOR 0
#  endif
#endif

#ifndef MDSPAN_USE_PAREN_OPERATOR
#  if !MDSPAN_USE_BRACKET_OPERATOR
#    define MDSPAN_USE_PAREN_OPERATOR 1
#  else
#    define MDSPAN_USE_PAREN_OPERATOR 0
#  endif
#endif

#if MDSPAN_USE_BRACKET_OPERATOR
#  define __MDSPAN_OP(mds,...) mds[__VA_ARGS__]
// Corentins demo compiler for subscript chokes on empty [] call,
// though I believe the proposal supports it?
#ifdef MDSPAN_NO_EMPTY_BRACKET_OPERATOR
#  define __MDSPAN_OP0(mds) mds.accessor().access(mds.data(),0)
#else
#  define __MDSPAN_OP0(mds) mds[]
#endif
#  define __MDSPAN_OP1(mds, a) mds[a]
#  define __MDSPAN_OP2(mds, a, b) mds[a,b]
#  define __MDSPAN_OP3(mds, a, b, c) mds[a,b,c]
#  define __MDSPAN_OP4(mds, a, b, c, d) mds[a,b,c,d]
#  define __MDSPAN_OP5(mds, a, b, c, d, e) mds[a,b,c,d,e]
#  define __MDSPAN_OP6(mds, a, b, c, d, e, f) mds[a,b,c,d,e,f]
#else
#  define __MDSPAN_OP(mds,...) mds(__VA_ARGS__)
#  define __MDSPAN_OP0(mds) mds()
#  define __MDSPAN_OP1(mds, a) mds(a)
#  define __MDSPAN_OP2(mds, a, b) mds(a,b)
#  define __MDSPAN_OP3(mds, a, b, c) mds(a,b,c)
#  define __MDSPAN_OP4(mds, a, b, c, d) mds(a,b,c,d)
#  define __MDSPAN_OP5(mds, a, b, c, d, e) mds(a,b,c,d,e)
#  define __MDSPAN_OP6(mds, a, b, c, d, e, f) mds(a,b,c,d,e,f)
#endif
//END_FILE_INCLUDE: /home/runner/work/mdspan/mdspan/include/experimental/__p0009_bits/config.hpp


#ifndef _MDSPAN_HOST_DEVICE
#  if defined(_MDSPAN_HAS_CUDA) || defined(_MDSPAN_HAS_HIP)
#    define _MDSPAN_HOST_DEVICE __host__ __device__
#  else
#    define _MDSPAN_HOST_DEVICE
#  endif
#endif

#ifndef MDSPAN_FORCE_INLINE_FUNCTION
#  ifdef _MDSPAN_COMPILER_MSVC // Microsoft compilers
#    define MDSPAN_FORCE_INLINE_FUNCTION __forceinline _MDSPAN_HOST_DEVICE
#  else
#    define MDSPAN_FORCE_INLINE_FUNCTION __attribute__((always_inline)) _MDSPAN_HOST_DEVICE
#  endif
#endif

#ifndef MDSPAN_INLINE_FUNCTION
#  define MDSPAN_INLINE_FUNCTION inline _MDSPAN_HOST_DEVICE
#endif

// In CUDA defaulted functions do not need host device markup
#ifndef MDSPAN_INLINE_FUNCTION_DEFAULTED
#  define MDSPAN_INLINE_FUNCTION_DEFAULTED
#endif

//==============================================================================
// <editor-fold desc="Preprocessor helpers"> {{{1

#define MDSPAN_PP_COUNT(...) \
  _MDSPAN_PP_INTERNAL_EXPAND_ARGS_PRIVATE( \
    _MDSPAN_PP_INTERNAL_ARGS_AUGMENTER(__VA_ARGS__) \
  )

#define _MDSPAN_PP_INTERNAL_ARGS_AUGMENTER(...) unused, __VA_ARGS__
#define _MDSPAN_PP_INTERNAL_EXPAND(x) x
#define _MDSPAN_PP_INTERNAL_EXPAND_ARGS_PRIVATE(...) \
  _MDSPAN_PP_INTERNAL_EXPAND( \
    _MDSPAN_PP_INTERNAL_COUNT_PRIVATE( \
      __VA_ARGS__, 69, 68, 67, 66, 65, 64, 63, 62, 61, \
      60, 59, 58, 57, 56, 55, 54, 53, 52, 51, 50, 49,  \
      48, 47, 46, 45, 44, 43, 42, 41, 40, 39, 38, 37,  \
      36, 35, 34, 33, 32, 31, 30, 29, 28, 27, 26, 25,  \
      24, 23, 22, 21, 20, 19, 18, 17, 16, 15, 14, 13,  \
      12, 11, 10, 9, 8, 7, 6, 5, 4, 3, 2, 1, 0 \
    ) \
  )
# define _MDSPAN_PP_INTERNAL_COUNT_PRIVATE( \
         _1_, _2_, _3_, _4_, _5_, _6_, _7_, _8_, _9_, \
    _10, _11, _12, _13, _14, _15, _16, _17, _18, _19, \
    _20, _21, _22, _23, _24, _25, _26, _27, _28, _29, \
    _30, _31, _32, _33, _34, _35, _36, _37, _38, _39, \
    _40, _41, _42, _43, _44, _45, _46, _47, _48, _49, \
    _50, _51, _52, _53, _54, _55, _56, _57, _58, _59, \
    _60, _61, _62, _63, _64, _65, _66, _67, _68, _69, \
    _70, count, ...) count \
    /**/

#define MDSPAN_PP_STRINGIFY_IMPL(x) #x
#define MDSPAN_PP_STRINGIFY(x) MDSPAN_PP_STRINGIFY_IMPL(x)

#define MDSPAN_PP_CAT_IMPL(x, y) x ## y
#define MDSPAN_PP_CAT(x, y) MDSPAN_PP_CAT_IMPL(x, y)

#define MDSPAN_PP_EVAL(X, ...) X(__VA_ARGS__)

#define MDSPAN_PP_REMOVE_PARENS_IMPL(...) __VA_ARGS__
#define MDSPAN_PP_REMOVE_PARENS(...) MDSPAN_PP_REMOVE_PARENS_IMPL __VA_ARGS__

// </editor-fold> end Preprocessor helpers }}}1
//==============================================================================

//==============================================================================
// <editor-fold desc="Concept emulation"> {{{1

// These compatibility macros don't help with partial ordering, but they should do the trick
// for what we need to do with concepts in mdspan
#ifdef _MDSPAN_USE_CONCEPTS
#  define MDSPAN_CLOSE_ANGLE_REQUIRES(REQ) > requires REQ
#  define MDSPAN_FUNCTION_REQUIRES(PAREN_PREQUALS, FNAME, PAREN_PARAMS, QUALS, REQ) \
     MDSPAN_PP_REMOVE_PARENS(PAREN_PREQUALS) FNAME PAREN_PARAMS QUALS requires REQ \
     /**/
#else
#  define MDSPAN_CLOSE_ANGLE_REQUIRES(REQ) , typename ::std::enable_if<(REQ), int>::type = 0>
#  define MDSPAN_FUNCTION_REQUIRES(PAREN_PREQUALS, FNAME, PAREN_PARAMS, QUALS, REQ) \
     MDSPAN_TEMPLATE_REQUIRES( \
       class __function_requires_ignored=void, \
       (std::is_void<__function_requires_ignored>::value && REQ) \
     ) MDSPAN_PP_REMOVE_PARENS(PAREN_PREQUALS) FNAME PAREN_PARAMS QUALS \
     /**/
#endif


#if defined(_MDSPAN_COMPILER_MSVC)
#  define MDSPAN_TEMPLATE_REQUIRES(...) \
      MDSPAN_PP_CAT( \
        MDSPAN_PP_CAT(MDSPAN_TEMPLATE_REQUIRES_, MDSPAN_PP_COUNT(__VA_ARGS__))\
        (__VA_ARGS__), \
      ) \
    /**/
#else
#  define MDSPAN_TEMPLATE_REQUIRES(...) \
    MDSPAN_PP_EVAL( \
        MDSPAN_PP_CAT(MDSPAN_TEMPLATE_REQUIRES_, MDSPAN_PP_COUNT(__VA_ARGS__)), \
        __VA_ARGS__ \
    ) \
    /**/
#endif

#define MDSPAN_TEMPLATE_REQUIRES_2(TP1, REQ) \
  template<TP1 \
    MDSPAN_CLOSE_ANGLE_REQUIRES(REQ) \
    /**/
#define MDSPAN_TEMPLATE_REQUIRES_3(TP1, TP2, REQ) \
  template<TP1, TP2 \
    MDSPAN_CLOSE_ANGLE_REQUIRES(REQ) \
    /**/
#define MDSPAN_TEMPLATE_REQUIRES_4(TP1, TP2, TP3, REQ) \
  template<TP1, TP2, TP3 \
    MDSPAN_CLOSE_ANGLE_REQUIRES(REQ) \
    /**/
#define MDSPAN_TEMPLATE_REQUIRES_5(TP1, TP2, TP3, TP4, REQ) \
  template<TP1, TP2, TP3, TP4 \
    MDSPAN_CLOSE_ANGLE_REQUIRES(REQ) \
    /**/
#define MDSPAN_TEMPLATE_REQUIRES_6(TP1, TP2, TP3, TP4, TP5, REQ) \
  template<TP1, TP2, TP3, TP4, TP5 \
    MDSPAN_CLOSE_ANGLE_REQUIRES(REQ) \
    /**/
#define MDSPAN_TEMPLATE_REQUIRES_7(TP1, TP2, TP3, TP4, TP5, TP6, REQ) \
  template<TP1, TP2, TP3, TP4, TP5, TP6 \
    MDSPAN_CLOSE_ANGLE_REQUIRES(REQ) \
    /**/
#define MDSPAN_TEMPLATE_REQUIRES_8(TP1, TP2, TP3, TP4, TP5, TP6, TP7, REQ) \
  template<TP1, TP2, TP3, TP4, TP5, TP6, TP7 \
    MDSPAN_CLOSE_ANGLE_REQUIRES(REQ) \
    /**/
#define MDSPAN_TEMPLATE_REQUIRES_9(TP1, TP2, TP3, TP4, TP5, TP6, TP7, TP8, REQ) \
  template<TP1, TP2, TP3, TP4, TP5, TP6, TP7, TP8 \
    MDSPAN_CLOSE_ANGLE_REQUIRES(REQ) \
    /**/
#define MDSPAN_TEMPLATE_REQUIRES_10(TP1, TP2, TP3, TP4, TP5, TP6, TP7, TP8, TP9, REQ) \
  template<TP1, TP2, TP3, TP4, TP5, TP6, TP7, TP8, TP9 \
    MDSPAN_CLOSE_ANGLE_REQUIRES(REQ) \
    /**/
#define MDSPAN_TEMPLATE_REQUIRES_11(TP1, TP2, TP3, TP4, TP5, TP6, TP7, TP8, TP9, TP10, REQ) \
  template<TP1, TP2, TP3, TP4, TP5, TP6, TP7, TP8, TP9, TP10 \
    MDSPAN_CLOSE_ANGLE_REQUIRES(REQ) \
    /**/
#define MDSPAN_TEMPLATE_REQUIRES_12(TP1, TP2, TP3, TP4, TP5, TP6, TP7, TP8, TP9, TP10, TP11, REQ) \
  template<TP1, TP2, TP3, TP4, TP5, TP6, TP7, TP8, TP9, TP10, TP11 \
    MDSPAN_CLOSE_ANGLE_REQUIRES(REQ) \
    /**/
#define MDSPAN_TEMPLATE_REQUIRES_13(TP1, TP2, TP3, TP4, TP5, TP6, TP7, TP8, TP9, TP10, TP11, TP12, REQ) \
  template<TP1, TP2, TP3, TP4, TP5, TP6, TP7, TP8, TP9, TP10, TP11, TP12 \
    MDSPAN_CLOSE_ANGLE_REQUIRES(REQ) \
    /**/
#define MDSPAN_TEMPLATE_REQUIRES_14(TP1, TP2, TP3, TP4, TP5, TP6, TP7, TP8, TP9, TP10, TP11, TP12, TP13, REQ) \
  template<TP1, TP2, TP3, TP4, TP5, TP6, TP7, TP8, TP9, TP10, TP11, TP12, TP13 \
    MDSPAN_CLOSE_ANGLE_REQUIRES(REQ) \
    /**/
#define MDSPAN_TEMPLATE_REQUIRES_15(TP1, TP2, TP3, TP4, TP5, TP6, TP7, TP8, TP9, TP10, TP11, TP12, TP13, TP14, REQ) \
  template<TP1, TP2, TP3, TP4, TP5, TP6, TP7, TP8, TP9, TP10, TP11, TP12, TP13, TP14 \
    MDSPAN_CLOSE_ANGLE_REQUIRES(REQ) \
    /**/
#define MDSPAN_TEMPLATE_REQUIRES_16(TP1, TP2, TP3, TP4, TP5, TP6, TP7, TP8, TP9, TP10, TP11, TP12, TP13, TP14, TP15, REQ) \
  template<TP1, TP2, TP3, TP4, TP5, TP6, TP7, TP8, TP9, TP10, TP11, TP12, TP13, TP14, TP15 \
    MDSPAN_CLOSE_ANGLE_REQUIRES(REQ) \
    /**/
#define MDSPAN_TEMPLATE_REQUIRES_17(TP1, TP2, TP3, TP4, TP5, TP6, TP7, TP8, TP9, TP10, TP11, TP12, TP13, TP14, TP15, TP16, REQ) \
  template<TP1, TP2, TP3, TP4, TP5, TP6, TP7, TP8, TP9, TP10, TP11, TP12, TP13, TP14, TP15, TP16 \
    MDSPAN_CLOSE_ANGLE_REQUIRES(REQ) \
    /**/
#define MDSPAN_TEMPLATE_REQUIRES_18(TP1, TP2, TP3, TP4, TP5, TP6, TP7, TP8, TP9, TP10, TP11, TP12, TP13, TP14, TP15, TP16, TP17, REQ) \
  template<TP1, TP2, TP3, TP4, TP5, TP6, TP7, TP8, TP9, TP10, TP11, TP12, TP13, TP14, TP15, TP16, TP17 \
    MDSPAN_CLOSE_ANGLE_REQUIRES(REQ) \
    /**/
#define MDSPAN_TEMPLATE_REQUIRES_19(TP1, TP2, TP3, TP4, TP5, TP6, TP7, TP8, TP9, TP10, TP11, TP12, TP13, TP14, TP15, TP16, TP17, TP18, REQ) \
  template<TP1, TP2, TP3, TP4, TP5, TP6, TP7, TP8, TP9, TP10, TP11, TP12, TP13, TP14, TP15, TP16, TP17, TP18 \
    MDSPAN_CLOSE_ANGLE_REQUIRES(REQ) \
    /**/
#define MDSPAN_TEMPLATE_REQUIRES_20(TP1, TP2, TP3, TP4, TP5, TP6, TP7, TP8, TP9, TP10, TP11, TP12, TP13, TP14, TP15, TP16, TP17, TP18, TP19, REQ) \
  template<TP1, TP2, TP3, TP4, TP5, TP6, TP7, TP8, TP9, TP10, TP11, TP12, TP13, TP14, TP15, TP16, TP17, TP18, TP19 \
    MDSPAN_CLOSE_ANGLE_REQUIRES(REQ) \
    /**/

#define MDSPAN_INSTANTIATE_ONLY_IF_USED \
  MDSPAN_TEMPLATE_REQUIRES( \
    class __instantiate_only_if_used_tparam=void, \
    ( _MDSPAN_TRAIT(std::is_void, __instantiate_only_if_used_tparam) ) \
  ) \
  /**/

// </editor-fold> end Concept emulation }}}1
//==============================================================================

//==============================================================================
// <editor-fold desc="inline variables"> {{{1

#ifdef _MDSPAN_USE_INLINE_VARIABLES
#  define _MDSPAN_INLINE_VARIABLE inline
#else
#  define _MDSPAN_INLINE_VARIABLE
#endif

// </editor-fold> end inline variables }}}1
//==============================================================================

//==============================================================================
// <editor-fold desc="Return type deduction"> {{{1

#if _MDSPAN_USE_RETURN_TYPE_DEDUCTION
#  define _MDSPAN_DEDUCE_RETURN_TYPE_SINGLE_LINE(SIGNATURE, BODY) \
    auto MDSPAN_PP_REMOVE_PARENS(SIGNATURE) { return MDSPAN_PP_REMOVE_PARENS(BODY); }
#  define _MDSPAN_DEDUCE_DECLTYPE_AUTO_RETURN_TYPE_SINGLE_LINE(SIGNATURE, BODY) \
    decltype(auto) MDSPAN_PP_REMOVE_PARENS(SIGNATURE) { return MDSPAN_PP_REMOVE_PARENS(BODY); }
#else
#  define _MDSPAN_DEDUCE_RETURN_TYPE_SINGLE_LINE(SIGNATURE, BODY) \
    auto MDSPAN_PP_REMOVE_PARENS(SIGNATURE) \
      -> std::remove_cv_t<std::remove_reference_t<decltype(BODY)>> \
    { return MDSPAN_PP_REMOVE_PARENS(BODY); }
#  define _MDSPAN_DEDUCE_DECLTYPE_AUTO_RETURN_TYPE_SINGLE_LINE(SIGNATURE, BODY) \
    auto MDSPAN_PP_REMOVE_PARENS(SIGNATURE) \
      -> decltype(BODY) \
    { return MDSPAN_PP_REMOVE_PARENS(BODY); }

#endif

// </editor-fold> end Return type deduction }}}1
//==============================================================================

//==============================================================================
// <editor-fold desc="fold expressions"> {{{1

struct __mdspan_enable_fold_comma { };

#ifdef _MDSPAN_USE_FOLD_EXPRESSIONS
#  define _MDSPAN_FOLD_AND(...) ((__VA_ARGS__) && ...)
#  define _MDSPAN_FOLD_AND_TEMPLATE(...) ((__VA_ARGS__) && ...)
#  define _MDSPAN_FOLD_OR(...) ((__VA_ARGS__) || ...)
#  define _MDSPAN_FOLD_ASSIGN_LEFT(INIT, ...) (INIT = ... = (__VA_ARGS__))
#  define _MDSPAN_FOLD_ASSIGN_RIGHT(PACK, ...) (PACK = ... = (__VA_ARGS__))
#  define _MDSPAN_FOLD_TIMES_RIGHT(PACK, ...) (PACK * ... * (__VA_ARGS__))
#  define _MDSPAN_FOLD_PLUS_RIGHT(PACK, ...) (PACK + ... + (__VA_ARGS__))
#  define _MDSPAN_FOLD_COMMA(...) ((__VA_ARGS__), ...)
#else

namespace std {

namespace __fold_compatibility_impl {

// We could probably be more clever here, but at the (small) risk of losing some compiler understanding.  For the
// few operations we need, it's not worth generalizing over the operation

#if _MDSPAN_USE_RETURN_TYPE_DEDUCTION

MDSPAN_FORCE_INLINE_FUNCTION
constexpr decltype(auto) __fold_right_and_impl() {
  return true;
}

template <class Arg, class... Args>
MDSPAN_FORCE_INLINE_FUNCTION
constexpr decltype(auto) __fold_right_and_impl(Arg&& arg, Args&&... args) {
  return ((Arg&&)arg) && __fold_compatibility_impl::__fold_right_and_impl((Args&&)args...);
}

MDSPAN_FORCE_INLINE_FUNCTION
constexpr decltype(auto) __fold_right_or_impl() {
  return false;
}

template <class Arg, class... Args>
MDSPAN_FORCE_INLINE_FUNCTION
constexpr auto __fold_right_or_impl(Arg&& arg, Args&&... args) {
  return ((Arg&&)arg) || __fold_compatibility_impl::__fold_right_or_impl((Args&&)args...);
}

template <class Arg1>
MDSPAN_FORCE_INLINE_FUNCTION
constexpr auto __fold_left_assign_impl(Arg1&& arg1) {
  return (Arg1&&)arg1;
}

template <class Arg1, class Arg2, class... Args>
MDSPAN_FORCE_INLINE_FUNCTION
constexpr auto __fold_left_assign_impl(Arg1&& arg1, Arg2&& arg2, Args&&... args) {
  return __fold_compatibility_impl::__fold_left_assign_impl((((Arg1&&)arg1) = ((Arg2&&)arg2)), (Args&&)args...);
}

template <class Arg1>
MDSPAN_FORCE_INLINE_FUNCTION
constexpr auto __fold_right_assign_impl(Arg1&& arg1) {
  return (Arg1&&)arg1;
}

template <class Arg1, class Arg2, class... Args>
MDSPAN_FORCE_INLINE_FUNCTION
constexpr auto __fold_right_assign_impl(Arg1&& arg1, Arg2&& arg2,  Args&&... args) {
  return ((Arg1&&)arg1) = __fold_compatibility_impl::__fold_right_assign_impl((Arg2&&)arg2, (Args&&)args...);
}

template <class Arg1>
MDSPAN_FORCE_INLINE_FUNCTION
constexpr auto __fold_right_plus_impl(Arg1&& arg1) {
  return (Arg1&&)arg1;
}

template <class Arg1, class Arg2, class... Args>
MDSPAN_FORCE_INLINE_FUNCTION
constexpr auto __fold_right_plus_impl(Arg1&& arg1, Arg2&& arg2, Args&&... args) {
  return ((Arg1&&)arg1) + __fold_compatibility_impl::__fold_right_plus_impl((Arg2&&)arg2, (Args&&)args...);
}

template <class Arg1>
MDSPAN_FORCE_INLINE_FUNCTION
constexpr auto __fold_right_times_impl(Arg1&& arg1) {
  return (Arg1&&)arg1;
}

template <class Arg1, class Arg2, class... Args>
MDSPAN_FORCE_INLINE_FUNCTION
constexpr auto __fold_right_times_impl(Arg1&& arg1, Arg2&& arg2, Args&&... args) {
  return ((Arg1&&)arg1) * __fold_compatibility_impl::__fold_right_times_impl((Arg2&&)arg2, (Args&&)args...);
}

#else

//------------------------------------------------------------------------------
// <editor-fold desc="right and"> {{{2

template <class... Args>
struct __fold_right_and_impl_;
template <>
struct __fold_right_and_impl_<> {
  using __rv = bool;
  MDSPAN_FORCE_INLINE_FUNCTION
  static constexpr __rv
  __impl() noexcept {
    return true;
  }
};
template <class Arg, class... Args>
struct __fold_right_and_impl_<Arg, Args...> {
  using __next_t = __fold_right_and_impl_<Args...>;
  using __rv = decltype(std::declval<Arg>() && std::declval<typename __next_t::__rv>());
  MDSPAN_FORCE_INLINE_FUNCTION
  static constexpr __rv
  __impl(Arg&& arg, Args&&... args) noexcept {
    return ((Arg&&)arg) && __next_t::__impl((Args&&)args...);
  }
};

template <class... Args>
MDSPAN_FORCE_INLINE_FUNCTION
constexpr typename __fold_right_and_impl_<Args...>::__rv
__fold_right_and_impl(Args&&... args) {
  return __fold_right_and_impl_<Args...>::__impl((Args&&)args...);
}

// </editor-fold> end right and }}}2
//------------------------------------------------------------------------------

//------------------------------------------------------------------------------
// <editor-fold desc="right or"> {{{2

template <class... Args>
struct __fold_right_or_impl_;
template <>
struct __fold_right_or_impl_<> {
  using __rv = bool;
  MDSPAN_FORCE_INLINE_FUNCTION
  static constexpr __rv
  __impl() noexcept {
    return false;
  }
};
template <class Arg, class... Args>
struct __fold_right_or_impl_<Arg, Args...> {
  using __next_t = __fold_right_or_impl_<Args...>;
  using __rv = decltype(std::declval<Arg>() || std::declval<typename __next_t::__rv>());
  MDSPAN_FORCE_INLINE_FUNCTION
  static constexpr __rv
  __impl(Arg&& arg, Args&&... args) noexcept {
    return ((Arg&&)arg) || __next_t::__impl((Args&&)args...);
  }
};

template <class... Args>
MDSPAN_FORCE_INLINE_FUNCTION
constexpr typename __fold_right_or_impl_<Args...>::__rv
__fold_right_or_impl(Args&&... args) {
  return __fold_right_or_impl_<Args...>::__impl((Args&&)args...);
}

// </editor-fold> end right or }}}2
//------------------------------------------------------------------------------

//------------------------------------------------------------------------------
// <editor-fold desc="right plus"> {{{2

template <class... Args>
struct __fold_right_plus_impl_;
template <class Arg>
struct __fold_right_plus_impl_<Arg> {
  using __rv = Arg&&;
  MDSPAN_FORCE_INLINE_FUNCTION
  static constexpr __rv
  __impl(Arg&& arg) noexcept {
    return (Arg&&)arg;
  }
};
template <class Arg1, class Arg2, class... Args>
struct __fold_right_plus_impl_<Arg1, Arg2, Args...> {
  using __next_t = __fold_right_plus_impl_<Arg2, Args...>;
  using __rv = decltype(std::declval<Arg1>() + std::declval<typename __next_t::__rv>());
  MDSPAN_FORCE_INLINE_FUNCTION
  static constexpr __rv
  __impl(Arg1&& arg, Arg2&& arg2, Args&&... args) noexcept {
    return ((Arg1&&)arg) + __next_t::__impl((Arg2&&)arg2, (Args&&)args...);
  }
};

template <class... Args>
MDSPAN_FORCE_INLINE_FUNCTION
constexpr typename __fold_right_plus_impl_<Args...>::__rv
__fold_right_plus_impl(Args&&... args) {
  return __fold_right_plus_impl_<Args...>::__impl((Args&&)args...);
}

// </editor-fold> end right plus }}}2
//------------------------------------------------------------------------------

//------------------------------------------------------------------------------
// <editor-fold desc="right times"> {{{2

template <class... Args>
struct __fold_right_times_impl_;
template <class Arg>
struct __fold_right_times_impl_<Arg> {
  using __rv = Arg&&;
  MDSPAN_FORCE_INLINE_FUNCTION
  static constexpr __rv
  __impl(Arg&& arg) noexcept {
    return (Arg&&)arg;
  }
};
template <class Arg1, class Arg2, class... Args>
struct __fold_right_times_impl_<Arg1, Arg2, Args...> {
  using __next_t = __fold_right_times_impl_<Arg2, Args...>;
  using __rv = decltype(std::declval<Arg1>() * std::declval<typename __next_t::__rv>());
  MDSPAN_FORCE_INLINE_FUNCTION
  static constexpr __rv
  __impl(Arg1&& arg, Arg2&& arg2, Args&&... args) noexcept {
    return ((Arg1&&)arg) * __next_t::__impl((Arg2&&)arg2, (Args&&)args...);
  }
};

template <class... Args>
MDSPAN_FORCE_INLINE_FUNCTION
constexpr typename __fold_right_times_impl_<Args...>::__rv
__fold_right_times_impl(Args&&... args) {
  return __fold_right_times_impl_<Args...>::__impl((Args&&)args...);
}

// </editor-fold> end right times }}}2
//------------------------------------------------------------------------------

//------------------------------------------------------------------------------
// <editor-fold desc="right assign"> {{{2

template <class... Args>
struct __fold_right_assign_impl_;
template <class Arg>
struct __fold_right_assign_impl_<Arg> {
  using __rv = Arg&&;
  MDSPAN_FORCE_INLINE_FUNCTION
  static constexpr __rv
  __impl(Arg&& arg) noexcept {
    return (Arg&&)arg;
  }
};
template <class Arg1, class Arg2, class... Args>
struct __fold_right_assign_impl_<Arg1, Arg2, Args...> {
  using __next_t = __fold_right_assign_impl_<Arg2, Args...>;
  using __rv = decltype(std::declval<Arg1>() = std::declval<typename __next_t::__rv>());
  MDSPAN_FORCE_INLINE_FUNCTION
  static constexpr __rv
  __impl(Arg1&& arg, Arg2&& arg2, Args&&... args) noexcept {
    return ((Arg1&&)arg) = __next_t::__impl((Arg2&&)arg2, (Args&&)args...);
  }
};

template <class... Args>
MDSPAN_FORCE_INLINE_FUNCTION
constexpr typename __fold_right_assign_impl_<Args...>::__rv
__fold_right_assign_impl(Args&&... args) {
  return __fold_right_assign_impl_<Args...>::__impl((Args&&)args...);
}

// </editor-fold> end right assign }}}2
//------------------------------------------------------------------------------

//------------------------------------------------------------------------------
// <editor-fold desc="left assign"> {{{2

template <class... Args>
struct __fold_left_assign_impl_;
template <class Arg>
struct __fold_left_assign_impl_<Arg> {
  using __rv = Arg&&;
  MDSPAN_FORCE_INLINE_FUNCTION
  static constexpr __rv
  __impl(Arg&& arg) noexcept {
    return (Arg&&)arg;
  }
};
template <class Arg1, class Arg2, class... Args>
struct __fold_left_assign_impl_<Arg1, Arg2, Args...> {
  using __assign_result_t = decltype(std::declval<Arg1>() = std::declval<Arg2>());
  using __next_t = __fold_left_assign_impl_<__assign_result_t, Args...>;
  using __rv = typename __next_t::__rv;
  MDSPAN_FORCE_INLINE_FUNCTION
  static constexpr __rv
  __impl(Arg1&& arg, Arg2&& arg2, Args&&... args) noexcept {
    return __next_t::__impl(((Arg1&&)arg) = (Arg2&&)arg2, (Args&&)args...);
  }
};

template <class... Args>
MDSPAN_FORCE_INLINE_FUNCTION
constexpr typename __fold_left_assign_impl_<Args...>::__rv
__fold_left_assign_impl(Args&&... args) {
  return __fold_left_assign_impl_<Args...>::__impl((Args&&)args...);
}

// </editor-fold> end left assign }}}2
//------------------------------------------------------------------------------

#endif


template <class... Args>
constexpr __mdspan_enable_fold_comma __fold_comma_impl(Args&&... args) noexcept { return { }; }

template <bool... Bs>
struct __bools;

} // __fold_compatibility_impl

} // end namespace std

#  define _MDSPAN_FOLD_AND(...) std::__fold_compatibility_impl::__fold_right_and_impl((__VA_ARGS__)...)
#  define _MDSPAN_FOLD_OR(...) std::__fold_compatibility_impl::__fold_right_or_impl((__VA_ARGS__)...)
#  define _MDSPAN_FOLD_ASSIGN_LEFT(INIT, ...) std::__fold_compatibility_impl::__fold_left_assign_impl(INIT, (__VA_ARGS__)...)
#  define _MDSPAN_FOLD_ASSIGN_RIGHT(PACK, ...) std::__fold_compatibility_impl::__fold_right_assign_impl((PACK)..., __VA_ARGS__)
#  define _MDSPAN_FOLD_TIMES_RIGHT(PACK, ...) std::__fold_compatibility_impl::__fold_right_times_impl((PACK)..., __VA_ARGS__)
#  define _MDSPAN_FOLD_PLUS_RIGHT(PACK, ...) std::__fold_compatibility_impl::__fold_right_plus_impl((PACK)..., __VA_ARGS__)
#  define _MDSPAN_FOLD_COMMA(...) std::__fold_compatibility_impl::__fold_comma_impl((__VA_ARGS__)...)

#  define _MDSPAN_FOLD_AND_TEMPLATE(...) \
  _MDSPAN_TRAIT(std::is_same, __fold_compatibility_impl::__bools<(__VA_ARGS__)..., true>, __fold_compatibility_impl::__bools<true, (__VA_ARGS__)...>)

#endif

// </editor-fold> end fold expressions }}}1
//==============================================================================

//==============================================================================
// <editor-fold desc="Variable template compatibility"> {{{1

#if _MDSPAN_USE_VARIABLE_TEMPLATES
#  define _MDSPAN_TRAIT(TRAIT, ...) TRAIT##_v<__VA_ARGS__>
#else
#  define _MDSPAN_TRAIT(TRAIT, ...) TRAIT<__VA_ARGS__>::value
#endif

// </editor-fold> end Variable template compatibility }}}1
//==============================================================================

//==============================================================================
// <editor-fold desc="Pre-C++14 constexpr"> {{{1

#if _MDSPAN_USE_CONSTEXPR_14
#  define _MDSPAN_CONSTEXPR_14 constexpr
// Workaround for a bug (I think?) in EDG frontends
#  ifdef __EDG__
#    define _MDSPAN_CONSTEXPR_14_DEFAULTED
#  else
#    define _MDSPAN_CONSTEXPR_14_DEFAULTED constexpr
#  endif
#else
#  define _MDSPAN_CONSTEXPR_14
#  define _MDSPAN_CONSTEXPR_14_DEFAULTED
#endif

// </editor-fold> end Pre-C++14 constexpr }}}1
//==============================================================================
//END_FILE_INCLUDE: /home/runner/work/mdspan/mdspan/include/experimental/__p0009_bits/macros.hpp


namespace std {
namespace experimental {

template <class ElementType>
struct default_accessor {

  using offset_policy = default_accessor;
  using element_type = ElementType;
  using reference = ElementType&;
  using pointer = ElementType*;

  constexpr default_accessor() noexcept = default;

  MDSPAN_TEMPLATE_REQUIRES(
    class OtherElementType,
    /* requires */ (
      _MDSPAN_TRAIT(is_convertible, typename default_accessor<OtherElementType>::element_type(*)[], element_type(*)[])
    )
  )
  MDSPAN_INLINE_FUNCTION
  constexpr default_accessor(default_accessor<OtherElementType>) noexcept {}

  MDSPAN_INLINE_FUNCTION
  constexpr pointer
  offset(pointer p, size_t i) const noexcept {
    return p + i;
  }

  MDSPAN_FORCE_INLINE_FUNCTION
  constexpr reference access(pointer p, size_t i) const noexcept {
    return p[i];
  }

};

} // end namespace experimental
} // end namespace std
//END_FILE_INCLUDE: /home/runner/work/mdspan/mdspan/include/experimental/__p0009_bits/default_accessor.hpp
//BEGIN_FILE_INCLUDE: /home/runner/work/mdspan/mdspan/include/experimental/__p0009_bits/full_extent_t.hpp
/*
//@HEADER
// ************************************************************************
//
//                        Kokkos v. 2.0
//              Copyright (2019) Sandia Corporation
//
// Under the terms of Contract DE-AC04-94AL85000 with Sandia Corporation,
// the U.S. Government retains certain rights in this software.
//
// Redistribution and use in source and binary forms, with or without
// modification, are permitted provided that the following conditions are
// met:
//
// 1. Redistributions of source code must retain the above copyright
// notice, this list of conditions and the following disclaimer.
//
// 2. Redistributions in binary form must reproduce the above copyright
// notice, this list of conditions and the following disclaimer in the
// documentation and/or other materials provided with the distribution.
//
// 3. Neither the name of the Corporation nor the names of the
// contributors may be used to endorse or promote products derived from
// this software without specific prior written permission.
//
// THIS SOFTWARE IS PROVIDED BY SANDIA CORPORATION "AS IS" AND ANY
// EXPRESS OR IMPLIED WARRANTIES, INCLUDING, BUT NOT LIMITED TO, THE
// IMPLIED WARRANTIES OF MERCHANTABILITY AND FITNESS FOR A PARTICULAR
// PURPOSE ARE DISCLAIMED. IN NO EVENT SHALL SANDIA CORPORATION OR THE
// CONTRIBUTORS BE LIABLE FOR ANY DIRECT, INDIRECT, INCIDENTAL, SPECIAL,
// EXEMPLARY, OR CONSEQUENTIAL DAMAGES (INCLUDING, BUT NOT LIMITED TO,
// PROCUREMENT OF SUBSTITUTE GOODS OR SERVICES; LOSS OF USE, DATA, OR
// PROFITS; OR BUSINESS INTERRUPTION) HOWEVER CAUSED AND ON ANY THEORY OF
// LIABILITY, WHETHER IN CONTRACT, STRICT LIABILITY, OR TORT (INCLUDING
// NEGLIGENCE OR OTHERWISE) ARISING IN ANY WAY OUT OF THE USE OF THIS
// SOFTWARE, EVEN IF ADVISED OF THE POSSIBILITY OF SUCH DAMAGE.
//
// Questions? Contact Christian R. Trott (crtrott@sandia.gov)
//
// ************************************************************************
//@HEADER
*/



namespace std {
namespace experimental {

struct full_extent_t { explicit full_extent_t() = default; };

_MDSPAN_INLINE_VARIABLE constexpr auto full_extent = full_extent_t{ };

} // end namespace experimental
} // namespace std
//END_FILE_INCLUDE: /home/runner/work/mdspan/mdspan/include/experimental/__p0009_bits/full_extent_t.hpp
//BEGIN_FILE_INCLUDE: /home/runner/work/mdspan/mdspan/include/experimental/__p0009_bits/mdspan.hpp
/*
//@HEADER
// ************************************************************************
//
//                        Kokkos v. 2.0
//              Copyright (2019) Sandia Corporation
//
// Under the terms of Contract DE-AC04-94AL85000 with Sandia Corporation,
// the U.S. Government retains certain rights in this software.
//
// Redistribution and use in source and binary forms, with or without
// modification, are permitted provided that the following conditions are
// met:
//
// 1. Redistributions of source code must retain the above copyright
// notice, this list of conditions and the following disclaimer.
//
// 2. Redistributions in binary form must reproduce the above copyright
// notice, this list of conditions and the following disclaimer in the
// documentation and/or other materials provided with the distribution.
//
// 3. Neither the name of the Corporation nor the names of the
// contributors may be used to endorse or promote products derived from
// this software without specific prior written permission.
//
// THIS SOFTWARE IS PROVIDED BY SANDIA CORPORATION "AS IS" AND ANY
// EXPRESS OR IMPLIED WARRANTIES, INCLUDING, BUT NOT LIMITED TO, THE
// IMPLIED WARRANTIES OF MERCHANTABILITY AND FITNESS FOR A PARTICULAR
// PURPOSE ARE DISCLAIMED. IN NO EVENT SHALL SANDIA CORPORATION OR THE
// CONTRIBUTORS BE LIABLE FOR ANY DIRECT, INDIRECT, INCIDENTAL, SPECIAL,
// EXEMPLARY, OR CONSEQUENTIAL DAMAGES (INCLUDING, BUT NOT LIMITED TO,
// PROCUREMENT OF SUBSTITUTE GOODS OR SERVICES; LOSS OF USE, DATA, OR
// PROFITS; OR BUSINESS INTERRUPTION) HOWEVER CAUSED AND ON ANY THEORY OF
// LIABILITY, WHETHER IN CONTRACT, STRICT LIABILITY, OR TORT (INCLUDING
// NEGLIGENCE OR OTHERWISE) ARISING IN ANY WAY OUT OF THE USE OF THIS
// SOFTWARE, EVEN IF ADVISED OF THE POSSIBILITY OF SUCH DAMAGE.
//
// Questions? Contact Christian R. Trott (crtrott@sandia.gov)
//
// ************************************************************************
//@HEADER
*/



//BEGIN_FILE_INCLUDE: /home/runner/work/mdspan/mdspan/include/experimental/__p0009_bits/layout_right.hpp
/*
//@HEADER
// ************************************************************************
//
//                        Kokkos v. 2.0
//              Copyright (2019) Sandia Corporation
//
// Under the terms of Contract DE-AC04-94AL85000 with Sandia Corporation,
// the U.S. Government retains certain rights in this software.
//
// Redistribution and use in source and binary forms, with or without
// modification, are permitted provided that the following conditions are
// met:
//
// 1. Redistributions of source code must retain the above copyright
// notice, this list of conditions and the following disclaimer.
//
// 2. Redistributions in binary form must reproduce the above copyright
// notice, this list of conditions and the following disclaimer in the
// documentation and/or other materials provided with the distribution.
//
// 3. Neither the name of the Corporation nor the names of the
// contributors may be used to endorse or promote products derived from
// this software without specific prior written permission.
//
// THIS SOFTWARE IS PROVIDED BY SANDIA CORPORATION "AS IS" AND ANY
// EXPRESS OR IMPLIED WARRANTIES, INCLUDING, BUT NOT LIMITED TO, THE
// IMPLIED WARRANTIES OF MERCHANTABILITY AND FITNESS FOR A PARTICULAR
// PURPOSE ARE DISCLAIMED. IN NO EVENT SHALL SANDIA CORPORATION OR THE
// CONTRIBUTORS BE LIABLE FOR ANY DIRECT, INDIRECT, INCIDENTAL, SPECIAL,
// EXEMPLARY, OR CONSEQUENTIAL DAMAGES (INCLUDING, BUT NOT LIMITED TO,
// PROCUREMENT OF SUBSTITUTE GOODS OR SERVICES; LOSS OF USE, DATA, OR
// PROFITS; OR BUSINESS INTERRUPTION) HOWEVER CAUSED AND ON ANY THEORY OF
// LIABILITY, WHETHER IN CONTRACT, STRICT LIABILITY, OR TORT (INCLUDING
// NEGLIGENCE OR OTHERWISE) ARISING IN ANY WAY OUT OF THE USE OF THIS
// SOFTWARE, EVEN IF ADVISED OF THE POSSIBILITY OF SUCH DAMAGE.
//
// Questions? Contact Christian R. Trott (crtrott@sandia.gov)
//
// ************************************************************************
//@HEADER
*/


//BEGIN_FILE_INCLUDE: /home/runner/work/mdspan/mdspan/include/experimental/__p0009_bits/trait_backports.hpp
/*
//@HEADER
// ************************************************************************
//
//                        Kokkos v. 2.0
//              Copyright (2019) Sandia Corporation
//
// Under the terms of Contract DE-AC04-94AL85000 with Sandia Corporation,
// the U.S. Government retains certain rights in this software.
//
// Redistribution and use in source and binary forms, with or without
// modification, are permitted provided that the following conditions are
// met:
//
// 1. Redistributions of source code must retain the above copyright
// notice, this list of conditions and the following disclaimer.
//
// 2. Redistributions in binary form must reproduce the above copyright
// notice, this list of conditions and the following disclaimer in the
// documentation and/or other materials provided with the distribution.
//
// 3. Neither the name of the Corporation nor the names of the
// contributors may be used to endorse or promote products derived from
// this software without specific prior written permission.
//
// THIS SOFTWARE IS PROVIDED BY SANDIA CORPORATION "AS IS" AND ANY
// EXPRESS OR IMPLIED WARRANTIES, INCLUDING, BUT NOT LIMITED TO, THE
// IMPLIED WARRANTIES OF MERCHANTABILITY AND FITNESS FOR A PARTICULAR
// PURPOSE ARE DISCLAIMED. IN NO EVENT SHALL SANDIA CORPORATION OR THE
// CONTRIBUTORS BE LIABLE FOR ANY DIRECT, INDIRECT, INCIDENTAL, SPECIAL,
// EXEMPLARY, OR CONSEQUENTIAL DAMAGES (INCLUDING, BUT NOT LIMITED TO,
// PROCUREMENT OF SUBSTITUTE GOODS OR SERVICES; LOSS OF USE, DATA, OR
// PROFITS; OR BUSINESS INTERRUPTION) HOWEVER CAUSED AND ON ANY THEORY OF
// LIABILITY, WHETHER IN CONTRACT, STRICT LIABILITY, OR TORT (INCLUDING
// NEGLIGENCE OR OTHERWISE) ARISING IN ANY WAY OUT OF THE USE OF THIS
// SOFTWARE, EVEN IF ADVISED OF THE POSSIBILITY OF SUCH DAMAGE.
//
// Questions? Contact Christian R. Trott (crtrott@sandia.gov)
//
// ************************************************************************
//@HEADER
*/

#ifndef MDSPAN_INCLUDE_EXPERIMENTAL_BITS_TRAIT_BACKPORTS_HPP_
#define MDSPAN_INCLUDE_EXPERIMENTAL_BITS_TRAIT_BACKPORTS_HPP_



//==============================================================================
// <editor-fold desc="Variable template trait backports (e.g., is_void_v)"> {{{1

#ifdef _MDSPAN_NEEDS_TRAIT_VARIABLE_TEMPLATE_BACKPORTS

#if _MDSPAN_USE_VARIABLE_TEMPLATES
namespace std {

#define _MDSPAN_BACKPORT_TRAIT(TRAIT) \
  template <class... Args> _MDSPAN_INLINE_VARIABLE constexpr auto TRAIT##_v = TRAIT<Args...>::value;

_MDSPAN_BACKPORT_TRAIT(is_assignable)
_MDSPAN_BACKPORT_TRAIT(is_constructible)
_MDSPAN_BACKPORT_TRAIT(is_convertible)
_MDSPAN_BACKPORT_TRAIT(is_default_constructible)
_MDSPAN_BACKPORT_TRAIT(is_trivially_destructible)
_MDSPAN_BACKPORT_TRAIT(is_same)
_MDSPAN_BACKPORT_TRAIT(is_empty)
_MDSPAN_BACKPORT_TRAIT(is_void)

#undef _MDSPAN_BACKPORT_TRAIT

} // end namespace std

#endif // _MDSPAN_USE_VARIABLE_TEMPLATES

#endif // _MDSPAN_NEEDS_TRAIT_VARIABLE_TEMPLATE_BACKPORTS

// </editor-fold> end Variable template trait backports (e.g., is_void_v) }}}1
//==============================================================================

//==============================================================================
// <editor-fold desc="integer sequence (ugh...)"> {{{1

#if !defined(_MDSPAN_USE_INTEGER_SEQUENCE) || !_MDSPAN_USE_INTEGER_SEQUENCE

namespace std {

template <class T, T... Vals>
struct integer_sequence {
  static constexpr std::size_t size() noexcept { return sizeof...(Vals); }
  using value_type = T;
};

template <std::size_t... Vals>
using index_sequence = std::integer_sequence<std::size_t, Vals...>;

namespace __detail {

template <class T, T N, T I, class Result>
struct __make_int_seq_impl;

template <class T, T N, T... Vals>
struct __make_int_seq_impl<T, N, N, integer_sequence<T, Vals...>>
{
  using type = integer_sequence<T, Vals...>;
};

template <class T, T N, T I, T... Vals>
struct __make_int_seq_impl<
  T, N, I, integer_sequence<T, Vals...>
> : __make_int_seq_impl<T, N, I+1, integer_sequence<T, Vals..., I>>
{ };

} // end namespace __detail

template <class T, T N>
using make_integer_sequence = typename __detail::__make_int_seq_impl<T, N, 0, integer_sequence<T>>::type;

template <std::size_t N>
using make_index_sequence = typename __detail::__make_int_seq_impl<size_t, N, 0, integer_sequence<size_t>>::type;

template <class... T>
using index_sequence_for = make_index_sequence<sizeof...(T)>;

} // end namespace std

#endif

// </editor-fold> end integer sequence (ugh...) }}}1
//==============================================================================

//==============================================================================
// <editor-fold desc="standard trait aliases"> {{{1

#if !defined(_MDSPAN_USE_STANDARD_TRAIT_ALIASES) || !_MDSPAN_USE_STANDARD_TRAIT_ALIASES

namespace std {

#define _MDSPAN_BACKPORT_TRAIT_ALIAS(TRAIT) \
  template <class... Args> using TRAIT##_t = typename TRAIT<Args...>::type;

_MDSPAN_BACKPORT_TRAIT_ALIAS(remove_cv)
_MDSPAN_BACKPORT_TRAIT_ALIAS(remove_reference)

template <bool _B, class _T=void>
using enable_if_t = typename enable_if<_B, _T>::type;

#undef _MDSPAN_BACKPORT_TRAIT_ALIAS

} // end namespace std

#endif

// </editor-fold> end standard trait aliases }}}1
//==============================================================================

#endif //MDSPAN_INCLUDE_EXPERIMENTAL_BITS_TRAIT_BACKPORTS_HPP_
//END_FILE_INCLUDE: /home/runner/work/mdspan/mdspan/include/experimental/__p0009_bits/trait_backports.hpp
//BEGIN_FILE_INCLUDE: /home/runner/work/mdspan/mdspan/include/experimental/__p0009_bits/extents.hpp
/*
//@HEADER
// ************************************************************************
//
//                        Kokkos v. 2.0
//              Copyright (2019) Sandia Corporation
//
// Under the terms of Contract DE-AC04-94AL85000 with Sandia Corporation,
// the U.S. Government retains certain rights in this software.
//
// Redistribution and use in source and binary forms, with or without
// modification, are permitted provided that the following conditions are
// met:
//
// 1. Redistributions of source code must retain the above copyright
// notice, this list of conditions and the following disclaimer.
//
// 2. Redistributions in binary form must reproduce the above copyright
// notice, this list of conditions and the following disclaimer in the
// documentation and/or other materials provided with the distribution.
//
// 3. Neither the name of the Corporation nor the names of the
// contributors may be used to endorse or promote products derived from
// this software without specific prior written permission.
//
// THIS SOFTWARE IS PROVIDED BY SANDIA CORPORATION "AS IS" AND ANY
// EXPRESS OR IMPLIED WARRANTIES, INCLUDING, BUT NOT LIMITED TO, THE
// IMPLIED WARRANTIES OF MERCHANTABILITY AND FITNESS FOR A PARTICULAR
// PURPOSE ARE DISCLAIMED. IN NO EVENT SHALL SANDIA CORPORATION OR THE
// CONTRIBUTORS BE LIABLE FOR ANY DIRECT, INDIRECT, INCIDENTAL, SPECIAL,
// EXEMPLARY, OR CONSEQUENTIAL DAMAGES (INCLUDING, BUT NOT LIMITED TO,
// PROCUREMENT OF SUBSTITUTE GOODS OR SERVICES; LOSS OF USE, DATA, OR
// PROFITS; OR BUSINESS INTERRUPTION) HOWEVER CAUSED AND ON ANY THEORY OF
// LIABILITY, WHETHER IN CONTRACT, STRICT LIABILITY, OR TORT (INCLUDING
// NEGLIGENCE OR OTHERWISE) ARISING IN ANY WAY OUT OF THE USE OF THIS
// SOFTWARE, EVEN IF ADVISED OF THE POSSIBILITY OF SUCH DAMAGE.
//
// Questions? Contact Christian R. Trott (crtrott@sandia.gov)
//
// ************************************************************************
//@HEADER
*/


//BEGIN_FILE_INCLUDE: /home/runner/work/mdspan/mdspan/include/experimental/__p0009_bits/static_array.hpp
/*
//@HEADER
// ************************************************************************
//
//                        Kokkos v. 2.0
//              Copyright (2019) Sandia Corporation
//
// Under the terms of Contract DE-AC04-94AL85000 with Sandia Corporation,
// the U.S. Government retains certain rights in this software.
//
// Redistribution and use in source and binary forms, with or without
// modification, are permitted provided that the following conditions are
// met:
//
// 1. Redistributions of source code must retain the above copyright
// notice, this list of conditions and the following disclaimer.
//
// 2. Redistributions in binary form must reproduce the above copyright
// notice, this list of conditions and the following disclaimer in the
// documentation and/or other materials provided with the distribution.
//
// 3. Neither the name of the Corporation nor the names of the
// contributors may be used to endorse or promote products derived from
// this software without specific prior written permission.
//
// THIS SOFTWARE IS PROVIDED BY SANDIA CORPORATION "AS IS" AND ANY
// EXPRESS OR IMPLIED WARRANTIES, INCLUDING, BUT NOT LIMITED TO, THE
// IMPLIED WARRANTIES OF MERCHANTABILITY AND FITNESS FOR A PARTICULAR
// PURPOSE ARE DISCLAIMED. IN NO EVENT SHALL SANDIA CORPORATION OR THE
// CONTRIBUTORS BE LIABLE FOR ANY DIRECT, INDIRECT, INCIDENTAL, SPECIAL,
// EXEMPLARY, OR CONSEQUENTIAL DAMAGES (INCLUDING, BUT NOT LIMITED TO,
// PROCUREMENT OF SUBSTITUTE GOODS OR SERVICES; LOSS OF USE, DATA, OR
// PROFITS; OR BUSINESS INTERRUPTION) HOWEVER CAUSED AND ON ANY THEORY OF
// LIABILITY, WHETHER IN CONTRACT, STRICT LIABILITY, OR TORT (INCLUDING
// NEGLIGENCE OR OTHERWISE) ARISING IN ANY WAY OUT OF THE USE OF THIS
// SOFTWARE, EVEN IF ADVISED OF THE POSSIBILITY OF SUCH DAMAGE.
//
// Questions? Contact Christian R. Trott (crtrott@sandia.gov)
//
// ************************************************************************
//@HEADER
*/



//BEGIN_FILE_INCLUDE: /home/runner/work/mdspan/mdspan/include/experimental/__p0009_bits/dynamic_extent.hpp
/*
//@HEADER
// ************************************************************************
//
//                        Kokkos v. 2.0
//              Copyright (2019) Sandia Corporation
//
// Under the terms of Contract DE-AC04-94AL85000 with Sandia Corporation,
// the U.S. Government retains certain rights in this software.
//
// Redistribution and use in source and binary forms, with or without
// modification, are permitted provided that the following conditions are
// met:
//
// 1. Redistributions of source code must retain the above copyright
// notice, this list of conditions and the following disclaimer.
//
// 2. Redistributions in binary form must reproduce the above copyright
// notice, this list of conditions and the following disclaimer in the
// documentation and/or other materials provided with the distribution.
//
// 3. Neither the name of the Corporation nor the names of the
// contributors may be used to endorse or promote products derived from
// this software without specific prior written permission.
//
// THIS SOFTWARE IS PROVIDED BY SANDIA CORPORATION "AS IS" AND ANY
// EXPRESS OR IMPLIED WARRANTIES, INCLUDING, BUT NOT LIMITED TO, THE
// IMPLIED WARRANTIES OF MERCHANTABILITY AND FITNESS FOR A PARTICULAR
// PURPOSE ARE DISCLAIMED. IN NO EVENT SHALL SANDIA CORPORATION OR THE
// CONTRIBUTORS BE LIABLE FOR ANY DIRECT, INDIRECT, INCIDENTAL, SPECIAL,
// EXEMPLARY, OR CONSEQUENTIAL DAMAGES (INCLUDING, BUT NOT LIMITED TO,
// PROCUREMENT OF SUBSTITUTE GOODS OR SERVICES; LOSS OF USE, DATA, OR
// PROFITS; OR BUSINESS INTERRUPTION) HOWEVER CAUSED AND ON ANY THEORY OF
// LIABILITY, WHETHER IN CONTRACT, STRICT LIABILITY, OR TORT (INCLUDING
// NEGLIGENCE OR OTHERWISE) ARISING IN ANY WAY OUT OF THE USE OF THIS
// SOFTWARE, EVEN IF ADVISED OF THE POSSIBILITY OF SUCH DAMAGE.
//
// Questions? Contact Christian R. Trott (crtrott@sandia.gov)
//
// ************************************************************************
//@HEADER
*/




namespace std {
namespace experimental {

_MDSPAN_INLINE_VARIABLE constexpr auto dynamic_extent = std::numeric_limits<size_t>::max();

namespace detail {

template <class>
constexpr auto __make_dynamic_extent() {
  return dynamic_extent;
}

template <size_t>
constexpr auto __make_dynamic_extent_integral() {
  return dynamic_extent;
}

} // end namespace detail

} // end namespace experimental
} // namespace std

//==============================================================================================================
//END_FILE_INCLUDE: /home/runner/work/mdspan/mdspan/include/experimental/__p0009_bits/dynamic_extent.hpp
//BEGIN_FILE_INCLUDE: /home/runner/work/mdspan/mdspan/include/experimental/__p0009_bits/maybe_static_value.hpp
/*
//@HEADER
// ************************************************************************
//
//                        Kokkos v. 2.0
//              Copyright (2019) Sandia Corporation
//
// Under the terms of Contract DE-AC04-94AL85000 with Sandia Corporation,
// the U.S. Government retains certain rights in this software.
//
// Redistribution and use in source and binary forms, with or without
// modification, are permitted provided that the following conditions are
// met:
//
// 1. Redistributions of source code must retain the above copyright
// notice, this list of conditions and the following disclaimer.
//
// 2. Redistributions in binary form must reproduce the above copyright
// notice, this list of conditions and the following disclaimer in the
// documentation and/or other materials provided with the distribution.
//
// 3. Neither the name of the Corporation nor the names of the
// contributors may be used to endorse or promote products derived from
// this software without specific prior written permission.
//
// THIS SOFTWARE IS PROVIDED BY SANDIA CORPORATION "AS IS" AND ANY
// EXPRESS OR IMPLIED WARRANTIES, INCLUDING, BUT NOT LIMITED TO, THE
// IMPLIED WARRANTIES OF MERCHANTABILITY AND FITNESS FOR A PARTICULAR
// PURPOSE ARE DISCLAIMED. IN NO EVENT SHALL SANDIA CORPORATION OR THE
// CONTRIBUTORS BE LIABLE FOR ANY DIRECT, INDIRECT, INCIDENTAL, SPECIAL,
// EXEMPLARY, OR CONSEQUENTIAL DAMAGES (INCLUDING, BUT NOT LIMITED TO,
// PROCUREMENT OF SUBSTITUTE GOODS OR SERVICES; LOSS OF USE, DATA, OR
// PROFITS; OR BUSINESS INTERRUPTION) HOWEVER CAUSED AND ON ANY THEORY OF
// LIABILITY, WHETHER IN CONTRACT, STRICT LIABILITY, OR TORT (INCLUDING
// NEGLIGENCE OR OTHERWISE) ARISING IN ANY WAY OUT OF THE USE OF THIS
// SOFTWARE, EVEN IF ADVISED OF THE POSSIBILITY OF SUCH DAMAGE.
//
// Questions? Contact Christian R. Trott (crtrott@sandia.gov)
//
// ************************************************************************
//@HEADER
*/



#if !defined(_MDSPAN_USE_ATTRIBUTE_NO_UNIQUE_ADDRESS)
//BEGIN_FILE_INCLUDE: /home/runner/work/mdspan/mdspan/include/experimental/__p0009_bits/no_unique_address.hpp
/*
//@HEADER
// ************************************************************************
//
//                        Kokkos v. 2.0
//              Copyright (2019) Sandia Corporation
//
// Under the terms of Contract DE-AC04-94AL85000 with Sandia Corporation,
// the U.S. Government retains certain rights in this software.
//
// Redistribution and use in source and binary forms, with or without
// modification, are permitted provided that the following conditions are
// met:
//
// 1. Redistributions of source code must retain the above copyright
// notice, this list of conditions and the following disclaimer.
//
// 2. Redistributions in binary form must reproduce the above copyright
// notice, this list of conditions and the following disclaimer in the
// documentation and/or other materials provided with the distribution.
//
// 3. Neither the name of the Corporation nor the names of the
// contributors may be used to endorse or promote products derived from
// this software without specific prior written permission.
//
// THIS SOFTWARE IS PROVIDED BY SANDIA CORPORATION "AS IS" AND ANY
// EXPRESS OR IMPLIED WARRANTIES, INCLUDING, BUT NOT LIMITED TO, THE
// IMPLIED WARRANTIES OF MERCHANTABILITY AND FITNESS FOR A PARTICULAR
// PURPOSE ARE DISCLAIMED. IN NO EVENT SHALL SANDIA CORPORATION OR THE
// CONTRIBUTORS BE LIABLE FOR ANY DIRECT, INDIRECT, INCIDENTAL, SPECIAL,
// EXEMPLARY, OR CONSEQUENTIAL DAMAGES (INCLUDING, BUT NOT LIMITED TO,
// PROCUREMENT OF SUBSTITUTE GOODS OR SERVICES; LOSS OF USE, DATA, OR
// PROFITS; OR BUSINESS INTERRUPTION) HOWEVER CAUSED AND ON ANY THEORY OF
// LIABILITY, WHETHER IN CONTRACT, STRICT LIABILITY, OR TORT (INCLUDING
// NEGLIGENCE OR OTHERWISE) ARISING IN ANY WAY OUT OF THE USE OF THIS
// SOFTWARE, EVEN IF ADVISED OF THE POSSIBILITY OF SUCH DAMAGE.
//
// Questions? Contact Christian R. Trott (crtrott@sandia.gov)
//
// ************************************************************************
//@HEADER
*/



namespace std {
namespace experimental {
namespace detail {

//==============================================================================

template <class _T, size_t _Disambiguator = 0, class _Enable = void>
struct __no_unique_address_emulation {
  using __stored_type = _T;
  _T __v;
  MDSPAN_FORCE_INLINE_FUNCTION constexpr _T const &__ref() const noexcept {
    return __v;
  }
  MDSPAN_FORCE_INLINE_FUNCTION _MDSPAN_CONSTEXPR_14 _T &__ref() noexcept {
    return __v;
  }
};

// Empty case
// This doesn't work if _T is final, of course, but we're not using anything
// like that currently. That kind of thing could be added pretty easily though
template <class _T, size_t _Disambiguator>
struct __no_unique_address_emulation<
    _T, _Disambiguator,
    enable_if_t<_MDSPAN_TRAIT(is_empty, _T) &&
                // If the type isn't trivially destructible, its destructor
                // won't be called at the right time, so don't use this
                // specialization
                _MDSPAN_TRAIT(is_trivially_destructible, _T)>> :
#ifdef _MDSPAN_COMPILER_MSVC
    // MSVC doesn't allow you to access public static member functions of a type
    // when you *happen* to privately inherit from that type.
    protected
#else
    // But we still want this to be private if possible so that we don't accidentally
    // access members of _T directly rather than calling __ref() first, which wouldn't
    // work if _T happens to be stateful and thus we're using the unspecialized definition
    // of __no_unique_address_emulation above.
    private
#endif
    _T {
  using __stored_type = _T;
  MDSPAN_FORCE_INLINE_FUNCTION constexpr _T const &__ref() const noexcept {
    return *static_cast<_T const *>(this);
  }
  MDSPAN_FORCE_INLINE_FUNCTION _MDSPAN_CONSTEXPR_14 _T &__ref() noexcept {
    return *static_cast<_T *>(this);
  }

  MDSPAN_INLINE_FUNCTION_DEFAULTED
  constexpr __no_unique_address_emulation() noexcept = default;
  MDSPAN_INLINE_FUNCTION_DEFAULTED
  constexpr __no_unique_address_emulation(
      __no_unique_address_emulation const &) noexcept = default;
  MDSPAN_INLINE_FUNCTION_DEFAULTED
  constexpr __no_unique_address_emulation(
      __no_unique_address_emulation &&) noexcept = default;
  MDSPAN_INLINE_FUNCTION_DEFAULTED
  _MDSPAN_CONSTEXPR_14_DEFAULTED __no_unique_address_emulation &
  operator=(__no_unique_address_emulation const &) noexcept = default;
  MDSPAN_INLINE_FUNCTION_DEFAULTED
  _MDSPAN_CONSTEXPR_14_DEFAULTED __no_unique_address_emulation &
  operator=(__no_unique_address_emulation &&) noexcept = default;
  MDSPAN_INLINE_FUNCTION_DEFAULTED
  ~__no_unique_address_emulation() noexcept = default;

  // Explicitly make this not a reference so that the copy or move
  // constructor still gets called.
  MDSPAN_INLINE_FUNCTION
  explicit constexpr __no_unique_address_emulation(_T const& __v) noexcept : _T(__v) {}
  MDSPAN_INLINE_FUNCTION
  explicit constexpr __no_unique_address_emulation(_T&& __v) noexcept : _T(::std::move(__v)) {}
};

//==============================================================================

} // end namespace detail
} // end namespace experimental
} // end namespace std
//END_FILE_INCLUDE: /home/runner/work/mdspan/mdspan/include/experimental/__p0009_bits/no_unique_address.hpp
#endif

// This is only needed for the non-standard-layout version of partially
// static array.
// Needs to be after the includes above to work with the single header generator
#if !_MDSPAN_PRESERVE_STANDARD_LAYOUT
namespace std {
namespace experimental {

//==============================================================================

namespace detail {

// static case
template <class _dynamic_t, class static_t, _static_t __v,
          _static_t __is_dynamic_sentinal = dynamic_extent,
          size_t __array_entry_index = 0>
struct __maybe_static_value {
  static constexpr _static_t __static_value = __v;
  MDSPAN_FORCE_INLINE_FUNCTION constexpr _dynamic_t __value() const noexcept {
    return static_cast<_dynamic_t>(__v);
  }
  template <class _U>
  MDSPAN_FORCE_INLINE_FUNCTION _MDSPAN_CONSTEXPR_14
  __mdspan_enable_fold_comma
  __set_value(_U&& /*__rhs*/) noexcept {
    // Should we assert that the value matches the static value here?
    return {};
  }

  //--------------------------------------------------------------------------

  MDSPAN_INLINE_FUNCTION_DEFAULTED
  constexpr __maybe_static_value() noexcept = default;
  MDSPAN_INLINE_FUNCTION_DEFAULTED
  constexpr __maybe_static_value(__maybe_static_value const&) noexcept = default;
  MDSPAN_INLINE_FUNCTION_DEFAULTED
  constexpr __maybe_static_value(__maybe_static_value&&) noexcept = default;
  MDSPAN_INLINE_FUNCTION_DEFAULTED
  _MDSPAN_CONSTEXPR_14_DEFAULTED __maybe_static_value& operator=(__maybe_static_value const&) noexcept = default;
  MDSPAN_INLINE_FUNCTION_DEFAULTED
  _MDSPAN_CONSTEXPR_14_DEFAULTED __maybe_static_value& operator=(__maybe_static_value&&) noexcept = default;
  MDSPAN_INLINE_FUNCTION_DEFAULTED
  ~__maybe_static_value() noexcept = default;

  MDSPAN_INLINE_FUNCTION
  constexpr explicit __maybe_static_value(_dynamic_t const&) noexcept {
    // Should we assert that the value matches the static value here?
  }

  //--------------------------------------------------------------------------

};

// dynamic case
template <class _dynamic_t, class _static_t, _static_t __is_dynamic_sentinal, size_t __array_entry_index>
struct __maybe_static_value<_dynamic_t, _static_t, __is_dynamic_sentinal, __is_dynamic_sentinal,
                            __array_entry_index>
#if !defined(_MDSPAN_USE_ATTRIBUTE_NO_UNIQUE_ADDRESS)
    : __no_unique_address_emulation<_T>
#endif
{
  static constexpr _static_t __static_value = __is_dynamic_sentinal;
#if defined(_MDSPAN_USE_ATTRIBUTE_NO_UNIQUE_ADDRESS)
  _MDSPAN_NO_UNIQUE_ADDRESS _dynamic_t __v = {};
  MDSPAN_FORCE_INLINE_FUNCTION constexpr _dynamic_t __value() const noexcept {
    return __v;
  }
  MDSPAN_FORCE_INLINE_FUNCTION _MDSPAN_CONSTEXPR_14 _dynamic_t &__ref() noexcept {
    return __v;
  }
  template <class _U>
  MDSPAN_FORCE_INLINE_FUNCTION _MDSPAN_CONSTEXPR_14
  __mdspan_enable_fold_comma
  __set_value(_U&& __rhs) noexcept {
    __v = (_U &&)rhs;
    return {};
  }
#else
  MDSPAN_FORCE_INLINE_FUNCTION constexpr _dynamic_t __value() const noexcept {
    return this->__no_unique_address_emulation<_dynamic_t>::__ref();
  }
  MDSPAN_FORCE_INLINE_FUNCTION _MDSPAN_CONSTEXPR_14 _dynamic_t &__ref() noexcept {
    return this->__no_unique_address_emulation<_dynamic_t>::__ref();
  }
  template <class _U>
  MDSPAN_FORCE_INLINE_FUNCTION _MDSPAN_CONSTEXPR_14
  __mdspan_enable_fold_comma
  __set_value(_U&& __rhs) noexcept {
    this->__no_unique_address_emulation<_dynamic_t>::__ref() = (_U &&)__rhs;
    return {};
  }
#endif
};

} // namespace detail

//==============================================================================

} // end namespace experimental
} // end namespace std

#endif // !_MDSPAN_PRESERVE_STANDARD_LAYOUT
//END_FILE_INCLUDE: /home/runner/work/mdspan/mdspan/include/experimental/__p0009_bits/maybe_static_value.hpp
//BEGIN_FILE_INCLUDE: /home/runner/work/mdspan/mdspan/include/experimental/__p0009_bits/standard_layout_static_array.hpp
/*
//@HEADER
// ************************************************************************
//
//                        Kokkos v. 2.0
//              Copyright (2019) Sandia Corporation
//
// Under the terms of Contract DE-AC04-94AL85000 with Sandia Corporation,
// the U.S. Government retains certain rights in this software.
//
// Redistribution and use in source and binary forms, with or without
// modification, are permitted provided that the following conditions are
// met:
//
// 1. Redistributions of source code must retain the above copyright
// notice, this list of conditions and the following disclaimer.
//
// 2. Redistributions in binary form must reproduce the above copyright
// notice, this list of conditions and the following disclaimer in the
// documentation and/or other materials provided with the distribution.
//
// 3. Neither the name of the Corporation nor the names of the
// contributors may be used to endorse or promote products derived from
// this software without specific prior written permission.
//
// THIS SOFTWARE IS PROVIDED BY SANDIA CORPORATION "AS IS" AND ANY
// EXPRESS OR IMPLIED WARRANTIES, INCLUDING, BUT NOT LIMITED TO, THE
// IMPLIED WARRANTIES OF MERCHANTABILITY AND FITNESS FOR A PARTICULAR
// PURPOSE ARE DISCLAIMED. IN NO EVENT SHALL SANDIA CORPORATION OR THE
// CONTRIBUTORS BE LIABLE FOR ANY DIRECT, INDIRECT, INCIDENTAL, SPECIAL,
// EXEMPLARY, OR CONSEQUENTIAL DAMAGES (INCLUDING, BUT NOT LIMITED TO,
// PROCUREMENT OF SUBSTITUTE GOODS OR SERVICES; LOSS OF USE, DATA, OR
// PROFITS; OR BUSINESS INTERRUPTION) HOWEVER CAUSED AND ON ANY THEORY OF
// LIABILITY, WHETHER IN CONTRACT, STRICT LIABILITY, OR TORT (INCLUDING
// NEGLIGENCE OR OTHERWISE) ARISING IN ANY WAY OUT OF THE USE OF THIS
// SOFTWARE, EVEN IF ADVISED OF THE POSSIBILITY OF SUCH DAMAGE.
//
// Questions? Contact Christian R. Trott (crtrott@sandia.gov)
//
// ************************************************************************
//@HEADER
*/


//BEGIN_FILE_INCLUDE: /home/runner/work/mdspan/mdspan/include/experimental/__p0009_bits/compressed_pair.hpp
/*
//@HEADER
// ************************************************************************
//
//                        Kokkos v. 2.0
//              Copyright (2019) Sandia Corporation
//
// Under the terms of Contract DE-AC04-94AL85000 with Sandia Corporation,
// the U.S. Government retains certain rights in this software.
//
// Redistribution and use in source and binary forms, with or without
// modification, are permitted provided that the following conditions are
// met:
//
// 1. Redistributions of source code must retain the above copyright
// notice, this list of conditions and the following disclaimer.
//
// 2. Redistributions in binary form must reproduce the above copyright
// notice, this list of conditions and the following disclaimer in the
// documentation and/or other materials provided with the distribution.
//
// 3. Neither the name of the Corporation nor the names of the
// contributors may be used to endorse or promote products derived from
// this software without specific prior written permission.
//
// THIS SOFTWARE IS PROVIDED BY SANDIA CORPORATION "AS IS" AND ANY
// EXPRESS OR IMPLIED WARRANTIES, INCLUDING, BUT NOT LIMITED TO, THE
// IMPLIED WARRANTIES OF MERCHANTABILITY AND FITNESS FOR A PARTICULAR
// PURPOSE ARE DISCLAIMED. IN NO EVENT SHALL SANDIA CORPORATION OR THE
// CONTRIBUTORS BE LIABLE FOR ANY DIRECT, INDIRECT, INCIDENTAL, SPECIAL,
// EXEMPLARY, OR CONSEQUENTIAL DAMAGES (INCLUDING, BUT NOT LIMITED TO,
// PROCUREMENT OF SUBSTITUTE GOODS OR SERVICES; LOSS OF USE, DATA, OR
// PROFITS; OR BUSINESS INTERRUPTION) HOWEVER CAUSED AND ON ANY THEORY OF
// LIABILITY, WHETHER IN CONTRACT, STRICT LIABILITY, OR TORT (INCLUDING
// NEGLIGENCE OR OTHERWISE) ARISING IN ANY WAY OUT OF THE USE OF THIS
// SOFTWARE, EVEN IF ADVISED OF THE POSSIBILITY OF SUCH DAMAGE.
//
// Questions? Contact Christian R. Trott (crtrott@sandia.gov)
//
// ************************************************************************
//@HEADER
*/



#if !defined(_MDSPAN_USE_ATTRIBUTE_NO_UNIQUE_ADDRESS)
#endif

namespace std {
namespace experimental {
namespace detail {

// For no unique address emulation, this is the case taken when neither are empty.
// For real `[[no_unique_address]]`, this case is always taken.
template <class _T, class _U, class _Enable = void> struct __compressed_pair {
  _MDSPAN_NO_UNIQUE_ADDRESS _T __t_val;
  _MDSPAN_NO_UNIQUE_ADDRESS _U __u_val;
  MDSPAN_FORCE_INLINE_FUNCTION _MDSPAN_CONSTEXPR_14 _T &__first() noexcept { return __t_val; }
  MDSPAN_FORCE_INLINE_FUNCTION constexpr _T const &__first() const noexcept {
    return __t_val;
  }
  MDSPAN_FORCE_INLINE_FUNCTION _MDSPAN_CONSTEXPR_14 _U &__second() noexcept { return __u_val; }
  MDSPAN_FORCE_INLINE_FUNCTION constexpr _U const &__second() const noexcept {
    return __u_val;
  }

  MDSPAN_INLINE_FUNCTION_DEFAULTED
  constexpr __compressed_pair() noexcept = default;
  MDSPAN_INLINE_FUNCTION_DEFAULTED
  constexpr __compressed_pair(__compressed_pair const &) noexcept = default;
  MDSPAN_INLINE_FUNCTION_DEFAULTED
  constexpr __compressed_pair(__compressed_pair &&) noexcept = default;
  MDSPAN_INLINE_FUNCTION_DEFAULTED
  _MDSPAN_CONSTEXPR_14_DEFAULTED __compressed_pair &
  operator=(__compressed_pair const &) noexcept = default;
  MDSPAN_INLINE_FUNCTION_DEFAULTED
  _MDSPAN_CONSTEXPR_14_DEFAULTED __compressed_pair &
  operator=(__compressed_pair &&) noexcept = default;
  MDSPAN_INLINE_FUNCTION_DEFAULTED
  ~__compressed_pair() noexcept = default;
  template <class _TLike, class _ULike>
  MDSPAN_INLINE_FUNCTION constexpr __compressed_pair(_TLike &&__t, _ULike &&__u)
      : __t_val((_TLike &&) __t), __u_val((_ULike &&) __u) {}
};

#if !defined(_MDSPAN_USE_ATTRIBUTE_NO_UNIQUE_ADDRESS)

// First empty.
template <class _T, class _U>
struct __compressed_pair<
    _T, _U,
    enable_if_t<_MDSPAN_TRAIT(is_empty, _T) && !_MDSPAN_TRAIT(is_empty, _U)>>
    : private _T {
  _U __u_val;
  MDSPAN_FORCE_INLINE_FUNCTION _MDSPAN_CONSTEXPR_14 _T &__first() noexcept {
    return *static_cast<_T *>(this);
  }
  MDSPAN_FORCE_INLINE_FUNCTION constexpr _T const &__first() const noexcept {
    return *static_cast<_T const *>(this);
  }
  MDSPAN_FORCE_INLINE_FUNCTION _MDSPAN_CONSTEXPR_14 _U &__second() noexcept { return __u_val; }
  MDSPAN_FORCE_INLINE_FUNCTION constexpr _U const &__second() const noexcept {
    return __u_val;
  }

  MDSPAN_INLINE_FUNCTION_DEFAULTED
  constexpr __compressed_pair() noexcept = default;
  MDSPAN_INLINE_FUNCTION_DEFAULTED
  constexpr __compressed_pair(__compressed_pair const &) noexcept = default;
  MDSPAN_INLINE_FUNCTION_DEFAULTED
  constexpr __compressed_pair(__compressed_pair &&) noexcept = default;
  MDSPAN_INLINE_FUNCTION_DEFAULTED
  _MDSPAN_CONSTEXPR_14_DEFAULTED __compressed_pair &
  operator=(__compressed_pair const &) noexcept = default;
  MDSPAN_INLINE_FUNCTION_DEFAULTED
  _MDSPAN_CONSTEXPR_14_DEFAULTED __compressed_pair &
  operator=(__compressed_pair &&) noexcept = default;
  MDSPAN_INLINE_FUNCTION_DEFAULTED
  ~__compressed_pair() noexcept = default;
  template <class _TLike, class _ULike>
  MDSPAN_INLINE_FUNCTION constexpr __compressed_pair(_TLike &&__t, _ULike &&__u)
      : _T((_TLike &&) __t), __u_val((_ULike &&) __u) {}
};

// Second empty.
template <class _T, class _U>
struct __compressed_pair<
    _T, _U,
    enable_if_t<!_MDSPAN_TRAIT(is_empty, _T) && _MDSPAN_TRAIT(is_empty, _U)>>
    : private _U {
  _T __t_val;
  MDSPAN_FORCE_INLINE_FUNCTION _MDSPAN_CONSTEXPR_14 _T &__first() noexcept { return __t_val; }
  MDSPAN_FORCE_INLINE_FUNCTION constexpr _T const &__first() const noexcept {
    return __t_val;
  }
  MDSPAN_FORCE_INLINE_FUNCTION _MDSPAN_CONSTEXPR_14 _U &__second() noexcept {
    return *static_cast<_U *>(this);
  }
  MDSPAN_FORCE_INLINE_FUNCTION constexpr _U const &__second() const noexcept {
    return *static_cast<_U const *>(this);
  }

  MDSPAN_INLINE_FUNCTION_DEFAULTED
  constexpr __compressed_pair() noexcept = default;
  MDSPAN_INLINE_FUNCTION_DEFAULTED
  constexpr __compressed_pair(__compressed_pair const &) noexcept = default;
  MDSPAN_INLINE_FUNCTION_DEFAULTED
  constexpr __compressed_pair(__compressed_pair &&) noexcept = default;
  MDSPAN_INLINE_FUNCTION_DEFAULTED
  _MDSPAN_CONSTEXPR_14_DEFAULTED __compressed_pair &
  operator=(__compressed_pair const &) noexcept = default;
  MDSPAN_INLINE_FUNCTION_DEFAULTED
  _MDSPAN_CONSTEXPR_14_DEFAULTED __compressed_pair &
  operator=(__compressed_pair &&) noexcept = default;
  MDSPAN_INLINE_FUNCTION_DEFAULTED
  ~__compressed_pair() noexcept = default;

  template <class _TLike, class _ULike>
  MDSPAN_INLINE_FUNCTION constexpr __compressed_pair(_TLike &&__t, _ULike &&__u)
      : _U((_ULike &&) __u), __t_val((_TLike &&) __t) {}
};

// Both empty.
template <class _T, class _U>
struct __compressed_pair<
    _T, _U,
    enable_if_t<_MDSPAN_TRAIT(is_empty, _T) && _MDSPAN_TRAIT(is_empty, _U)>>
    // We need to use the __no_unique_address_emulation wrapper here to avoid
    // base class ambiguities.
#ifdef _MDSPAN_COMPILER_MSVC
// MSVC doesn't allow you to access public static member functions of a type
// when you *happen* to privately inherit from that type.
    : protected __no_unique_address_emulation<_T, 0>,
      protected __no_unique_address_emulation<_U, 1>
#else
    : private __no_unique_address_emulation<_T, 0>,
      private __no_unique_address_emulation<_U, 1>
#endif
{
  using __first_base_t = __no_unique_address_emulation<_T, 0>;
  using __second_base_t = __no_unique_address_emulation<_U, 1>;

  MDSPAN_FORCE_INLINE_FUNCTION _MDSPAN_CONSTEXPR_14 _T &__first() noexcept {
    return this->__first_base_t::__ref();
  }
  MDSPAN_FORCE_INLINE_FUNCTION constexpr _T const &__first() const noexcept {
    return this->__first_base_t::__ref();
  }
  MDSPAN_FORCE_INLINE_FUNCTION _MDSPAN_CONSTEXPR_14 _U &__second() noexcept {
    return this->__second_base_t::__ref();
  }
  MDSPAN_FORCE_INLINE_FUNCTION constexpr _U const &__second() const noexcept {
    return this->__second_base_t::__ref();
  }

  MDSPAN_INLINE_FUNCTION_DEFAULTED
  constexpr __compressed_pair() noexcept = default;
  MDSPAN_INLINE_FUNCTION_DEFAULTED
  constexpr __compressed_pair(__compressed_pair const &) noexcept = default;
  MDSPAN_INLINE_FUNCTION_DEFAULTED
  constexpr __compressed_pair(__compressed_pair &&) noexcept = default;
  MDSPAN_INLINE_FUNCTION_DEFAULTED
  _MDSPAN_CONSTEXPR_14_DEFAULTED __compressed_pair &
  operator=(__compressed_pair const &) noexcept = default;
  MDSPAN_INLINE_FUNCTION_DEFAULTED
  _MDSPAN_CONSTEXPR_14_DEFAULTED __compressed_pair &
  operator=(__compressed_pair &&) noexcept = default;
  MDSPAN_INLINE_FUNCTION_DEFAULTED
  ~__compressed_pair() noexcept = default;
  template <class _TLike, class _ULike>
  MDSPAN_INLINE_FUNCTION constexpr __compressed_pair(_TLike &&__t, _ULike &&__u) noexcept
    : __first_base_t(_T((_TLike &&) __t)),
      __second_base_t(_U((_ULike &&) __u))
  { }
};

#endif // !defined(_MDSPAN_USE_ATTRIBUTE_NO_UNIQUE_ADDRESS)

} // end namespace detail
} // end namespace experimental
} // end namespace std
//END_FILE_INCLUDE: /home/runner/work/mdspan/mdspan/include/experimental/__p0009_bits/compressed_pair.hpp

#if !defined(_MDSPAN_USE_ATTRIBUTE_NO_UNIQUE_ADDRESS)
#endif

#ifdef __cpp_lib_span
#endif

namespace std {
namespace experimental {
namespace detail {

//==============================================================================

_MDSPAN_INLINE_VARIABLE constexpr struct
    __construct_psa_from_dynamic_exts_values_tag_t {
} __construct_psa_from_dynamic_exts_values_tag = {};

_MDSPAN_INLINE_VARIABLE constexpr struct
    __construct_psa_from_all_exts_values_tag_t {
} __construct_psa_from_all_exts_values_tag = {};

struct __construct_psa_from_all_exts_array_tag_t {};
template <size_t _N = 0> struct __construct_psa_from_dynamic_exts_array_tag_t {};

//==============================================================================

template <size_t _I, class _T> using __repeated_with_idxs = _T;

//==============================================================================

#if _MDSPAN_PRESERVE_STANDARD_LAYOUT

/**
 *  PSA = "partially static array"
 *
 * @tparam _T
 * @tparam _ValsSeq
 * @tparam __sentinal
 */
template <class _Tag, class _T, class _static_t, class _ValsSeq, _static_t __sentinal = static_cast<_static_t>(dynamic_extent),
          class _IdxsSeq = make_index_sequence<_ValsSeq::size()>>
struct __standard_layout_psa;

//==============================================================================
// Static case
template <class _Tag, class _T, class _static_t, _static_t __value, _static_t... __values_or_sentinals,
          _static_t __sentinal, size_t _Idx, size_t... _Idxs>
struct __standard_layout_psa<
    _Tag, _T, _static_t, integer_sequence<_static_t, __value, __values_or_sentinals...>,
    __sentinal, integer_sequence<size_t, _Idx, _Idxs...>>
#if !defined(_MDSPAN_USE_ATTRIBUTE_NO_UNIQUE_ADDRESS)
    : private __no_unique_address_emulation<__standard_layout_psa<
          _Tag, _T, _static_t, integer_sequence<_static_t, __values_or_sentinals...>, __sentinal,
          integer_sequence<size_t, _Idxs...>>>
#endif
{

  //--------------------------------------------------------------------------

  using __next_t =
      __standard_layout_psa<_Tag, _T, _static_t,
                            integer_sequence<_static_t, __values_or_sentinals...>,
                            __sentinal, integer_sequence<size_t, _Idxs...>>;

#if defined(_MDSPAN_USE_ATTRIBUTE_NO_UNIQUE_ADDRESS)
  _MDSPAN_NO_UNIQUE_ADDRESS __next_t __next_;
#else
  using __base_t = __no_unique_address_emulation<__next_t>;
#endif

  MDSPAN_FORCE_INLINE_FUNCTION _MDSPAN_CONSTEXPR_14 __next_t &__next() noexcept {
#if defined(_MDSPAN_USE_ATTRIBUTE_NO_UNIQUE_ADDRESS)
    return __next_;
#else
    return this->__base_t::__ref();
#endif
  }
  MDSPAN_FORCE_INLINE_FUNCTION constexpr __next_t const &__next() const noexcept {
#if defined(_MDSPAN_USE_ATTRIBUTE_NO_UNIQUE_ADDRESS)
    return __next_;
#else
    return this->__base_t::__ref();
#endif
  }

  static constexpr auto __size = sizeof...(_Idxs) + 1;
#ifdef _MDSPAN_COMPILER_MSVC
  // MSVC doesn't like the fact that __next_t happens to be a base
  // class that's private, even though __size_dynamic is public in
  // its definition.
  struct __msvc_workaround_tag {};
  using __msvc_workaround_next_t = __standard_layout_psa<
      __msvc_workaround_tag, _T, _static_t
      integer_sequence<_static_t, __values_or_sentinals...>, __sentinal,
      integer_sequence<size_t, _Idxs...>>;
  static constexpr auto __size_dynamic =
      __msvc_workaround_next_t::__size_dynamic;
#else
  static constexpr auto __size_dynamic = __next_t::__size_dynamic;
#endif

  //--------------------------------------------------------------------------

  MDSPAN_INLINE_FUNCTION_DEFAULTED
  constexpr __standard_layout_psa() noexcept = default;
  MDSPAN_INLINE_FUNCTION_DEFAULTED
  constexpr __standard_layout_psa(__standard_layout_psa const &) noexcept =
      default;
  MDSPAN_INLINE_FUNCTION_DEFAULTED
  constexpr __standard_layout_psa(__standard_layout_psa &&) noexcept = default;
  MDSPAN_INLINE_FUNCTION_DEFAULTED
  _MDSPAN_CONSTEXPR_14_DEFAULTED __standard_layout_psa &
  operator=(__standard_layout_psa const &) noexcept = default;
  MDSPAN_INLINE_FUNCTION_DEFAULTED
  _MDSPAN_CONSTEXPR_14_DEFAULTED __standard_layout_psa &
  operator=(__standard_layout_psa &&) noexcept = default;
  MDSPAN_INLINE_FUNCTION_DEFAULTED
  ~__standard_layout_psa() noexcept = default;

  //--------------------------------------------------------------------------

  MDSPAN_INLINE_FUNCTION
  constexpr __standard_layout_psa(
      __construct_psa_from_all_exts_values_tag_t, _T const & /*__val*/,
      __repeated_with_idxs<_Idxs, _T> const &... __vals) noexcept
#if defined(_MDSPAN_USE_ATTRIBUTE_NO_UNIQUE_ADDRESS)
      : __next_{
#else
      : __base_t(__base_t{__next_t(
#endif
          __construct_psa_from_all_exts_values_tag, __vals...
#if defined(_MDSPAN_USE_ATTRIBUTE_NO_UNIQUE_ADDRESS)
        }
#else
        )})
#endif
  { }

  template <class... _Ts>
  MDSPAN_INLINE_FUNCTION constexpr __standard_layout_psa(
      __construct_psa_from_dynamic_exts_values_tag_t,
      _Ts const &... __vals) noexcept
#if defined(_MDSPAN_USE_ATTRIBUTE_NO_UNIQUE_ADDRESS)
      : __next_{
#else
      : __base_t(__base_t{__next_t(
#endif
          __construct_psa_from_dynamic_exts_values_tag, __vals...
#if defined(_MDSPAN_USE_ATTRIBUTE_NO_UNIQUE_ADDRESS)
        }
#else
        )})
#endif
  { }

  template <class _U, size_t _N>
  MDSPAN_INLINE_FUNCTION constexpr explicit __standard_layout_psa(
      array<_U, _N> const &__vals) noexcept
#if defined(_MDSPAN_USE_ATTRIBUTE_NO_UNIQUE_ADDRESS)
      : __next_{
#else
      : __base_t(__base_t{__next_t(
#endif
          __vals
#if defined(_MDSPAN_USE_ATTRIBUTE_NO_UNIQUE_ADDRESS)
        }
#else
        )})
#endif
  { }

  template <class _U, size_t _NStatic>
  MDSPAN_INLINE_FUNCTION constexpr explicit __standard_layout_psa(
      __construct_psa_from_all_exts_array_tag_t const & __tag,
      array<_U, _NStatic> const &__vals) noexcept
#if defined(_MDSPAN_USE_ATTRIBUTE_NO_UNIQUE_ADDRESS)
      : __next_{
#else
      : __base_t(__base_t{__next_t(
#endif
          __tag, __vals
#if defined(_MDSPAN_USE_ATTRIBUTE_NO_UNIQUE_ADDRESS)
        }
#else
        )})
#endif
  { }

  template <class _U, size_t _IDynamic, size_t _NDynamic>
  MDSPAN_INLINE_FUNCTION constexpr explicit __standard_layout_psa(
      __construct_psa_from_dynamic_exts_array_tag_t<_IDynamic> __tag,
      array<_U, _NDynamic> const &__vals) noexcept
#if defined(_MDSPAN_USE_ATTRIBUTE_NO_UNIQUE_ADDRESS)
      : __next_{
#else
      : __base_t(__base_t{__next_t(
#endif
          __tag, __vals
#if defined(_MDSPAN_USE_ATTRIBUTE_NO_UNIQUE_ADDRESS)
        }
#else
        )})
#endif
  { }

#ifdef __cpp_lib_span
  template <class _U, size_t _N>
  MDSPAN_INLINE_FUNCTION constexpr explicit __standard_layout_psa(
      span<_U, _N> const &__vals) noexcept
#if defined(_MDSPAN_USE_ATTRIBUTE_NO_UNIQUE_ADDRESS)
      : __next_{
#else
      : __base_t(__base_t{__next_t(
#endif
          __vals
#if defined(_MDSPAN_USE_ATTRIBUTE_NO_UNIQUE_ADDRESS)
        }
#else
        )})
#endif
  { }

  template <class _U, size_t _NStatic>
  MDSPAN_INLINE_FUNCTION constexpr explicit __standard_layout_psa(
      __construct_psa_from_all_exts_array_tag_t const & __tag,
      span<_U, _NStatic> const &__vals) noexcept
#if defined(_MDSPAN_USE_ATTRIBUTE_NO_UNIQUE_ADDRESS)
      : __next_{
#else
      : __base_t(__base_t{__next_t(
#endif
          __tag, __vals
#if defined(_MDSPAN_USE_ATTRIBUTE_NO_UNIQUE_ADDRESS)
        }
#else
        )})
#endif
  { }

  template <class _U, size_t _IDynamic, size_t _NDynamic>
  MDSPAN_INLINE_FUNCTION constexpr explicit __standard_layout_psa(
      __construct_psa_from_dynamic_exts_array_tag_t<_IDynamic> __tag,
      span<_U, _NDynamic> const &__vals) noexcept
#if defined(_MDSPAN_USE_ATTRIBUTE_NO_UNIQUE_ADDRESS)
      : __next_{
#else
      : __base_t(__base_t{__next_t(
#endif
          __tag, __vals
#if defined(_MDSPAN_USE_ATTRIBUTE_NO_UNIQUE_ADDRESS)
        }
#else
        )})
#endif
  { }
#endif

  template <class _UTag, class _U, class _static_U, class _UValsSeq, _static_U __u_sentinal,
            class _IdxsSeq>
  MDSPAN_INLINE_FUNCTION constexpr __standard_layout_psa(
      __standard_layout_psa<_UTag, _U, _static_U, _UValsSeq, __u_sentinal, _IdxsSeq> const
          &__rhs) noexcept
#if defined(_MDSPAN_USE_ATTRIBUTE_NO_UNIQUE_ADDRESS)
      : __next_{
#else
      : __base_t(__base_t{__next_t(
#endif
          __rhs.__next()
#if defined(_MDSPAN_USE_ATTRIBUTE_NO_UNIQUE_ADDRESS)
        }
#else
        )})
#endif
  { }

  //--------------------------------------------------------------------------

  // See https://godbolt.org/z/_KSDNX for a summary-by-example of why this is
  // necessary. We're using inheritance here instead of an alias template
  // because we have to deduce __values_or_sentinals in several places, and
  // alias templates don't permit that in this context.
  MDSPAN_FORCE_INLINE_FUNCTION
  constexpr __standard_layout_psa const &__enable_psa_conversion() const
      noexcept {
    return *this;
  }

  template <size_t _I, enable_if_t<_I != _Idx, int> = 0>
  MDSPAN_FORCE_INLINE_FUNCTION constexpr _T __get_n() const noexcept {
    return __next().template __get_n<_I>();
  }
  template <size_t _I, enable_if_t<_I == _Idx, int> = 1>
  MDSPAN_FORCE_INLINE_FUNCTION constexpr _T __get_n() const noexcept {
    return __value;
  }
  template <size_t _I, enable_if_t<_I != _Idx, int> = 0>
  MDSPAN_FORCE_INLINE_FUNCTION _MDSPAN_CONSTEXPR_14 void
  __set_n(_T const &__rhs) noexcept {
    __next().__set_value(__rhs);
  }
  template <size_t _I, enable_if_t<_I == _Idx, int> = 1>
  MDSPAN_FORCE_INLINE_FUNCTION _MDSPAN_CONSTEXPR_14 void
  __set_n(_T const &) noexcept {
    // Don't assert here because that would break constexpr. This better
    // not change anything, though
  }
  template <size_t _I, enable_if_t<_I == _Idx, _static_t> = __sentinal>
  MDSPAN_FORCE_INLINE_FUNCTION static constexpr _static_t __get_static_n() noexcept {
    return __value;
  }
  template <size_t _I, enable_if_t<_I != _Idx, _static_t> __default = __sentinal>
  MDSPAN_FORCE_INLINE_FUNCTION static constexpr _static_t __get_static_n() noexcept {
    return __next_t::template __get_static_n<_I, __default>();
  }
  MDSPAN_FORCE_INLINE_FUNCTION constexpr _T __get(size_t __n) const noexcept {
    return __value * (_T(_Idx == __n)) + __next().__get(__n);
  }

  //--------------------------------------------------------------------------
};

//==============================================================================

// Dynamic case, __next_t may or may not be empty
template <class _Tag, class _T, class _static_t, _static_t __sentinal, _static_t... __values_or_sentinals,
          size_t _Idx, size_t... _Idxs>
struct __standard_layout_psa<
    _Tag, _T, _static_t, integer_sequence<_static_t, __sentinal, __values_or_sentinals...>,
    __sentinal, integer_sequence<size_t, _Idx, _Idxs...>> {
  //--------------------------------------------------------------------------

  using __next_t =
      __standard_layout_psa<_Tag, _T, _static_t,
                            integer_sequence<_static_t, __values_or_sentinals...>,
                            __sentinal, integer_sequence<size_t, _Idxs...>>;

  using __value_pair_t = __compressed_pair<_T, __next_t>;
  __value_pair_t __value_pair;
  MDSPAN_FORCE_INLINE_FUNCTION _MDSPAN_CONSTEXPR_14 __next_t &__next() noexcept {
    return __value_pair.__second();
  }
  MDSPAN_FORCE_INLINE_FUNCTION constexpr __next_t const &__next() const noexcept {
    return __value_pair.__second();
  }

  static constexpr auto __size = sizeof...(_Idxs) + 1;
  static constexpr auto __size_dynamic = 1 + __next_t::__size_dynamic;

  //--------------------------------------------------------------------------

  MDSPAN_INLINE_FUNCTION_DEFAULTED
  constexpr __standard_layout_psa() noexcept = default;
  MDSPAN_INLINE_FUNCTION_DEFAULTED
  constexpr __standard_layout_psa(__standard_layout_psa const &) noexcept =
      default;
  MDSPAN_INLINE_FUNCTION_DEFAULTED
  constexpr __standard_layout_psa(__standard_layout_psa &&) noexcept = default;
  MDSPAN_INLINE_FUNCTION_DEFAULTED
  _MDSPAN_CONSTEXPR_14_DEFAULTED __standard_layout_psa &
  operator=(__standard_layout_psa const &) noexcept = default;
  MDSPAN_INLINE_FUNCTION_DEFAULTED
  _MDSPAN_CONSTEXPR_14_DEFAULTED __standard_layout_psa &
  operator=(__standard_layout_psa &&) noexcept = default;
  MDSPAN_INLINE_FUNCTION_DEFAULTED
  ~__standard_layout_psa() noexcept = default;

  //--------------------------------------------------------------------------

  MDSPAN_INLINE_FUNCTION
  constexpr __standard_layout_psa(
      __construct_psa_from_all_exts_values_tag_t, _T const &__val,
      __repeated_with_idxs<_Idxs, _T> const &... __vals) noexcept
      : __value_pair(__val,
                     __next_t(__construct_psa_from_all_exts_values_tag,
                              __vals...)) {}

  template <class... _Ts>
  MDSPAN_INLINE_FUNCTION constexpr __standard_layout_psa(
      __construct_psa_from_dynamic_exts_values_tag_t, _T const &__val,
      _Ts const &... __vals) noexcept
      : __value_pair(__val,
                     __next_t(__construct_psa_from_dynamic_exts_values_tag,
                              __vals...)) {}

  template <class _U, size_t _N>
  MDSPAN_INLINE_FUNCTION constexpr explicit __standard_layout_psa(
      array<_U, _N> const &__vals) noexcept
      : __value_pair(::std::get<_Idx>(__vals), __vals) {}

  template <class _U, size_t _NStatic>
  MDSPAN_INLINE_FUNCTION constexpr explicit __standard_layout_psa(
      __construct_psa_from_all_exts_array_tag_t __tag,
      array<_U, _NStatic> const &__vals) noexcept
      : __value_pair(
            ::std::get<_Idx>(__vals),
            __next_t(__tag,
                     __vals)) {}

  template <class _U, size_t _IDynamic, size_t _NDynamic>
  MDSPAN_INLINE_FUNCTION constexpr explicit __standard_layout_psa(
      __construct_psa_from_dynamic_exts_array_tag_t<_IDynamic>,
      array<_U, _NDynamic> const &__vals) noexcept
      : __value_pair(
            ::std::get<_IDynamic>(__vals),
            __next_t(__construct_psa_from_dynamic_exts_array_tag_t<_IDynamic + 1>{},
                     __vals)) {}

#ifdef __cpp_lib_span
  template <class _U, size_t _N>
  MDSPAN_INLINE_FUNCTION constexpr explicit __standard_layout_psa(
      span<_U, _N> const &__vals) noexcept
      : __value_pair(__vals[_Idx], __vals) {}

  template <class _U, size_t _NStatic>
  MDSPAN_INLINE_FUNCTION constexpr explicit __standard_layout_psa(
      __construct_psa_from_all_exts_array_tag_t __tag,
      span<_U, _NStatic> const &__vals) noexcept
      : __value_pair(
            __vals[_Idx],
            __next_t(__tag,
                     __vals)) {}

  template <class _U, size_t _IDynamic, size_t _NDynamic>
  MDSPAN_INLINE_FUNCTION constexpr explicit __standard_layout_psa(
      __construct_psa_from_dynamic_exts_array_tag_t<_IDynamic>,
      span<_U, _NDynamic> const &__vals) noexcept
      : __value_pair(
            __vals[_IDynamic],
            __next_t(__construct_psa_from_dynamic_exts_array_tag_t<_IDynamic + 1>{},
                     __vals)) {}
#endif

  template <class _UTag, class _U, class _static_U, class _UValsSeq, _static_U __u_sentinal,
            class _UIdxsSeq>
  MDSPAN_INLINE_FUNCTION constexpr __standard_layout_psa(
      __standard_layout_psa<_UTag, _U, _static_U, _UValsSeq, __u_sentinal, _UIdxsSeq> const
          &__rhs) noexcept
      : __value_pair(__rhs.template __get_n<_Idx>(), __rhs.__next()) {}

  //--------------------------------------------------------------------------

  // See comment in the previous partial specialization for why this is
  // necessary.  Or just trust me that it's messy.
  MDSPAN_FORCE_INLINE_FUNCTION
  constexpr __standard_layout_psa const &__enable_psa_conversion() const
      noexcept {
    return *this;
  }

  template <size_t _I, enable_if_t<_I != _Idx, int> = 0>
  MDSPAN_FORCE_INLINE_FUNCTION constexpr _T __get_n() const noexcept {
    return __next().template __get_n<_I>();
  }
  template <size_t _I, enable_if_t<_I == _Idx, int> = 1>
  MDSPAN_FORCE_INLINE_FUNCTION constexpr _T __get_n() const noexcept {
    return __value_pair.__first();
  }
  template <size_t _I, enable_if_t<_I != _Idx, int> = 0>
  MDSPAN_FORCE_INLINE_FUNCTION _MDSPAN_CONSTEXPR_14 void
  __set_n(_T const &__rhs) noexcept {
    __next().__set_value(__rhs);
  }
  template <size_t _I, enable_if_t<_I == _Idx, int> = 1>
  MDSPAN_FORCE_INLINE_FUNCTION _MDSPAN_CONSTEXPR_14 void
  __set_n(_T const &__rhs) noexcept {
    __value_pair.__first() = __rhs;
  }
  template <size_t _I, enable_if_t<_I == _Idx, _static_t> __default = __sentinal>
  MDSPAN_FORCE_INLINE_FUNCTION static constexpr _static_t __get_static_n() noexcept {
    return __default;
  }
  template <size_t _I, enable_if_t<_I != _Idx, _static_t> __default = __sentinal>
  MDSPAN_FORCE_INLINE_FUNCTION static constexpr _static_t __get_static_n() noexcept {
    return __next_t::template __get_static_n<_I, __default>();
  }
  MDSPAN_FORCE_INLINE_FUNCTION constexpr _T __get(size_t __n) const noexcept {
    return __value_pair.__first() * (_T(_Idx == __n)) + __next().__get(__n);
  }

  //--------------------------------------------------------------------------
};

// empty/terminal case
template <class _Tag, class _T, class _static_t, _static_t __sentinal>
struct __standard_layout_psa<_Tag, _T, _static_t, integer_sequence<_static_t>, __sentinal,
                             integer_sequence<size_t>> {
  //--------------------------------------------------------------------------

  static constexpr auto __size = 0;
  static constexpr auto __size_dynamic = 0;

  //--------------------------------------------------------------------------

  MDSPAN_INLINE_FUNCTION_DEFAULTED
  constexpr __standard_layout_psa() noexcept
#if defined(__clang__) || defined(_MDSPAN_DEFAULTED_CONSTRUCTORS_INHERITANCE_WORKAROUND)
  // As far as I can tell, there appears to be a bug in clang that's causing
  // this to be non-constexpr when it's defaulted.
  { }
#else
   = default;
#endif
  MDSPAN_INLINE_FUNCTION_DEFAULTED
  constexpr __standard_layout_psa(__standard_layout_psa const &) noexcept =
      default;
  MDSPAN_INLINE_FUNCTION_DEFAULTED
  constexpr __standard_layout_psa(__standard_layout_psa &&) noexcept = default;
  MDSPAN_INLINE_FUNCTION_DEFAULTED
  _MDSPAN_CONSTEXPR_14_DEFAULTED __standard_layout_psa &
  operator=(__standard_layout_psa const &) noexcept = default;
  MDSPAN_INLINE_FUNCTION_DEFAULTED
  _MDSPAN_CONSTEXPR_14_DEFAULTED __standard_layout_psa &
  operator=(__standard_layout_psa &&) noexcept = default;
  MDSPAN_INLINE_FUNCTION_DEFAULTED
  ~__standard_layout_psa() noexcept = default;

  MDSPAN_INLINE_FUNCTION
  constexpr __standard_layout_psa(
      __construct_psa_from_all_exts_values_tag_t) noexcept {}

  template <class... _Ts>
  MDSPAN_INLINE_FUNCTION constexpr __standard_layout_psa(
      __construct_psa_from_dynamic_exts_values_tag_t) noexcept {}

  template <class _U, size_t _N>
  MDSPAN_INLINE_FUNCTION constexpr explicit __standard_layout_psa(
      array<_U, _N> const &) noexcept {}

  template <class _U, size_t _NStatic>
  MDSPAN_INLINE_FUNCTION constexpr explicit __standard_layout_psa(
      __construct_psa_from_all_exts_array_tag_t,
      array<_U, _NStatic> const &) noexcept {}

  template <class _U, size_t _IDynamic, size_t _NDynamic>
  MDSPAN_INLINE_FUNCTION constexpr explicit __standard_layout_psa(
      __construct_psa_from_dynamic_exts_array_tag_t<_IDynamic>,
      array<_U, _NDynamic> const &) noexcept {}

#ifdef __cpp_lib_span
  template <class _U, size_t _N>
  MDSPAN_INLINE_FUNCTION constexpr explicit __standard_layout_psa(
      span<_U, _N> const &) noexcept {}

  template <class _U, size_t _NStatic>
  MDSPAN_INLINE_FUNCTION constexpr explicit __standard_layout_psa(
      __construct_psa_from_all_exts_array_tag_t,
      span<_U, _NStatic> const &) noexcept {}

  template <class _U, size_t _IDynamic, size_t _NDynamic>
  MDSPAN_INLINE_FUNCTION constexpr explicit __standard_layout_psa(
      __construct_psa_from_dynamic_exts_array_tag_t<_IDynamic>,
      span<_U, _NDynamic> const &) noexcept {}
#endif

  template <class _UTag, class _U, class _static_U, class _UValsSeq, _static_U __u_sentinal,
            class _UIdxsSeq>
  MDSPAN_INLINE_FUNCTION constexpr __standard_layout_psa(
      __standard_layout_psa<_UTag, _U, _static_U, _UValsSeq, __u_sentinal, _UIdxsSeq> const&) noexcept {}

  // See comment in the previous partial specialization for why this is
  // necessary.  Or just trust me that it's messy.
  MDSPAN_FORCE_INLINE_FUNCTION
  constexpr __standard_layout_psa const &__enable_psa_conversion() const
      noexcept {
    return *this;
  }

  MDSPAN_FORCE_INLINE_FUNCTION constexpr _T __get(size_t /*n*/) const noexcept {
    return 0;
  }
};

// Same thing, but with a disambiguator so that same-base issues doesn't cause
// a loss of standard-layout-ness.
template <class _Tag, class T, class _static_t, _static_t... __values_or_sentinals>
struct __partially_static_sizes_tagged
    : __standard_layout_psa<
          _Tag, T, _static_t,
          integer_sequence<_static_t, __values_or_sentinals...>> {
  using __tag_t = _Tag;
  using __psa_impl_t = __standard_layout_psa<
      _Tag, T, _static_t, integer_sequence<_static_t, __values_or_sentinals...>>;
  using __psa_impl_t::__psa_impl_t;
#ifdef _MDSPAN_DEFAULTED_CONSTRUCTORS_INHERITANCE_WORKAROUND
  MDSPAN_INLINE_FUNCTION
#endif
  constexpr __partially_static_sizes_tagged() noexcept
#ifdef _MDSPAN_DEFAULTED_CONSTRUCTORS_INHERITANCE_WORKAROUND
    : __psa_impl_t() { }
#else
    = default;
#endif
  MDSPAN_INLINE_FUNCTION_DEFAULTED
  constexpr __partially_static_sizes_tagged(
      __partially_static_sizes_tagged const &) noexcept = default;
  MDSPAN_INLINE_FUNCTION_DEFAULTED
  constexpr __partially_static_sizes_tagged(
      __partially_static_sizes_tagged &&) noexcept = default;
  MDSPAN_INLINE_FUNCTION_DEFAULTED
  _MDSPAN_CONSTEXPR_14_DEFAULTED __partially_static_sizes_tagged &
  operator=(__partially_static_sizes_tagged const &) noexcept = default;
  MDSPAN_INLINE_FUNCTION_DEFAULTED
  _MDSPAN_CONSTEXPR_14_DEFAULTED __partially_static_sizes_tagged &
  operator=(__partially_static_sizes_tagged &&) noexcept = default;
  MDSPAN_INLINE_FUNCTION_DEFAULTED
  ~__partially_static_sizes_tagged() noexcept = default;

  template <class _UTag>
  MDSPAN_FORCE_INLINE_FUNCTION constexpr explicit __partially_static_sizes_tagged(
    __partially_static_sizes_tagged<_UTag, T, _static_t, __values_or_sentinals...> const& __vals
  ) noexcept : __psa_impl_t(__vals.__enable_psa_conversion()) { }
};

struct __no_tag {};
template <class T, class _static_t, _static_t... __values_or_sentinals>
struct __partially_static_sizes
    : __partially_static_sizes_tagged<__no_tag, T, _static_t, __values_or_sentinals...> {
private:
  using __base_t =
      __partially_static_sizes_tagged<__no_tag, T, _static_t, __values_or_sentinals...>;
  template <class _UTag>
  MDSPAN_FORCE_INLINE_FUNCTION constexpr __partially_static_sizes(
    __partially_static_sizes_tagged<_UTag, T, _static_t, __values_or_sentinals...>&& __vals
  ) noexcept : __base_t(::std::move(__vals)) { }
public:
  using __base_t::__base_t;

#ifdef _MDSPAN_DEFAULTED_CONSTRUCTORS_INHERITANCE_WORKAROUND
  MDSPAN_INLINE_FUNCTION
  constexpr __partially_static_sizes() noexcept : __base_t() { }
#endif
  template <class _UTag>
  MDSPAN_FORCE_INLINE_FUNCTION constexpr __partially_static_sizes_tagged<
      _UTag, T, _static_t, __values_or_sentinals...>
  __with_tag() const noexcept {
    return __partially_static_sizes_tagged<_UTag, T, _static_t, __values_or_sentinals...>(*this);
  }
};

#endif // _MDSPAN_PRESERVE_STATIC_LAYOUT

} // end namespace detail
} // end namespace experimental
} // end namespace std
//END_FILE_INCLUDE: /home/runner/work/mdspan/mdspan/include/experimental/__p0009_bits/standard_layout_static_array.hpp
//BEGIN_FILE_INCLUDE: /home/runner/work/mdspan/mdspan/include/experimental/__p0009_bits/type_list.hpp
/*
//@HEADER
// ************************************************************************
//
//                        Kokkos v. 2.0
//              Copyright (2019) Sandia Corporation
//
// Under the terms of Contract DE-AC04-94AL85000 with Sandia Corporation,
// the U.S. Government retains certain rights in this software.
//
// Redistribution and use in source and binary forms, with or without
// modification, are permitted provided that the following conditions are
// met:
//
// 1. Redistributions of source code must retain the above copyright
// notice, this list of conditions and the following disclaimer.
//
// 2. Redistributions in binary form must reproduce the above copyright
// notice, this list of conditions and the following disclaimer in the
// documentation and/or other materials provided with the distribution.
//
// 3. Neither the name of the Corporation nor the names of the
// contributors may be used to endorse or promote products derived from
// this software without specific prior written permission.
//
// THIS SOFTWARE IS PROVIDED BY SANDIA CORPORATION "AS IS" AND ANY
// EXPRESS OR IMPLIED WARRANTIES, INCLUDING, BUT NOT LIMITED TO, THE
// IMPLIED WARRANTIES OF MERCHANTABILITY AND FITNESS FOR A PARTICULAR
// PURPOSE ARE DISCLAIMED. IN NO EVENT SHALL SANDIA CORPORATION OR THE
// CONTRIBUTORS BE LIABLE FOR ANY DIRECT, INDIRECT, INCIDENTAL, SPECIAL,
// EXEMPLARY, OR CONSEQUENTIAL DAMAGES (INCLUDING, BUT NOT LIMITED TO,
// PROCUREMENT OF SUBSTITUTE GOODS OR SERVICES; LOSS OF USE, DATA, OR
// PROFITS; OR BUSINESS INTERRUPTION) HOWEVER CAUSED AND ON ANY THEORY OF
// LIABILITY, WHETHER IN CONTRACT, STRICT LIABILITY, OR TORT (INCLUDING
// NEGLIGENCE OR OTHERWISE) ARISING IN ANY WAY OUT OF THE USE OF THIS
// SOFTWARE, EVEN IF ADVISED OF THE POSSIBILITY OF SUCH DAMAGE.
//
// Questions? Contact Christian R. Trott (crtrott@sandia.gov)
//
// ************************************************************************
//@HEADER
*/



namespace std {
namespace experimental {

//==============================================================================

namespace detail {

template <class... _Ts> struct __type_list { static constexpr auto __size = sizeof...(_Ts); };

// Implementation of type_list at() that's heavily optimized for small typelists
template <size_t, class> struct __type_at;
template <size_t, class _Seq, class=make_index_sequence<_Seq::__size>> struct __type_at_large_impl;

template <size_t _I, size_t _Idx, class _T>
struct __type_at_entry { };

template <class _Result>
struct __type_at_assign_op_ignore_rest {
  template <class _T>
  __type_at_assign_op_ignore_rest<_Result> operator=(_T&&);
  using type = _Result;
};

struct __type_at_assign_op_impl {
  template <size_t _I, size_t _Idx, class _T>
  __type_at_assign_op_impl operator=(__type_at_entry<_I, _Idx, _T>&&);
  template <size_t _I, class _T>
  __type_at_assign_op_ignore_rest<_T> operator=(__type_at_entry<_I, _I, _T>&&);
};

template <size_t _I, class... _Ts, size_t... _Idxs>
struct __type_at_large_impl<_I, __type_list<_Ts...>, integer_sequence<size_t, _Idxs...>>
  : decltype(
      _MDSPAN_FOLD_ASSIGN_LEFT(__type_at_assign_op_impl{}, /* = ... = */ __type_at_entry<_I, _Idxs, _Ts>{})
    )
{ };

template <size_t _I, class... _Ts>
struct __type_at<_I, __type_list<_Ts...>>
    : __type_at_large_impl<_I, __type_list<_Ts...>>
{ };

template <class _T0, class... _Ts>
struct __type_at<0, __type_list<_T0, _Ts...>> {
  using type = _T0;
};

template <class _T0, class _T1, class... _Ts>
struct __type_at<1, __type_list<_T0, _T1, _Ts...>> {
  using type = _T1;
};

template <class _T0, class _T1, class _T2, class... _Ts>
struct __type_at<2, __type_list<_T0, _T1, _T2, _Ts...>> {
  using type = _T2;
};

template <class _T0, class _T1, class _T2, class _T3, class... _Ts>
struct __type_at<3, __type_list<_T0, _T1, _T2, _T3, _Ts...>> {
  using type = _T3;
};


} // namespace detail

//==============================================================================

} // end namespace experimental
} // end namespace std
//END_FILE_INCLUDE: /home/runner/work/mdspan/mdspan/include/experimental/__p0009_bits/type_list.hpp

// Needs to be after the includes above to work with the single header generator
#if !_MDSPAN_PRESERVE_STANDARD_LAYOUT

namespace std {
namespace experimental {
namespace detail {

//==============================================================================

template <class _T, _T _Val, bool _Mask> struct __mask_element {};

template <class _T, _T... _Result>
struct __mask_sequence_assign_op {
  template <_T _V>
  __mask_sequence_assign_op<_T, _Result..., _V>
  operator=(__mask_element<_T, _V, true>&&);
  template <_T _V>
  __mask_sequence_assign_op<_T, _Result...>
  operator=(__mask_element<_T, _V, false>&&);
  using __result = integer_sequence<_T, _Result...>;
};

template <class _Seq, class _Mask>
struct __mask_sequence;

template <class _T, _T... _Vals, bool... _Masks>
struct __mask_sequence<integer_sequence<_T, _Vals...>, integer_sequence<bool, _Masks...>>
{
  using type = typename decltype(
    _MDSPAN_FOLD_ASSIGN_LEFT(
      __mask_sequence_assign_op<_T>{}, /* = ... = */ __mask_element<_T, _Vals, _Masks>{}
    )
  )::__result;
};

//==============================================================================

template <class _T, class _static_t, class _Vals, _static_t __sentinal,
          class _Idxs, class _IdxsDynamic, class _IdxsDynamicIdxs>
class __partially_static_array_impl;

template <
  class _T, class _static_t,
  _static_t... __values_or_sentinals, _static_t __sentinal,
  size_t... _Idxs,
  size_t... _IdxsDynamic,
  size_t... _IdxsDynamicIdxs
>
class __partially_static_array_impl<
  _T,
  _static_t,
  integer_sequence<_static_t, __values_or_sentinals...>,
  __sentinal,
  integer_sequence<size_t, _Idxs...>,
  integer_sequence<size_t, _IdxsDynamic...>,
  integer_sequence<size_t, _IdxsDynamicIdxs...>
>
    : private __maybe_static_value<_T, _static_t, __values_or_sentinals, __sentinal,
                                   _Idxs>... {
private:

  template <size_t _N>
  using __base_n = typename __type_at<_N,
    __type_list<__maybe_static_value<_T, _static_t, __values_or_sentinals, __sentinal, _Idxs>...>
  >::type;

public:

  static constexpr auto __size = sizeof...(_Idxs);
  static constexpr auto __size_dynamic =
    _MDSPAN_FOLD_PLUS_RIGHT(static_cast<int>((__values_or_sentinals == __sentinal)), /* + ... + */ 0);

  //--------------------------------------------------------------------------

  MDSPAN_INLINE_FUNCTION_DEFAULTED
  constexpr __partially_static_array_impl() = default;
  MDSPAN_INLINE_FUNCTION_DEFAULTED
  constexpr __partially_static_array_impl(
      __partially_static_array_impl const &) noexcept = default;
  MDSPAN_INLINE_FUNCTION_DEFAULTED
  constexpr __partially_static_array_impl(
      __partially_static_array_impl &&) noexcept = default;
  MDSPAN_INLINE_FUNCTION_DEFAULTED
  _MDSPAN_CONSTEXPR_14_DEFAULTED __partially_static_array_impl &
  operator=(__partially_static_array_impl const &) noexcept = default;
  MDSPAN_INLINE_FUNCTION_DEFAULTED
  _MDSPAN_CONSTEXPR_14_DEFAULTED __partially_static_array_impl &
  operator=(__partially_static_array_impl &&) noexcept = default;
  MDSPAN_INLINE_FUNCTION_DEFAULTED
  ~__partially_static_array_impl() noexcept = default;

  MDSPAN_INLINE_FUNCTION
  constexpr __partially_static_array_impl(
      __construct_psa_from_all_exts_values_tag_t,
      __repeated_with_idxs<_Idxs, _T> const &... __vals) noexcept
      : __base_n<_Idxs>(__base_n<_Idxs>{{__vals}})... {}

  MDSPAN_INLINE_FUNCTION
  constexpr __partially_static_array_impl(
      __construct_psa_from_dynamic_exts_values_tag_t,
      __repeated_with_idxs<_IdxsDynamicIdxs, _T> const &... __vals) noexcept
      : __base_n<_IdxsDynamic>(__base_n<_IdxsDynamic>{{__vals}})... {}

  MDSPAN_INLINE_FUNCTION constexpr explicit __partially_static_array_impl(
    array<_T, sizeof...(_Idxs)> const& __vals) noexcept
    : __partially_static_array_impl(
        __construct_psa_from_all_exts_values_tag,
        ::std::get<_Idxs>(__vals)...) {}

  // clang-format off
  MDSPAN_FUNCTION_REQUIRES(
    (MDSPAN_INLINE_FUNCTION constexpr explicit),
    __partially_static_array_impl,
    (array<_T, __size_dynamic> const &__vals), noexcept,
    /* requires */
      (sizeof...(_Idxs) != __size_dynamic)
  ): __partially_static_array_impl(
       __construct_psa_from_dynamic_exts_values_tag,
       ::std::get<_IdxsDynamicIdxs>(__vals)...) {}
  // clang-format on

  template <class _U, class _static_u, class _UValsSeq, _static_u __u_sentinal, class _UIdxsSeq,
            class _UIdxsDynamicSeq, class _UIdxsDynamicIdxsSeq>
  MDSPAN_INLINE_FUNCTION constexpr __partially_static_array_impl(
    __partially_static_array_impl<
      _U, _static_u, _UValsSeq, __u_sentinal, _UIdxsSeq,
     _UIdxsDynamicSeq, _UIdxsDynamicIdxsSeq> const &__rhs) noexcept
    : __partially_static_array_impl(
        __construct_psa_from_all_exts_values_tag,
        __rhs.template __get_n<_Idxs>()...) {}

  //--------------------------------------------------------------------------

  // See comment in the previous partial specialization for why this is
  // necessary.  Or just trust me that it's messy.
  MDSPAN_FORCE_INLINE_FUNCTION
  constexpr __partially_static_array_impl const &__enable_psa_conversion() const
  noexcept {
      return *this;
  }

  template <size_t _I>
  MDSPAN_FORCE_INLINE_FUNCTION constexpr _T __get_n() const noexcept {
    return static_cast<__base_n<_I> const*>(this)->__value();
  }

  template <class _U, size_t _I>
  MDSPAN_FORCE_INLINE_FUNCTION _MDSPAN_CONSTEXPR_14 void __set_n(_U&& __rhs) noexcept {
    static_cast<__base_n<_I>*>(this)->__set_value((_U&&)__rhs);
  }

  template <size_t _I, _static_t __default = __sentinal>
  MDSPAN_FORCE_INLINE_FUNCTION static constexpr _static_t
  __get_static_n() noexcept {
    return __base_n<_I>::__static_value == __sentinal ?
      __default : __base_n<_I>::__static_value;
  }

  MDSPAN_FORCE_INLINE_FUNCTION constexpr _T
  __get(size_t __n) const noexcept {
    return _MDSPAN_FOLD_PLUS_RIGHT(
      (_T(_Idxs == __n) * __get_n<_Idxs>()), /* + ... + */ _T(0)
    );
  }

};

//==============================================================================

template <class _T, class _static_t, class _ValSeq, _static_t __sentinal, class _Idxs = make_index_sequence<_ValSeq::size()>>
struct __partially_static_array_impl_maker;

template <
  class _T, class _static_t,  _static_t... _Vals, _static_t __sentinal, size_t... _Idxs
>
struct __partially_static_array_impl_maker<
  _T, _static_t, integer_sequence<_static_t, _Vals...>, __sentinal, integer_sequence<size_t, _Idxs...>
>
{
  using __dynamic_idxs = typename __mask_sequence<
    integer_sequence<size_t, _Idxs...>,
    integer_sequence<bool, (_Vals == __sentinal)...>
  >::type;
  using __impl_base =
    __partially_static_array_impl<_T, _static_t,
      integer_sequence<_static_t, _Vals...>,
      __sentinal, integer_sequence<size_t, _Idxs...>,
      __dynamic_idxs,
      make_index_sequence<__dynamic_idxs::size()>
    >;
};

template <class _T, class _static_t, class _ValsSeq, _static_t __sentinal = dynamic_extent>
class __partially_static_array_with_sentinal
  : public __partially_static_array_impl_maker<_T, _static_t, _ValsSeq, __sentinal>::__impl_base
{
private:
  using __base_t = typename __partially_static_array_impl_maker<_T, _static_t, _ValsSeq, __sentinal>::__impl_base;
public:
  using __base_t::__base_t;
};

//==============================================================================

template <class T, class _static_t, _static_t... __values_or_sentinals>
struct __partially_static_sizes :
  __partially_static_array_with_sentinal<
    T, _static_t, ::std::integer_sequence<_static_t, __values_or_sentinals...>>
{
private:
  using __base_t = __partially_static_array_with_sentinal<
    T, _static_t, ::std::integer_sequence<_static_t, __values_or_sentinals...>>;
public:
  using __base_t::__base_t;
  template <class _UTag>
  MDSPAN_FORCE_INLINE_FUNCTION constexpr __partially_static_sizes<T, _static_t, __values_or_sentinals...>
  __with_tag() const noexcept {
    return *this;
  }
};

// Tags are needed for the standard layout version, but not here
template <class T, class _static_t, _static_t... __values_or_sentinals>
using __partially_static_sizes_tagged = __partially_static_sizes<T, _static_t, __values_or_sentinals...>;

} // end namespace detail
} // end namespace experimental
} // end namespace std

#endif // !_MDSPAN_PRESERVE_STANDARD_LAYOUT
//END_FILE_INCLUDE: /home/runner/work/mdspan/mdspan/include/experimental/__p0009_bits/static_array.hpp

#if !defined(_MDSPAN_USE_ATTRIBUTE_NO_UNIQUE_ADDRESS)
#endif


namespace std {
namespace experimental {

namespace detail {

#ifndef _MDSPAN_OVERWRITE_EXTENTS_SIZE_TYPE
using extents_size_type = size_t;
#else
using extents_size_type = _MDSPAN_OVERWRITE_EXTENTS_SIZE_TYPE;
#endif

template<size_t ... Extents>
struct _count_dynamic_extents;

template<size_t E, size_t ... Extents>
struct _count_dynamic_extents<E,Extents...> {
  static constexpr size_t val = (E==dynamic_extent?1:0) + _count_dynamic_extents<Extents...>::val;
};

template<>
struct _count_dynamic_extents<> {
  static constexpr size_t val = 0;
};

template <size_t... Extents, size_t... OtherExtents>
static constexpr std::false_type _check_compatible_extents(
  std::false_type, std::integer_sequence<size_t, Extents...>, std::integer_sequence<size_t, OtherExtents...>
) noexcept { return { }; }

template <size_t... Extents, size_t... OtherExtents>
static std::integral_constant<
  bool,
  _MDSPAN_FOLD_AND(
    (
      Extents == dynamic_extent
        || OtherExtents == dynamic_extent
        || Extents == OtherExtents
    ) /* && ... */
  )
>
_check_compatible_extents(
  std::true_type, std::integer_sequence<size_t, Extents...>, std::integer_sequence<size_t, OtherExtents...>
) noexcept { return { }; }

struct __extents_tag { };

} // end namespace detail

template <class ThisSizeType, size_t... Extents>
class extents
#if !defined(_MDSPAN_USE_ATTRIBUTE_NO_UNIQUE_ADDRESS)
  : private detail::__no_unique_address_emulation<
      detail::__partially_static_sizes_tagged<detail::__extents_tag, SizeType , size_t, Extents...>>
#endif
{
public:

  using rank_type = size_t;
  using size_type = ThisSizeType;

// internal typedefs which for technical reasons are public
  using __storage_t = detail::__partially_static_sizes_tagged<detail::__extents_tag, size_type, size_t, Extents...>;

#if defined(_MDSPAN_USE_ATTRIBUTE_NO_UNIQUE_ADDRESS)
  _MDSPAN_NO_UNIQUE_ADDRESS __storage_t __storage_;
#else
  using __base_t = detail::__no_unique_address_emulation<__storage_t>;
#endif

// private members dealing with the way we internally store dynamic extents
 private:

  MDSPAN_FORCE_INLINE_FUNCTION _MDSPAN_CONSTEXPR_14
  __storage_t& __storage() noexcept {
#if defined(_MDSPAN_USE_ATTRIBUTE_NO_UNIQUE_ADDRESS)
    return __storage_;
#else
    return this->__base_t::__ref();
#endif
  }
  MDSPAN_FORCE_INLINE_FUNCTION
  constexpr __storage_t const& __storage() const noexcept {
#if defined(_MDSPAN_USE_ATTRIBUTE_NO_UNIQUE_ADDRESS)
    return __storage_;
#else
    return this->__base_t::__ref();
#endif
  }

  template <size_t... Idxs>
  MDSPAN_FORCE_INLINE_FUNCTION
  static constexpr
  size_type _static_extent_impl(size_t n, std::integer_sequence<size_t, Idxs...>) noexcept {
    return _MDSPAN_FOLD_PLUS_RIGHT(((Idxs == n) ? Extents : 0), /* + ... + */ 0);
  }

  template <class, size_t...>
  friend class extents;

  template <class OtherSizeType, size_t... OtherExtents, size_t... Idxs>
  MDSPAN_INLINE_FUNCTION
  constexpr bool _eq_impl(std::experimental::extents<OtherSizeType, OtherExtents...>, false_type, index_sequence<Idxs...>) const noexcept { return false; }
  template <class OtherSizeType, size_t... OtherExtents, size_t... Idxs>
  MDSPAN_INLINE_FUNCTION
  constexpr bool _eq_impl(
    std::experimental::extents<OtherSizeType, OtherExtents...> other,
    true_type, index_sequence<Idxs...>
  ) const noexcept {
    return _MDSPAN_FOLD_AND(
      (__storage().template __get_n<Idxs>() == other.__storage().template __get_n<Idxs>()) /* && ... */
    );
  }

  template <class OtherSizeType, size_t... OtherExtents, size_t... Idxs>
  MDSPAN_INLINE_FUNCTION
  constexpr bool _not_eq_impl(std::experimental::extents<OtherSizeType, OtherExtents...>, false_type, index_sequence<Idxs...>) const noexcept { return true; }
  template <class OtherSizeType, size_t... OtherExtents, size_t... Idxs>
  MDSPAN_INLINE_FUNCTION
  constexpr bool _not_eq_impl(
    std::experimental::extents<OtherSizeType, OtherExtents...> other,
    true_type, index_sequence<Idxs...>
  ) const noexcept {
    return _MDSPAN_FOLD_OR(
      (__storage().template __get_n<Idxs>() != other.__storage().template __get_n<Idxs>()) /* || ... */
    );
  }

#if !defined(_MDSPAN_USE_ATTRIBUTE_NO_UNIQUE_ADDRESS)
  MDSPAN_INLINE_FUNCTION constexpr explicit
  extents(__base_t&& __b) noexcept
    : __base_t(::std::move(__b))
  { }
#endif


// public interface:
public:
  /* Defined above for use in the private code
  using rank_type = size_t;
  using size_type = ThisSizeType;
  */

  MDSPAN_INLINE_FUNCTION
  static constexpr rank_type rank() noexcept { return sizeof...(Extents); }
  MDSPAN_INLINE_FUNCTION
  static constexpr rank_type rank_dynamic() noexcept { return _MDSPAN_FOLD_PLUS_RIGHT((rank_type(Extents == dynamic_extent)), /* + ... + */ 0); }

  //--------------------------------------------------------------------------------
  // Constructors, Destructors, and Assignment

  // Default constructor
  MDSPAN_INLINE_FUNCTION_DEFAULTED constexpr extents() noexcept = default;

  // Converting constructor
  MDSPAN_TEMPLATE_REQUIRES(
    class OtherSizeType, size_t... OtherExtents,
    /* requires */ (
      /* multi-stage check to protect from invalid pack expansion when sizes don't match? */
      decltype(detail::_check_compatible_extents(
        std::integral_constant<bool, sizeof...(Extents) == sizeof...(OtherExtents)>{},
        std::integer_sequence<size_t, Extents...>{},
        std::integer_sequence<size_t, OtherExtents...>{}
      ))::value
    )
  )
  MDSPAN_INLINE_FUNCTION
  MDSPAN_CONDITIONAL_EXPLICIT(
    (((Extents != dynamic_extent) && (OtherExtents == dynamic_extent)) || ...) ||
    (std::numeric_limits<size_type>::max() < std::numeric_limits<OtherSizeType>::max()))
  constexpr extents(const extents<OtherSizeType, OtherExtents...>& __other)
    noexcept
#if defined(_MDSPAN_USE_ATTRIBUTE_NO_UNIQUE_ADDRESS)
    : __storage_{
#else
    : __base_t(__base_t{__storage_t{
#endif
        __other.__storage().__enable_psa_conversion()
#if defined(_MDSPAN_USE_ATTRIBUTE_NO_UNIQUE_ADDRESS)
      }
#else
      }})
#endif
  {
    /* TODO: precondition check
     * other.extent(r) equals Er for each r for which Er is a static extent, and
     * either
     *   - sizeof...(OtherExtents) is zero, or
     *   - other.extent(r) is a representable value of type size_type for all rank index r of other
     */
  }

#ifdef __NVCC__
    MDSPAN_TEMPLATE_REQUIRES(
    class... Integral,
    /* requires */ (
      // TODO: check whether the other version works with newest NVCC, doesn't with 11.4
      // NVCC seems to pick up rank_dynamic from the wrong extents type???
      _MDSPAN_FOLD_AND(_MDSPAN_TRAIT(is_convertible, Integral, size_type) /* && ... */) &&
      _MDSPAN_FOLD_AND(_MDSPAN_TRAIT(is_nothrow_constructible, size_type, Integral) /* && ... */) &&
      // NVCC chokes on the fold thingy here so wrote the workaround
      ((sizeof...(Integral) == detail::_count_dynamic_extents<Extents...>::val) ||
       (sizeof...(Integral) == sizeof...(Extents)))
      )
    )
#else
    MDSPAN_TEMPLATE_REQUIRES(
    class... Integral,
    /* requires */ (
       _MDSPAN_FOLD_AND(_MDSPAN_TRAIT(is_convertible, Integral, size_type) /* && ... */) &&
       _MDSPAN_FOLD_AND(_MDSPAN_TRAIT(is_nothrow_constructible, size_type, Integral) /* && ... */) &&
       ((sizeof...(Integral) == rank_dynamic()) || (sizeof...(Integral) == rank()))
      )
    )
#endif
  MDSPAN_INLINE_FUNCTION
  explicit constexpr extents(Integral... exts) noexcept
#if defined(_MDSPAN_USE_ATTRIBUTE_NO_UNIQUE_ADDRESS)
    : __storage_{
#else
    : __base_t(__base_t{typename __base_t::__stored_type{
#endif
      std::conditional_t<sizeof...(Integral)==rank_dynamic(),
        detail::__construct_psa_from_dynamic_exts_values_tag_t,
        detail::__construct_psa_from_all_exts_values_tag_t>(),
        static_cast<size_type>(exts)...
#if defined(_MDSPAN_USE_ATTRIBUTE_NO_UNIQUE_ADDRESS)
      }
#else
      }})
#endif
  {
    /* TODO: precondition check
     * If sizeof...(SizeTypes) != rank_dynamic() is true, exts_arr[r] equals Er for each r for which Er is a static extent, and
     * either
     *   - sizeof...(exts) == 0 is true, or
     *   - each element of exts is nonnegative and is a representable value of type size_type.
     */
  }

    // TODO: check whether this works with newest NVCC, doesn't with 11.4
#ifdef __NVCC__
  // NVCC seems to pick up rank_dynamic from the wrong extents type???
  // NVCC chokes on the fold thingy here so wrote the workaround
  MDSPAN_TEMPLATE_REQUIRES(
    class SizeType, size_t N,
    /* requires */ (
      _MDSPAN_TRAIT(is_convertible, SizeType, size_type) &&
      _MDSPAN_TRAIT(is_nothrow_constructible, size_type, SizeType) &&
      ((N == detail::_count_dynamic_extents<Extents...>::val) ||
       (N == sizeof...(Extents)))
    )
  )
#else
    MDSPAN_TEMPLATE_REQUIRES(
        class SizeType, size_t N,
        /* requires */ (
          _MDSPAN_TRAIT(is_convertible, SizeType, size_type) &&
          _MDSPAN_TRAIT(is_nothrow_constructible, size_type, SizeType) &&
          (N == rank() || N == rank_dynamic())
    )
  )
#endif
  MDSPAN_CONDITIONAL_EXPLICIT(N != rank_dynamic())
  MDSPAN_INLINE_FUNCTION
  constexpr
  extents(std::array<SizeType, N> const& exts) noexcept
#if defined(_MDSPAN_USE_ATTRIBUTE_NO_UNIQUE_ADDRESS)
    : __storage_{
#else
    : __base_t(__base_t{typename __base_t::__stored_type{
#endif
      std::conditional_t<N==rank_dynamic(),
        detail::__construct_psa_from_dynamic_exts_array_tag_t<0>,
        detail::__construct_psa_from_all_exts_array_tag_t>(),
      std::array<SizeType,N>{exts}
#if defined(_MDSPAN_USE_ATTRIBUTE_NO_UNIQUE_ADDRESS)
      }
#else
      }})
#endif
  {
    /* TODO: precondition check
     * If N != rank_dynamic() is true, exts[r] equals Er for each r for which Er is a static extent, and
     * either
     *   - N is zero, or
     *   - exts[r] is nonnegative and is a representable value of type size_type for all rank index r
     */
  }

#ifdef __cpp_lib_span
  // TODO: check whether the below works with newest NVCC, doesn't with 11.4
#ifdef __NVCC__
  // NVCC seems to pick up rank_dynamic from the wrong extents type???
  // NVCC chokes on the fold thingy here so wrote the workaround
  MDSPAN_TEMPLATE_REQUIRES(
    class SizeType, size_t N,
    /* requires */ (
      _MDSPAN_TRAIT(is_convertible, SizeType, size_type) &&
      _MDSPAN_TRAIT(is_nothrow_constructible, size_type, SizeType) &&
      ((N == detail::_count_dynamic_extents<Extents...>::val) ||
       (N == sizeof...(Extents)))
    )
  )
#else
    MDSPAN_TEMPLATE_REQUIRES(
        class SizeType, size_t N,
        /* requires */ (
          _MDSPAN_TRAIT(is_convertible, SizeType, size_type) &&
          _MDSPAN_TRAIT(is_nothrow_constructible, size_type, SizeType) &&
          (N == rank() || N == rank_dynamic())
    )
  )
#endif
  MDSPAN_CONDITIONAL_EXPLICIT(N != rank_dynamic())
  MDSPAN_INLINE_FUNCTION
  constexpr
  extents(std::span<SizeType, N> exts) noexcept
#if defined(_MDSPAN_USE_ATTRIBUTE_NO_UNIQUE_ADDRESS)
    : __storage_{
#else
    : __base_t(__base_t{typename __base_t::__stored_type{
#endif
      std::conditional_t<N==rank_dynamic(),
        detail::__construct_psa_from_dynamic_exts_array_tag_t<0>,
        detail::__construct_psa_from_all_exts_array_tag_t>(),
      exts
#if defined(_MDSPAN_USE_ATTRIBUTE_NO_UNIQUE_ADDRESS)
      }
#else
      }})
#endif
  {
    /* TODO: precondition check
     * If N != rank_dynamic() is true, exts[r] equals Er for each r for which Er is a static extent, and
     * either
     *   - N is zero, or
     *   - exts[r] is nonnegative and is a representable value of type size_type for all rank index r
     */
  }
#endif

  // Need this constructor for some submdspan implementation stuff
  // for the layout_stride case where I use an extents object for strides
  MDSPAN_INLINE_FUNCTION
  constexpr explicit
  extents(__storage_t const& sto ) noexcept
#if defined(_MDSPAN_USE_ATTRIBUTE_NO_UNIQUE_ADDRESS)
    : __storage_{
#else
    : __base_t(__base_t{
#endif
        sto
#if defined(_MDSPAN_USE_ATTRIBUTE_NO_UNIQUE_ADDRESS)
      }
#else
      })
#endif
  { }

  //--------------------------------------------------------------------------------

  MDSPAN_INLINE_FUNCTION
  static constexpr
  size_type static_extent(size_t n) noexcept {
    // Can't do assert here since that breaks true constexpr ness
    // assert(n<rank());
    return _static_extent_impl(n, std::make_integer_sequence<size_t, sizeof...(Extents)>{});
  }

  MDSPAN_INLINE_FUNCTION
  constexpr
  size_type extent(size_t n) const noexcept {
    // Can't do assert here since that breaks true constexpr ness
    // assert(n<rank());
    return __storage().__get(n);
  }

  //--------------------------------------------------------------------------------

  template<class OtherSizeType, size_t... RHS>
  MDSPAN_INLINE_FUNCTION
  friend constexpr bool operator==(extents const& lhs, extents<OtherSizeType, RHS...> const& rhs) noexcept {
    return lhs._eq_impl(
      rhs, std::integral_constant<bool, (sizeof...(RHS) == rank())>{},
      make_index_sequence<sizeof...(RHS)>{}
    );
  }

#if !(MDSPAN_HAS_CXX_20)
  template<class OtherSizeType, size_t... RHS>
  MDSPAN_INLINE_FUNCTION
  friend constexpr bool operator!=(extents const& lhs, extents<OtherSizeType, RHS...> const& rhs) noexcept {
    return lhs._not_eq_impl(
      rhs, std::integral_constant<bool, (sizeof...(RHS) == rank())>{},
      make_index_sequence<sizeof...(RHS)>{}
    );
  }
#endif

  // End of public interface

public:  // (but not really)

  MDSPAN_INLINE_FUNCTION static constexpr
  extents __make_extents_impl(detail::__partially_static_sizes<size_type, size_t,Extents...>&& __bs) noexcept {
    // This effectively amounts to a sideways cast that can be done in a constexpr
    // context, but we have to do it to handle the case where the extents and the
    // strides could accidentally end up with the same types in their hierarchies
    // somehow (which would cause layout_stride::mapping to not be standard_layout)
    return extents(
#if !defined(_MDSPAN_USE_ATTRIBUTE_NO_UNIQUE_ADDRESS)
      __base_t{
#endif
        ::std::move(__bs.template __with_tag<detail::__extents_tag>())
#if !defined(_MDSPAN_USE_ATTRIBUTE_NO_UNIQUE_ADDRESS)
      }
#endif
    );
  }

  template <size_t N>
  MDSPAN_FORCE_INLINE_FUNCTION
  constexpr
  size_type __extent() const noexcept {
    return __storage().template __get_n<N>();
  }

  template <size_t N, size_t Default=dynamic_extent>
  MDSPAN_INLINE_FUNCTION
  static constexpr
  size_type __static_extent() noexcept {
    return __storage_t::template __get_static_n<N, Default>();
  }

};

namespace detail {

template <class SizeType, size_t Rank, class Extents = ::std::experimental::extents<SizeType>>
struct __make_dextents;

template <class SizeType, size_t Rank, size_t... ExtentsPack>
struct __make_dextents<SizeType, Rank, ::std::experimental::extents<SizeType, ExtentsPack...>> {
  using type = typename __make_dextents<SizeType, Rank - 1,
    ::std::experimental::extents<SizeType, ::std::experimental::dynamic_extent, ExtentsPack...>>::type;
};

template <class SizeType, size_t... ExtentsPack>
struct __make_dextents<SizeType, 0, ::std::experimental::extents<SizeType, ExtentsPack...>> {
  using type = ::std::experimental::extents<SizeType, ExtentsPack...>;
};

} // end namespace detail

template <class SizeType, size_t Rank>
using dextents = typename detail::__make_dextents<SizeType, Rank>::type;

#if defined(_MDSPAN_USE_CLASS_TEMPLATE_ARGUMENT_DEDUCTION)
template <class... SizeTypes>
extents(SizeTypes...)
  -> extents<size_t, detail::__make_dynamic_extent<SizeTypes>()...>;
#endif

namespace detail {

template <class T>
struct __is_extents : ::std::false_type {};

template <class SizeType, size_t... ExtentsPack>
struct __is_extents<::std::experimental::extents<SizeType, ExtentsPack...>> : ::std::true_type {};

template <class T>
static constexpr bool __is_extents_v = __is_extents<T>::value;


template <typename Extents>
struct __extents_to_partially_static_sizes;

template <class SizeType, size_t... ExtentsPack>
struct __extents_to_partially_static_sizes<::std::experimental::extents<SizeType, ExtentsPack...>> {
  using type = detail::__partially_static_sizes<
          typename ::std::experimental::extents<SizeType, ExtentsPack...>::size_type, size_t,
          ExtentsPack...>;
};

template <typename Extents>
using __extents_to_partially_static_sizes_t = typename __extents_to_partially_static_sizes<Extents>::type;

} // end namespace detail
} // end namespace experimental
} // end namespace std
//END_FILE_INCLUDE: /home/runner/work/mdspan/mdspan/include/experimental/__p0009_bits/extents.hpp
//BEGIN_FILE_INCLUDE: /home/runner/work/mdspan/mdspan/include/experimental/__p0009_bits/layout_stride.hpp
/*
//@HEADER
// ************************************************************************
//
//                        Kokkos v. 2.0
//              Copyright (2019) Sandia Corporation
//
// Under the terms of Contract DE-AC04-94AL85000 with Sandia Corporation,
// the U.S. Government retains certain rights in this software.
//
// Redistribution and use in source and binary forms, with or without
// modification, are permitted provided that the following conditions are
// met:
//
// 1. Redistributions of source code must retain the above copyright
// notice, this list of conditions and the following disclaimer.
//
// 2. Redistributions in binary form must reproduce the above copyright
// notice, this list of conditions and the following disclaimer in the
// documentation and/or other materials provided with the distribution.
//
// 3. Neither the name of the Corporation nor the names of the
// contributors may be used to endorse or promote products derived from
// this software without specific prior written permission.
//
// THIS SOFTWARE IS PROVIDED BY SANDIA CORPORATION "AS IS" AND ANY
// EXPRESS OR IMPLIED WARRANTIES, INCLUDING, BUT NOT LIMITED TO, THE
// IMPLIED WARRANTIES OF MERCHANTABILITY AND FITNESS FOR A PARTICULAR
// PURPOSE ARE DISCLAIMED. IN NO EVENT SHALL SANDIA CORPORATION OR THE
// CONTRIBUTORS BE LIABLE FOR ANY DIRECT, INDIRECT, INCIDENTAL, SPECIAL,
// EXEMPLARY, OR CONSEQUENTIAL DAMAGES (INCLUDING, BUT NOT LIMITED TO,
// PROCUREMENT OF SUBSTITUTE GOODS OR SERVICES; LOSS OF USE, DATA, OR
// PROFITS; OR BUSINESS INTERRUPTION) HOWEVER CAUSED AND ON ANY THEORY OF
// LIABILITY, WHETHER IN CONTRACT, STRICT LIABILITY, OR TORT (INCLUDING
// NEGLIGENCE OR OTHERWISE) ARISING IN ANY WAY OUT OF THE USE OF THIS
// SOFTWARE, EVEN IF ADVISED OF THE POSSIBILITY OF SUCH DAMAGE.
//
// Questions? Contact Christian R. Trott (crtrott@sandia.gov)
//
// ************************************************************************
//@HEADER
*/



#if !defined(_MDSPAN_USE_ATTRIBUTE_NO_UNIQUE_ADDRESS)
#endif


namespace std {
namespace experimental {

struct layout_left {
  template<class Extents>
    class mapping;
};
struct layout_right {
  template<class Extents>
    class mapping;
};

struct layout_stride {
  template <class Extents>
  class mapping
#if !defined(_MDSPAN_USE_ATTRIBUTE_NO_UNIQUE_ADDRESS)
    : private detail::__no_unique_address_emulation<
        detail::__compressed_pair<
          Extents,
          ::std::experimental::dextents<typename Extents::size_type, Extents::rank()>
        >
      >
#endif
  {
  public:
    // This could be a `requires`, but I think it's better and clearer as a `static_assert`.
    static_assert(detail::__is_extents_v<Extents>, "std::experimental::layout_stride::mapping must be instantiated with a specialization of std::experimental::extents.");

    using size_type = typename Extents::size_type;
    using extents_type = Extents;

    using layout_type = layout_stride;

  private:

    //----------------------------------------------------------------------------

    using __strides_storage_t = ::std::experimental::dextents<size_type, Extents::rank()>;
    using __member_pair_t = detail::__compressed_pair<extents_type, __strides_storage_t>;

#if defined(_MDSPAN_USE_ATTRIBUTE_NO_UNIQUE_ADDRESS)
    _MDSPAN_NO_UNIQUE_ADDRESS __member_pair_t __members;
#else
    using __base_t = detail::__no_unique_address_emulation<__member_pair_t>;
#endif

    MDSPAN_FORCE_INLINE_FUNCTION constexpr __strides_storage_t const&
    __strides_storage() const noexcept {
#if defined(_MDSPAN_USE_ATTRIBUTE_NO_UNIQUE_ADDRESS)
      return __members.__second();
#else
      return this->__base_t::__ref().__second();
#endif
    }
    MDSPAN_FORCE_INLINE_FUNCTION _MDSPAN_CONSTEXPR_14 __strides_storage_t&
    __strides_storage() noexcept {
#if defined(_MDSPAN_USE_ATTRIBUTE_NO_UNIQUE_ADDRESS)
      return __members.__second();
#else
      return this->__base_t::__ref().__second();
#endif
    }

    //----------------------------------------------------------------------------

    template <class>
    friend class mapping;

    //----------------------------------------------------------------------------

    // Workaround for non-deducibility of the index sequence template parameter if it's given at the top level
    template <class>
    struct __deduction_workaround;

    template <size_t... Idxs>
    struct __deduction_workaround<index_sequence<Idxs...>>
    {
      template <class OtherExtents>
      MDSPAN_INLINE_FUNCTION
      static constexpr bool _eq_impl(mapping const& self, mapping<OtherExtents> const& other) noexcept {
        return _MDSPAN_FOLD_AND((self.template __stride<Idxs>() == other.template __stride<Idxs>()) /* && ... */);
      }
      template <class OtherExtents>
      MDSPAN_INLINE_FUNCTION
      static constexpr bool _not_eq_impl(mapping const& self, mapping<OtherExtents> const& other) noexcept {
        return _MDSPAN_FOLD_OR((self.template __stride<Idxs>() != other.template __stride<Idxs>()) /* || ... */);
      }

      template <class... Integral>
      MDSPAN_FORCE_INLINE_FUNCTION
      static constexpr size_t _call_op_impl(mapping const& self, Integral... idxs) noexcept {
        return _MDSPAN_FOLD_PLUS_RIGHT((idxs * self.template __stride<Idxs>()), /* + ... + */ 0);
      }

      MDSPAN_INLINE_FUNCTION
      static constexpr size_t _req_span_size_impl(mapping const& self) noexcept {
        // assumes no negative strides; not sure if I'm allowed to assume that or not
        return __impl::_call_op_impl(self, (self.extents().template __extent<Idxs>() - 1)...) + 1;
      }

      template<class OtherMapping>
      static constexpr __strides_storage_t fill_strides(const OtherMapping& map) {
        return __strides_storage_t(map.stride(Idxs)...);
      }
    };

    // Can't use defaulted parameter in the __deduction_workaround template because of a bug in MSVC warning C4348.
    using __impl = __deduction_workaround<make_index_sequence<Extents::rank()>>;


    //----------------------------------------------------------------------------

#if defined(_MDSPAN_USE_ATTRIBUTE_NO_UNIQUE_ADDRESS)
    MDSPAN_INLINE_FUNCTION constexpr explicit
    mapping(__member_pair_t&& __m) : __members(::std::move(__m)) {}
#else
    MDSPAN_INLINE_FUNCTION constexpr explicit
    mapping(__base_t&& __b) : __base_t(::std::move(__b)) {}
#endif

    //----------------------------------------------------------------------------

  public: // (but not really)

    template <size_t R>
    MDSPAN_INLINE_FUNCTION
    constexpr size_t __stride() const noexcept {
      return __strides_storage().extent(R);
    }

    template <size_t... Idxs>
    MDSPAN_INLINE_FUNCTION
    constexpr array< size_t, Extents::rank() > __strides(std::index_sequence<Idxs...>) const noexcept {
      return {__strides_storage().template __extent<Idxs>()...};
    }

    MDSPAN_INLINE_FUNCTION
    static constexpr mapping
    __make_mapping(
      detail::__extents_to_partially_static_sizes_t<Extents>&& __exts,
      detail::__extents_to_partially_static_sizes_t<
        ::std::experimental::dextents<size_type, Extents::rank()>>&& __strs
    ) noexcept {
      // call the private constructor we created for this purpose
      return mapping(
#if !defined(_MDSPAN_USE_ATTRIBUTE_NO_UNIQUE_ADDRESS)
        __base_t{
#endif
          __member_pair_t(
            extents_type::__make_extents_impl(::std::move(__exts)),
            __strides_storage_t{::std::move(__strs)}
          )
#if !defined(_MDSPAN_USE_ATTRIBUTE_NO_UNIQUE_ADDRESS)
        }
#endif
      );
    }

  public:

    //--------------------------------------------------------------------------------

    MDSPAN_INLINE_FUNCTION_DEFAULTED constexpr mapping() noexcept = default;
    MDSPAN_INLINE_FUNCTION_DEFAULTED constexpr mapping(mapping const&) noexcept = default;
    MDSPAN_INLINE_FUNCTION_DEFAULTED constexpr mapping(mapping&&) noexcept = default;
    MDSPAN_INLINE_FUNCTION_DEFAULTED _MDSPAN_CONSTEXPR_14_DEFAULTED
    mapping& operator=(mapping const&) noexcept = default;
    MDSPAN_INLINE_FUNCTION_DEFAULTED _MDSPAN_CONSTEXPR_14_DEFAULTED
    mapping& operator=(mapping&&) noexcept = default;
    MDSPAN_INLINE_FUNCTION_DEFAULTED ~mapping() noexcept = default;

    template<class IntegralType>
    MDSPAN_INLINE_FUNCTION
    constexpr
    mapping(
      Extents const& e,
      ::std::array<IntegralType, Extents::rank()> const& strides
    ) noexcept
#if defined(_MDSPAN_USE_ATTRIBUTE_NO_UNIQUE_ADDRESS)
      : __members{
#else
      : __base_t(__base_t{__member_pair_t(
#endif
          e, __strides_storage_t{strides}
#if defined(_MDSPAN_USE_ATTRIBUTE_NO_UNIQUE_ADDRESS)
        }
#else
        )})
#endif
    { }

    template<class OtherExtents>
    MDSPAN_CONDITIONAL_EXPLICIT((!is_convertible<OtherExtents, Extents>::value)) // needs two () due to comma
    MDSPAN_INLINE_FUNCTION
    constexpr
    mapping(
      const mapping<OtherExtents>& rhs
    ) noexcept
#if defined(_MDSPAN_USE_ATTRIBUTE_NO_UNIQUE_ADDRESS)
      : __members{
#else
      : __base_t(__base_t{__member_pair_t(
#endif
          rhs.extents(), __strides_storage_t{rhs.__strides_storage()}
#if defined(_MDSPAN_USE_ATTRIBUTE_NO_UNIQUE_ADDRESS)
        }
#else
        )})
#endif
    { }


    MDSPAN_TEMPLATE_REQUIRES(
      class OtherMapping,
      /* requires */ (
        _MDSPAN_TRAIT(is_constructible, Extents, typename OtherMapping::extents_type) &&
        _MDSPAN_TRAIT(is_same, typename OtherMapping::layout_type::template mapping<typename OtherMapping::extents_type>, OtherMapping) &&
        OtherMapping::is_always_unique() &&
        OtherMapping::is_always_strided()
      )
    )
    MDSPAN_CONDITIONAL_EXPLICIT((!is_convertible<typename OtherMapping::extents_type, Extents>::value)) // needs two () due to comma
    MDSPAN_INLINE_FUNCTION _MDSPAN_CONSTEXPR_14
    mapping(OtherMapping const& other) noexcept // NOLINT(google-explicit-constructor)
#if defined(_MDSPAN_USE_ATTRIBUTE_NO_UNIQUE_ADDRESS)
      : __members{
#else
      : __base_t(__base_t{__member_pair_t(
#endif
          other.extents(), __strides_storage_t(__impl::fill_strides(other))
#if defined(_MDSPAN_USE_ATTRIBUTE_NO_UNIQUE_ADDRESS)
        }
#else
        )})
#endif
    {}

    //--------------------------------------------------------------------------------

    MDSPAN_INLINE_FUNCTION constexpr extents_type extents() const noexcept {
#if defined(_MDSPAN_USE_ATTRIBUTE_NO_UNIQUE_ADDRESS)
      return __members.__first();
#else
      return this->__base_t::__ref().__first();
#endif
    };

    MDSPAN_INLINE_FUNCTION constexpr bool is_unique() const noexcept { return true; }
    MDSPAN_INLINE_FUNCTION _MDSPAN_CONSTEXPR_14 bool is_contiguous() const noexcept {
      // TODO @testing test layout_stride is_contiguous()
// FIXME CUDA
#ifdef __CUDA_ARCH__
      return false;
#else
      auto rem = array<size_t, Extents::rank()>{ };
      std::iota(rem.begin(), rem.end(), size_t(0));
      auto next_idx_iter = std::find_if(
        rem.begin(), rem.end(),
        [&](size_t i) { return this->stride(i) == 1;  }
      );
      if(next_idx_iter != rem.end()) {
        size_t prev_stride_times_prev_extent =
          this->extents().extent(*next_idx_iter) * this->stride(*next_idx_iter);
        // "remove" the index
        constexpr auto removed_index_sentinel = static_cast<size_t>(-1);
        *next_idx_iter = removed_index_sentinel;
        size_t found_count = 1;
        while (found_count != Extents::rank()) {
          next_idx_iter = std::find_if(
            rem.begin(), rem.end(),
            [&](size_t i) {
              return i != removed_index_sentinel
                && static_cast<size_t>(this->extents().extent(i)) == prev_stride_times_prev_extent;
            }
          );
          if (next_idx_iter != rem.end()) {
            // "remove" the index
            *next_idx_iter = removed_index_sentinel;
            ++found_count;
            prev_stride_times_prev_extent = stride(*next_idx_iter) * this->extents().extent(*next_idx_iter);
          } else { break; }
        }
        return found_count == Extents::rank();
      }
      return false;
#endif
    }
    MDSPAN_INLINE_FUNCTION constexpr bool is_strided() const noexcept { return true; }

    MDSPAN_INLINE_FUNCTION static constexpr bool is_always_unique() noexcept { return true; }
    MDSPAN_INLINE_FUNCTION static constexpr bool is_always_contiguous() noexcept {
      return false;
    }
    MDSPAN_INLINE_FUNCTION static constexpr bool is_always_strided() noexcept { return true; }

    MDSPAN_TEMPLATE_REQUIRES(
      class... Indices,
      /* requires */ (
        sizeof...(Indices) == Extents::rank() &&
        _MDSPAN_FOLD_AND(_MDSPAN_TRAIT(is_constructible, Indices, size_t) /*&& ...*/)
      )
    )
    MDSPAN_FORCE_INLINE_FUNCTION
    constexpr size_t operator()(Indices... idxs) const noexcept {
      return __impl::_call_op_impl(*this, idxs...);
    }

    MDSPAN_INLINE_FUNCTION
    constexpr size_t stride(size_t r) const noexcept {
      return __strides_storage().extent(r);
    }

    MDSPAN_INLINE_FUNCTION
    constexpr array< size_t, Extents::rank() > strides() const noexcept {
      return __strides(std::make_index_sequence<Extents::rank()>());
    }

    MDSPAN_INLINE_FUNCTION
    constexpr size_t required_span_size() const noexcept {
      size_t span_size = 1;
      for(unsigned r = 0; r < Extents::rank(); r++) {
        // Return early if any of the extents are zero
        if(extents().extent(r)==0) return 0;
        span_size = std::max(span_size, static_cast<size_t>(extents().extent(r) * __strides_storage().extent(r)));
      }
      return span_size;
    }

    template<class OtherExtents>
    MDSPAN_INLINE_FUNCTION
    friend constexpr bool operator==(mapping const& lhs, mapping<OtherExtents> const& rhs) noexcept {
      return __impl::_eq_impl(lhs, rhs);
    }

#if MDSPAN_HAS_CXX_20
    template<class OtherExtents>
    MDSPAN_INLINE_FUNCTION
    friend constexpr bool operator!=(mapping const& lhs, mapping<OtherExtents> const& rhs) noexcept {
      return __impl::_not_eq_impl(lhs, rhs);
    }
#endif

  };
};

} // end namespace experimental
} // end namespace std
//END_FILE_INCLUDE: /home/runner/work/mdspan/mdspan/include/experimental/__p0009_bits/layout_stride.hpp

namespace std {
namespace experimental {

//==============================================================================
template <class Extents>
class layout_right::mapping {
  public:
    using extents_type = Extents;
    using size_type = typename extents_type::size_type;
    using rank_type = typename extents_type::rank_type;
    using layout_type = layout_right;
  private:

    static_assert(detail::__is_extents_v<extents_type>, "std::experimental::layout_right::mapping must be instantiated with a specialization of std::experimental::extents.");

    template <class>
    friend class mapping;

    // i0+(i1 + E(1)*(i2 + E(2)*i3))
    template <size_t r, size_t Rank>
    struct __rank_count {};

    template <size_t r, size_t Rank, class I, class... Indices>
    constexpr size_type __compute_offset(
      size_type offset, __rank_count<r,Rank>, const I& i, Indices... idx) const {
      return __compute_offset(offset * __extents.template __extent<r>() + i,__rank_count<r+1,Rank>(),  idx...);
    }

    template<class I, class ... Indices>
    constexpr size_type __compute_offset(
      __rank_count<0,extents_type::rank()>, const I& i, Indices... idx) const {
      return __compute_offset(i,__rank_count<1,extents_type::rank()>(),idx...);
    }

    constexpr size_type __compute_offset(size_t offset, __rank_count<extents_type::rank(), extents_type::rank()>) const {
      return offset;
    }

    constexpr size_type __compute_offset(__rank_count<0,0>) const { return 0; }

  public:

    //--------------------------------------------------------------------------------

    MDSPAN_INLINE_FUNCTION_DEFAULTED constexpr mapping() noexcept = default;
    MDSPAN_INLINE_FUNCTION_DEFAULTED constexpr mapping(mapping const&) noexcept = default;

    constexpr mapping(extents_type const& __exts) noexcept
      :__extents(__exts)
    { }

    MDSPAN_TEMPLATE_REQUIRES(
      class OtherExtents,
      /* requires */ (
        _MDSPAN_TRAIT(is_constructible, extents_type, OtherExtents)
      )
    )
    MDSPAN_CONDITIONAL_EXPLICIT((!is_convertible<OtherExtents, extents_type>::value)) // needs two () due to comma
    MDSPAN_INLINE_FUNCTION _MDSPAN_CONSTEXPR_14
    mapping(mapping<OtherExtents> const& other) noexcept // NOLINT(google-explicit-constructor)
      :__extents(other.extents())
    {
       /*
        * TODO: check precondition
        * other.required_span_size() is a representable value of type size_type
        */
    }

    MDSPAN_TEMPLATE_REQUIRES(
      class OtherExtents,
      /* requires */ (
        _MDSPAN_TRAIT(is_constructible, extents_type, OtherExtents) &&
        (extents_type::rank() <= 1)
      )
    )
    MDSPAN_CONDITIONAL_EXPLICIT((!is_convertible<OtherExtents, extents_type>::value)) // needs two () due to comma
    MDSPAN_INLINE_FUNCTION _MDSPAN_CONSTEXPR_14
    mapping(layout_left::mapping<OtherExtents> const& other) noexcept // NOLINT(google-explicit-constructor)
      :__extents(other.extents())
    {
       /*
        * TODO: check precondition
        * other.required_span_size() is a representable value of type size_type
        */
    }

    MDSPAN_TEMPLATE_REQUIRES(
      class OtherExtents,
      /* requires */ (
        _MDSPAN_TRAIT(is_constructible, extents_type, OtherExtents)
      )
    )
    MDSPAN_CONDITIONAL_EXPLICIT((extents_type::rank() > 0))
    MDSPAN_INLINE_FUNCTION _MDSPAN_CONSTEXPR_14
    mapping(layout_stride::mapping<OtherExtents> const& other) // NOLINT(google-explicit-constructor)
      :__extents(other.extents())
    {
       /*
        * TODO: check precondition
        * other.required_span_size() is a representable value of type size_type
        */
       #ifndef __CUDA_ARCH__
       size_t stride = 1;
       for(rank_type r=__extents.rank(); r>0; r--) {
         if(stride != other.stride(r-1))
           throw std::runtime_error("Assigning layout_stride to layout_right with invalid strides.");
         stride *= __extents.extent(r-1);
       }
       #endif
    }

    MDSPAN_INLINE_FUNCTION_DEFAULTED _MDSPAN_CONSTEXPR_14_DEFAULTED mapping& operator=(mapping const&) noexcept = default;

    MDSPAN_INLINE_FUNCTION
    constexpr extents_type extents() const noexcept {
      return __extents;
    }

    MDSPAN_INLINE_FUNCTION
    constexpr size_type required_span_size() const noexcept {
      size_type value = 1;
      for(rank_type r=0; r<extents_type::rank(); r++) value*=__extents.extent(r);
      return value;
    }

    //--------------------------------------------------------------------------------

    MDSPAN_TEMPLATE_REQUIRES(
      class... Indices,
      /* requires */ (
        (sizeof...(Indices) == extents_type::rank()) &&
        _MDSPAN_FOLD_AND(
           (_MDSPAN_TRAIT(is_convertible, Indices, size_type) &&
            _MDSPAN_TRAIT(is_nothrow_constructible, size_type, Indices))
        )
      )
    )
    constexpr size_type operator()(Indices... idxs) const noexcept {
      return __compute_offset(__rank_count<0, extents_type::rank()>(), idxs...);
    }

    MDSPAN_INLINE_FUNCTION static constexpr bool is_always_unique() noexcept { return true; }
    MDSPAN_INLINE_FUNCTION static constexpr bool is_always_contiguous() noexcept { return true; }
    MDSPAN_INLINE_FUNCTION static constexpr bool is_always_strided() noexcept { return true; }
    MDSPAN_INLINE_FUNCTION constexpr bool is_unique() const noexcept { return true; }
    MDSPAN_INLINE_FUNCTION constexpr bool is_contiguous() const noexcept { return true; }
    MDSPAN_INLINE_FUNCTION constexpr bool is_strided() const noexcept { return true; }

    MDSPAN_INLINE_FUNCTION
    constexpr size_type stride(rank_type i) const noexcept {
      size_type value = 1;
      for(rank_type r=extents_type::rank()-1; r>i; r--) value*=__extents.extent(r);
      return value;
    }

    template<class OtherExtents>
    MDSPAN_INLINE_FUNCTION
    friend constexpr bool operator==(mapping const& lhs, mapping<OtherExtents> const& rhs) noexcept {
      return lhs.extents() == rhs.extents();
    }

    // In C++ 20 the not equal exists if equal is found
#if MDSPAN_HAS_CXX_20
    template<class OtherExtents>
    MDSPAN_INLINE_FUNCTION
    friend constexpr bool operator!=(mapping const& lhs, mapping<OtherExtents> const& rhs) noexcept {
      return lhs.extents() != rhs.extents();
    }
#endif

    // Not really public, but currently needed to implement fully constexpr useable submdspan:
    template<size_t N, class SizeType, size_t ... E, size_t ... Idx>
    constexpr size_type __get_stride(std::experimental::extents<SizeType, E...>,integer_sequence<size_t, Idx...>) const {
      return _MDSPAN_FOLD_TIMES_RIGHT((Idx>N? __extents.template __extent<Idx>():1),1);
    }
    template<size_t N>
    constexpr size_type __stride() const noexcept {
      return __get_stride<N>(__extents, make_index_sequence<extents_type::rank()>());
    }

private:
   _MDSPAN_NO_UNIQUE_ADDRESS extents_type __extents{};

};

} // end namespace experimental
} // end namespace std

//END_FILE_INCLUDE: /home/runner/work/mdspan/mdspan/include/experimental/__p0009_bits/layout_right.hpp

namespace std {
namespace experimental {

template <
  class ElementType,
  class Extents,
  class LayoutPolicy = layout_right,
  class AccessorPolicy = default_accessor<ElementType>
>
class mdspan
{
private:
  static_assert(detail::__is_extents_v<Extents>, "std::experimental::mdspan's Extents template parameter must be a specialization of std::experimental::extents.");

  // Workaround for non-deducibility of the index sequence template parameter if it's given at the top level
  template <class>
  struct __deduction_workaround;

  template <size_t... Idxs>
  struct __deduction_workaround<index_sequence<Idxs...>>
  {
    MDSPAN_FORCE_INLINE_FUNCTION static constexpr
    size_t __size(mdspan const& __self) noexcept {
      return _MDSPAN_FOLD_TIMES_RIGHT((__self.__mapping_ref().extents().template __extent<Idxs>()), /* * ... * */ 1);
    }
    template <class ReferenceType, class SizeType, size_t N>
    MDSPAN_FORCE_INLINE_FUNCTION static constexpr
    ReferenceType __callop(mdspan const& __self, const array<SizeType, N>& indices) noexcept {
      return __self.__accessor_ref().access(__self.__ptr_ref(), __self.__mapping_ref()(indices[Idxs]...));
    }
  };

public:

  //--------------------------------------------------------------------------------
  // Domain and codomain types

  using extents_type = Extents;
  using layout_type = LayoutPolicy;
  using accessor_type = AccessorPolicy;
  using mapping_type = typename layout_type::template mapping<extents_type>;
  using element_type = ElementType;
  using value_type = remove_cv_t<element_type>;
  using rank_type = typename extents_type::rank_type;
  using size_type = typename extents_type::size_type;
  using difference_type = ptrdiff_t;
  using pointer = typename accessor_type::pointer;
  using reference = typename accessor_type::reference;

private:

  // Can't use defaulted parameter in the __deduction_workaround template because of a bug in MSVC warning C4348.
  using __impl = __deduction_workaround<make_index_sequence<extents_type::rank()>>;

  using __map_acc_pair_t = detail::__compressed_pair<mapping_type, accessor_type>;

public:

  //--------------------------------------------------------------------------------
  // [mdspan.basic.cons], mdspan constructors, assignment, and destructor

  MDSPAN_INLINE_FUNCTION_DEFAULTED constexpr mdspan() = default;
  MDSPAN_INLINE_FUNCTION_DEFAULTED constexpr mdspan(const mdspan&) = default;
  MDSPAN_INLINE_FUNCTION_DEFAULTED constexpr mdspan(mdspan&&) = default;

  MDSPAN_TEMPLATE_REQUIRES(
    class... SizeTypes,
    /* requires */ (
      _MDSPAN_FOLD_AND(_MDSPAN_TRAIT(is_convertible, SizeTypes, size_type) /* && ... */) &&
      _MDSPAN_TRAIT(is_constructible, extents_type, SizeTypes...) &&
      _MDSPAN_TRAIT(is_constructible, mapping_type, extents_type) &&
      _MDSPAN_TRAIT(is_default_constructible, accessor_type)
    )
  )
  MDSPAN_INLINE_FUNCTION
  explicit constexpr mdspan(pointer p, SizeTypes... dynamic_extents)
    // TODO @proposal-bug shouldn't I be allowed to do `move(p)` here?
    : __members(p, __map_acc_pair_t(mapping_type(extents_type(dynamic_extents...)), accessor_type()))
  { }

  MDSPAN_TEMPLATE_REQUIRES(
    class SizeType, size_t N,
    /* requires */ (
      _MDSPAN_TRAIT(is_convertible, SizeType, size_type) &&
      _MDSPAN_TRAIT(is_constructible, extents_type, array<SizeType, N>) &&
      _MDSPAN_TRAIT(is_constructible, mapping_type, extents_type) &&
      _MDSPAN_TRAIT(is_default_constructible, accessor_type)
    )
  )
  MDSPAN_CONDITIONAL_EXPLICIT(N != extents_type::rank_dynamic())
  MDSPAN_INLINE_FUNCTION
  constexpr mdspan(pointer p, const array<SizeType, N>& dynamic_extents)
    : __members(p, __map_acc_pair_t(mapping_type(extents_type(dynamic_extents)), accessor_type()))
  { }

  MDSPAN_FUNCTION_REQUIRES(
    (MDSPAN_INLINE_FUNCTION constexpr),
    mdspan, (pointer p, const extents_type& exts), ,
    /* requires */ (_MDSPAN_TRAIT(is_default_constructible, accessor_type) &&
                    _MDSPAN_TRAIT(is_constructible, mapping_type, extents_type))
  ) : __members(p, __map_acc_pair_t(mapping_type(exts), accessor_type()))
  { }

  MDSPAN_FUNCTION_REQUIRES(
    (MDSPAN_INLINE_FUNCTION constexpr),
    mdspan, (pointer p, const mapping_type& m), ,
    /* requires */ (_MDSPAN_TRAIT(is_default_constructible, accessor_type))
  ) : __members(p, __map_acc_pair_t(m, accessor_type()))
  { }

  MDSPAN_INLINE_FUNCTION
  constexpr mdspan(pointer p, const mapping_type& m, const accessor_type& a)
    : __members(p, __map_acc_pair_t(m, a))
  { }

  MDSPAN_TEMPLATE_REQUIRES(
    class OtherElementType, class OtherExtents, class OtherLayoutPolicy, class OtherAccessor,
    /* requires */ (
      _MDSPAN_TRAIT(is_constructible, mapping_type, typename OtherLayoutPolicy::template mapping<OtherExtents>) &&
      _MDSPAN_TRAIT(is_constructible, accessor_type, OtherAccessor) &&
      _MDSPAN_TRAIT(is_constructible, pointer, typename OtherAccessor::pointer) &&
      _MDSPAN_TRAIT(is_constructible, extents_type, OtherExtents)
    )
  )
  MDSPAN_INLINE_FUNCTION
  constexpr mdspan(const mdspan<OtherElementType, OtherExtents, OtherLayoutPolicy, OtherAccessor>& other)
    : __members(other.__ptr_ref(), __map_acc_pair_t(other.__mapping_ref(), other.__accessor_ref()))
  { }

  MDSPAN_INLINE_FUNCTION_DEFAULTED
  ~mdspan() = default;

  MDSPAN_INLINE_FUNCTION_DEFAULTED _MDSPAN_CONSTEXPR_14_DEFAULTED mdspan& operator=(const mdspan&) = default;
  MDSPAN_INLINE_FUNCTION_DEFAULTED _MDSPAN_CONSTEXPR_14_DEFAULTED mdspan& operator=(mdspan&&) = default;


  //--------------------------------------------------------------------------------
  // [mdspan.basic.mapping], mdspan mapping domain multidimensional index to access codomain element

  #if MDSPAN_USE_BRACKET_OPERATOR
  MDSPAN_TEMPLATE_REQUIRES(
    class... SizeTypes,
    /* requires */ (
      _MDSPAN_FOLD_AND(_MDSPAN_TRAIT(is_convertible, SizeTypes, size_type) /* && ... */) &&
      extents_type::rank() == sizeof...(SizeTypes)
    )
  )
  MDSPAN_FORCE_INLINE_FUNCTION
  constexpr reference operator[](SizeTypes... indices) const noexcept
  {
    return __accessor_ref().access(__ptr_ref(), __mapping_ref()(size_type(indices)...));
  }
  #endif

  MDSPAN_TEMPLATE_REQUIRES(
    class SizeType, size_t N,
    /* requires */ (
      _MDSPAN_TRAIT(is_convertible, SizeType, size_type) &&
      N == extents_type::rank()
    )
  )
  MDSPAN_FORCE_INLINE_FUNCTION
  constexpr reference operator[](const array<SizeType, N>& indices) const noexcept
  {
    return __impl::template __callop<reference>(*this, indices);
  }

  #if !MDSPAN_USE_BRACKET_OPERATOR
  MDSPAN_TEMPLATE_REQUIRES(
    class Index,
    /* requires */ (
      _MDSPAN_TRAIT(is_convertible, Index, size_type) &&
      extents_type::rank() == 1
    )
  )
  MDSPAN_FORCE_INLINE_FUNCTION
  constexpr reference operator[](Index idx) const noexcept
  {
    return __accessor_ref().access(__ptr_ref(), __mapping_ref()(size_type(idx)));
  }
  #endif

  #if MDSPAN_USE_PAREN_OPERATOR
  MDSPAN_TEMPLATE_REQUIRES(
    class... SizeTypes,
    /* requires */ (
      _MDSPAN_FOLD_AND(_MDSPAN_TRAIT(is_convertible, SizeTypes, size_type) /* && ... */) &&
      extents_type::rank() == sizeof...(SizeTypes)
    )
  )
  MDSPAN_FORCE_INLINE_FUNCTION
  constexpr reference operator()(SizeTypes... indices) const noexcept
  {
    return __accessor_ref().access(__ptr_ref(), __mapping_ref()(indices...));
  }

  MDSPAN_TEMPLATE_REQUIRES(
    class SizeType, size_t N,
    /* requires */ (
      _MDSPAN_TRAIT(is_convertible, SizeType, size_type) &&
      N == extents_type::rank()
    )
  )
  MDSPAN_FORCE_INLINE_FUNCTION
  constexpr reference operator()(const array<SizeType, N>& indices) const noexcept
  {
    return __impl::template __callop<reference>(*this, indices);
  }
  #endif

  MDSPAN_INLINE_FUNCTION constexpr
  accessor_type accessor() const { return __accessor_ref(); };

  //--------------------------------------------------------------------------------
  // [mdspan.basic.domobs], mdspan observers of the domain multidimensional index space

  MDSPAN_INLINE_FUNCTION static constexpr size_t rank() noexcept { return extents_type::rank(); }
  MDSPAN_INLINE_FUNCTION static constexpr size_t rank_dynamic() noexcept { return extents_type::rank_dynamic(); }
  MDSPAN_INLINE_FUNCTION static constexpr size_type static_extent(size_t r) noexcept { return extents_type::static_extent(r); }

  MDSPAN_INLINE_FUNCTION constexpr extents_type extents() const noexcept { return __mapping_ref().extents(); };
  MDSPAN_INLINE_FUNCTION constexpr size_type extent(size_t r) const noexcept { return __mapping_ref().extents().extent(r); };
  MDSPAN_INLINE_FUNCTION constexpr size_type size() const noexcept {
    return __impl::__size(*this);
  };

  MDSPAN_INLINE_FUNCTION constexpr pointer data() const noexcept { return __ptr_ref(); };

  //--------------------------------------------------------------------------------
  // [mdspan.basic.obs], mdspan observers of the mapping

  MDSPAN_INLINE_FUNCTION static constexpr bool is_always_unique() noexcept { return mapping_type::is_always_unique(); };
  MDSPAN_INLINE_FUNCTION static constexpr bool is_always_contiguous() noexcept { return mapping_type::is_always_contiguous(); };
  MDSPAN_INLINE_FUNCTION static constexpr bool is_always_strided() noexcept { return mapping_type::is_always_strided(); };

  MDSPAN_INLINE_FUNCTION constexpr mapping_type mapping() const noexcept { return __mapping_ref(); };
  MDSPAN_INLINE_FUNCTION constexpr bool is_unique() const noexcept { return __mapping_ref().is_unique(); };
  MDSPAN_INLINE_FUNCTION constexpr bool is_contiguous() const noexcept { return __mapping_ref().is_contiguous(); };
  MDSPAN_INLINE_FUNCTION constexpr bool is_strided() const noexcept { return __mapping_ref().is_strided(); };
  MDSPAN_INLINE_FUNCTION constexpr size_type stride(size_t r) const { return __mapping_ref().stride(r); };

private:

  detail::__compressed_pair<pointer, __map_acc_pair_t> __members{};

  MDSPAN_FORCE_INLINE_FUNCTION _MDSPAN_CONSTEXPR_14 pointer& __ptr_ref() noexcept { return __members.__first(); }
  MDSPAN_FORCE_INLINE_FUNCTION constexpr pointer const& __ptr_ref() const noexcept { return __members.__first(); }
  MDSPAN_FORCE_INLINE_FUNCTION _MDSPAN_CONSTEXPR_14 mapping_type& __mapping_ref() noexcept { return __members.__second().__first(); }
  MDSPAN_FORCE_INLINE_FUNCTION constexpr mapping_type const& __mapping_ref() const noexcept { return __members.__second().__first(); }
  MDSPAN_FORCE_INLINE_FUNCTION _MDSPAN_CONSTEXPR_14 accessor_type& __accessor_ref() noexcept { return __members.__second().__second(); }
  MDSPAN_FORCE_INLINE_FUNCTION constexpr accessor_type const& __accessor_ref() const noexcept { return __members.__second().__second(); }

  template <class, class, class, class>
  friend class mdspan;

};

#if defined(_MDSPAN_USE_CLASS_TEMPLATE_ARGUMENT_DEDUCTION)
#ifdef _MDSPAN_USE_P2554
MDSPAN_TEMPLATE_REQUIRES(
  class ElementType, class... SizeTypes,
  /* requires */ _MDSPAN_FOLD_AND(_MDSPAN_TRAIT(is_integral, SizeTypes) /* && ... */) &&
  (sizeof...(SizeTypes) > 0)
)
mdspan(ElementType*, SizeTypes...)
  -> mdspan<ElementType, ::std::experimental::dextents<size_t, sizeof...(SizeTypes)>>;

MDSPAN_TEMPLATE_REQUIRES(
  class Pointer,
  (!_MDSPAN_TRAIT(is_array, Pointer))
)
mdspan(const Pointer&) -> mdspan<std::remove_pointer_t<Pointer>, extents<size_t>>;

MDSPAN_TEMPLATE_REQUIRES(
  class CArray,
  _MDSPAN_TRAIT(is_array, CArray)
)
mdspan(CArray&) -> mdspan<std::remove_all_extents_t<CArray>, extents<size_t, ::std::extent_v<CArray,0>>>;

#else

MDSPAN_TEMPLATE_REQUIRES(
  class ElementType, class... SizeTypes,
  /* requires */ _MDSPAN_FOLD_AND(_MDSPAN_TRAIT(is_integral, SizeTypes) /* && ... */)
)
mdspan(ElementType*, SizeTypes...)
  -> mdspan<ElementType, ::std::experimental::dextents<size_t, sizeof...(SizeTypes)>>;

#endif

template <class ElementType, class SizeType, size_t N>
mdspan(ElementType*, const ::std::array<SizeType, N>&)
  -> mdspan<ElementType, ::std::experimental::dextents<size_t, N>>;

// This one is necessary because all the constructors take `pointer`s, not
// `ElementType*`s, and `pointer` is taken from `accessor_type::pointer`, which
// seems to throw off automatic deduction guides.
template <class ElementType, class SizeType, size_t... ExtentsPack>
mdspan(ElementType*, const extents<SizeType, ExtentsPack...>&)
  -> mdspan<ElementType, ::std::experimental::extents<SizeType, ExtentsPack...>>;

template <class ElementType, class MappingType>
mdspan(ElementType*, const MappingType&)
  -> mdspan<ElementType, typename MappingType::extents_type, typename MappingType::layout_type>;

template <class MappingType, class AccessorType>
mdspan(const typename AccessorType::pointer, const MappingType&, const AccessorType&)
  -> mdspan<typename AccessorType::element_type, typename MappingType::extents_type, typename MappingType::layout_type, AccessorType>;
#endif

} // end namespace experimental
} // end namespace std
//END_FILE_INCLUDE: /home/runner/work/mdspan/mdspan/include/experimental/__p0009_bits/mdspan.hpp
//BEGIN_FILE_INCLUDE: /home/runner/work/mdspan/mdspan/include/experimental/__p0009_bits/layout_left.hpp
/*
//@HEADER
// ************************************************************************
//
//                        Kokkos v. 2.0
//              Copyright (2019) Sandia Corporation
//
// Under the terms of Contract DE-AC04-94AL85000 with Sandia Corporation,
// the U.S. Government retains certain rights in this software.
//
// Redistribution and use in source and binary forms, with or without
// modification, are permitted provided that the following conditions are
// met:
//
// 1. Redistributions of source code must retain the above copyright
// notice, this list of conditions and the following disclaimer.
//
// 2. Redistributions in binary form must reproduce the above copyright
// notice, this list of conditions and the following disclaimer in the
// documentation and/or other materials provided with the distribution.
//
// 3. Neither the name of the Corporation nor the names of the
// contributors may be used to endorse or promote products derived from
// this software without specific prior written permission.
//
// THIS SOFTWARE IS PROVIDED BY SANDIA CORPORATION "AS IS" AND ANY
// EXPRESS OR IMPLIED WARRANTIES, INCLUDING, BUT NOT LIMITED TO, THE
// IMPLIED WARRANTIES OF MERCHANTABILITY AND FITNESS FOR A PARTICULAR
// PURPOSE ARE DISCLAIMED. IN NO EVENT SHALL SANDIA CORPORATION OR THE
// CONTRIBUTORS BE LIABLE FOR ANY DIRECT, INDIRECT, INCIDENTAL, SPECIAL,
// EXEMPLARY, OR CONSEQUENTIAL DAMAGES (INCLUDING, BUT NOT LIMITED TO,
// PROCUREMENT OF SUBSTITUTE GOODS OR SERVICES; LOSS OF USE, DATA, OR
// PROFITS; OR BUSINESS INTERRUPTION) HOWEVER CAUSED AND ON ANY THEORY OF
// LIABILITY, WHETHER IN CONTRACT, STRICT LIABILITY, OR TORT (INCLUDING
// NEGLIGENCE OR OTHERWISE) ARISING IN ANY WAY OUT OF THE USE OF THIS
// SOFTWARE, EVEN IF ADVISED OF THE POSSIBILITY OF SUCH DAMAGE.
//
// Questions? Contact Christian R. Trott (crtrott@sandia.gov)
//
// ************************************************************************
//@HEADER
*/



namespace std {
namespace experimental {

//==============================================================================

template <class Extents>
class layout_left::mapping {
  public:
    using extents_type = Extents;
    using size_type = typename extents_type::size_type;
    using rank_type = typename extents_type::rank_type;
    using layout_type = layout_left;
  private:

    static_assert(detail::__is_extents_v<extents_type>, "std::experimental::layout_left::mapping must be instantiated with a specialization of std::experimental::extents.");

    template <class>
    friend class mapping;

    // i0+(i1 + E(1)*(i2 + E(2)*i3))
    template <size_t r, size_t Rank>
    struct __rank_count {};

    template <size_t r, size_t Rank, class I, class... Indices>
    constexpr size_type __compute_offset(
      __rank_count<r,Rank>, const I& i, Indices... idx) const {
      return __compute_offset(__rank_count<r+1,Rank>(), idx...) *
                 __extents.template __extent<r>() + i;
    }

    template<class I>
    constexpr size_type __compute_offset(
      __rank_count<extents_type::rank()-1,extents_type::rank()>, const I& i) const {
      return i;
    }

    constexpr size_type __compute_offset(__rank_count<0,0>) const { return 0; }

  public:

    //--------------------------------------------------------------------------------

    MDSPAN_INLINE_FUNCTION_DEFAULTED constexpr mapping() noexcept = default;
    MDSPAN_INLINE_FUNCTION_DEFAULTED constexpr mapping(mapping const&) noexcept = default;

    constexpr mapping(extents_type const& __exts) noexcept
      :__extents(__exts)
    { }

    MDSPAN_TEMPLATE_REQUIRES(
      class OtherExtents,
      /* requires */ (
        _MDSPAN_TRAIT(is_constructible, extents_type, OtherExtents)
      )
    )
    MDSPAN_CONDITIONAL_EXPLICIT((!is_convertible<OtherExtents, extents_type>::value)) // needs two () due to comma
    MDSPAN_INLINE_FUNCTION _MDSPAN_CONSTEXPR_14
    mapping(mapping<OtherExtents> const& other) noexcept // NOLINT(google-explicit-constructor)
      :__extents(other.extents())
    {
       /*
        * TODO: check precondition
        * other.required_span_size() is a representable value of type size_type
        */
    }

    MDSPAN_TEMPLATE_REQUIRES(
      class OtherExtents,
      /* requires */ (
        _MDSPAN_TRAIT(is_constructible, extents_type, OtherExtents) &&
        (extents_type::rank() <= 1)
      )
    )
    MDSPAN_CONDITIONAL_EXPLICIT((!is_convertible<OtherExtents, extents_type>::value)) // needs two () due to comma
    MDSPAN_INLINE_FUNCTION _MDSPAN_CONSTEXPR_14
    mapping(layout_right::mapping<OtherExtents> const& other) noexcept // NOLINT(google-explicit-constructor)
      :__extents(other.extents())
    {
       /*
        * TODO: check precondition
        * other.required_span_size() is a representable value of type size_type
        */
    }

    MDSPAN_TEMPLATE_REQUIRES(
      class OtherExtents,
      /* requires */ (
        _MDSPAN_TRAIT(is_constructible, extents_type, OtherExtents)
      )
    )
    MDSPAN_CONDITIONAL_EXPLICIT((extents_type::rank() > 0))
    MDSPAN_INLINE_FUNCTION _MDSPAN_CONSTEXPR_14
    mapping(layout_stride::mapping<OtherExtents> const& other) // NOLINT(google-explicit-constructor)
      :__extents(other.extents())
    {
       /*
        * TODO: check precondition
        * other.required_span_size() is a representable value of type size_type
        */
       #ifndef __CUDA_ARCH__
       size_t stride = 1;
       for(rank_type r=0; r<__extents.rank(); r++) {
         if(stride != other.stride(r))
           throw std::runtime_error("Assigning layout_stride to layout_left with invalid strides.");
         stride *= __extents.extent(r);
       }
       #endif
    }

    MDSPAN_INLINE_FUNCTION_DEFAULTED _MDSPAN_CONSTEXPR_14_DEFAULTED mapping& operator=(mapping const&) noexcept = default;

    MDSPAN_INLINE_FUNCTION
    constexpr extents_type extents() const noexcept {
      return __extents;
    }

    MDSPAN_INLINE_FUNCTION
    constexpr size_type required_span_size() const noexcept {
      size_type value = 1;
      for(rank_type r=0; r<extents_type::rank(); r++) value*=__extents.extent(r);
      return value;
    }

    //--------------------------------------------------------------------------------

    MDSPAN_TEMPLATE_REQUIRES(
      class... Indices,
      /* requires */ (
        (sizeof...(Indices) == extents_type::rank()) &&
        _MDSPAN_FOLD_AND(
           (_MDSPAN_TRAIT(is_convertible, Indices, size_type) &&
            _MDSPAN_TRAIT(is_nothrow_constructible, size_type, Indices))
        )
      )
    )
    constexpr size_type operator()(Indices... idxs) const noexcept {
      return __compute_offset(__rank_count<0, extents_type::rank()>(), idxs...);
    }



    MDSPAN_INLINE_FUNCTION static constexpr bool is_always_unique() noexcept { return true; }
    MDSPAN_INLINE_FUNCTION static constexpr bool is_always_contiguous() noexcept { return true; }
    MDSPAN_INLINE_FUNCTION static constexpr bool is_always_strided() noexcept { return true; }

    MDSPAN_INLINE_FUNCTION constexpr bool is_unique() const noexcept { return true; }
    MDSPAN_INLINE_FUNCTION constexpr bool is_contiguous() const noexcept { return true; }
    MDSPAN_INLINE_FUNCTION constexpr bool is_strided() const noexcept { return true; }

    MDSPAN_INLINE_FUNCTION
    constexpr size_type stride(rank_type i) const noexcept {
      size_type value = 1;
      for(rank_type r=0; r<i; r++) value*=__extents.extent(r);
      return value;
    }

    template<class OtherExtents>
    MDSPAN_INLINE_FUNCTION
    friend constexpr bool operator==(mapping const& lhs, mapping<OtherExtents> const& rhs) noexcept {
      return lhs.extents() == rhs.extents();
    }

    // In C++ 20 the not equal exists if equal is found
#if MDSPAN_HAS_CXX_20
    template<class OtherExtents>
    MDSPAN_INLINE_FUNCTION
    friend constexpr bool operator!=(mapping const& lhs, mapping<OtherExtents> const& rhs) noexcept {
      return lhs.extents() != rhs.extents();
    }
#endif

    // Not really public, but currently needed to implement fully constexpr useable submdspan:
    template<size_t N, class SizeType, size_t ... E, size_t ... Idx>
    constexpr size_type __get_stride(std::experimental::extents<SizeType, E...>,integer_sequence<size_t, Idx...>) const {
      return _MDSPAN_FOLD_TIMES_RIGHT((Idx<N? __extents.template __extent<Idx>():1),1);
    }
    template<size_t N>
    constexpr size_type __stride() const noexcept {
      return __get_stride<N>(__extents, make_index_sequence<extents_type::rank()>());
    }

private:
   _MDSPAN_NO_UNIQUE_ADDRESS extents_type __extents{};

};


} // end namespace experimental
} // end namespace std

//END_FILE_INCLUDE: /home/runner/work/mdspan/mdspan/include/experimental/__p0009_bits/layout_left.hpp
//BEGIN_FILE_INCLUDE: /home/runner/work/mdspan/mdspan/include/experimental/__p0009_bits/submdspan.hpp
/*
//@HEADER
// ************************************************************************
//
//                        Kokkos v. 2.0
//              Copyright (2019) Sandia Corporation
//
// Under the terms of Contract DE-AC04-94AL85000 with Sandia Corporation,
// the U.S. Government retains certain rights in this software.
//
// Redistribution and use in source and binary forms, with or without
// modification, are permitted provided that the following conditions are
// met:
//
// 1. Redistributions of source code must retain the above copyright
// notice, this list of conditions and the following disclaimer.
//
// 2. Redistributions in binary form must reproduce the above copyright
// notice, this list of conditions and the following disclaimer in the
// documentation and/or other materials provided with the distribution.
//
// 3. Neither the name of the Corporation nor the names of the
// contributors may be used to endorse or promote products derived from
// this software without specific prior written permission.
//
// THIS SOFTWARE IS PROVIDED BY SANDIA CORPORATION "AS IS" AND ANY
// EXPRESS OR IMPLIED WARRANTIES, INCLUDING, BUT NOT LIMITED TO, THE
// IMPLIED WARRANTIES OF MERCHANTABILITY AND FITNESS FOR A PARTICULAR
// PURPOSE ARE DISCLAIMED. IN NO EVENT SHALL SANDIA CORPORATION OR THE
// CONTRIBUTORS BE LIABLE FOR ANY DIRECT, INDIRECT, INCIDENTAL, SPECIAL,
// EXEMPLARY, OR CONSEQUENTIAL DAMAGES (INCLUDING, BUT NOT LIMITED TO,
// PROCUREMENT OF SUBSTITUTE GOODS OR SERVICES; LOSS OF USE, DATA, OR
// PROFITS; OR BUSINESS INTERRUPTION) HOWEVER CAUSED AND ON ANY THEORY OF
// LIABILITY, WHETHER IN CONTRACT, STRICT LIABILITY, OR TORT (INCLUDING
// NEGLIGENCE OR OTHERWISE) ARISING IN ANY WAY OUT OF THE USE OF THIS
// SOFTWARE, EVEN IF ADVISED OF THE POSSIBILITY OF SUCH DAMAGE.
//
// Questions? Contact Christian R. Trott (crtrott@sandia.gov)
//
// ************************************************************************
//@HEADER
*/





namespace std {
namespace experimental {

namespace detail {

template <size_t OldExtent, size_t OldStaticStride, class T>
struct __slice_wrap {
  T slice;
  size_t old_extent;
  size_t old_stride;
};

//--------------------------------------------------------------------------------

template <size_t OldExtent, size_t OldStaticStride>
MDSPAN_INLINE_FUNCTION constexpr
__slice_wrap<OldExtent, OldStaticStride, size_t>
__wrap_slice(size_t val, size_t ext, size_t stride) { return { val, ext, stride }; }

template <size_t OldExtent, size_t OldStaticStride>
MDSPAN_INLINE_FUNCTION constexpr
__slice_wrap<OldExtent, OldStaticStride, full_extent_t>
__wrap_slice(full_extent_t val, size_t ext, size_t stride) { return { val, ext, stride }; }

// TODO generalize this to anything that works with std::get<0> and std::get<1>
template <size_t OldExtent, size_t OldStaticStride>
MDSPAN_INLINE_FUNCTION constexpr
__slice_wrap<OldExtent, OldStaticStride, std::tuple<size_t, size_t>>
__wrap_slice(std::tuple<size_t, size_t> const& val, size_t ext, size_t stride)
{
  return { val, ext, stride };
}

//--------------------------------------------------------------------------------


// a layout right remains a layout right if it is indexed by 0 or more scalars,
// then optionally a pair and finally 0 or more all
template <
  // what we encountered until now preserves the layout right
  bool result=true,
  // we only encountered 0 or more scalars, no pair or all
  bool encountered_only_scalar=true
>
struct preserve_layout_right_analysis : integral_constant<bool, result> {
  using layout_type_if_preserved = layout_right;
  using encounter_pair = preserve_layout_right_analysis<
    // if we encounter a pair, the layout remains a layout right only if it was one before
    // and that only scalars were encountered until now
    result && encountered_only_scalar,
    // if we encounter a pair, we didn't encounter scalars only
    false
  >;
  using encounter_all = preserve_layout_right_analysis<
    // if we encounter a all, the layout remains a layout right if it was one before
    result,
    // if we encounter a all, we didn't encounter scalars only
    false
  >;
  using encounter_scalar = preserve_layout_right_analysis<
    // if we encounter a scalar, the layout remains a layout right only if it was one before
    // and that only scalars were encountered until now
    result && encountered_only_scalar,
    // if we encounter a scalar, the fact that we encountered scalars only doesn't change
    encountered_only_scalar
  >;
};

// a layout left remains a layout left if it is indexed by 0 or more all,
// then optionally a pair and finally 0 or more scalars
template <
  bool result=true,
  bool encountered_only_all=true
>
struct preserve_layout_left_analysis : integral_constant<bool, result> {
  using layout_type_if_preserved = layout_left;
  using encounter_pair = preserve_layout_left_analysis<
    // if we encounter a pair, the layout remains a layout left only if it was one before
    // and that only all were encountered until now
    result && encountered_only_all,
    // if we encounter a pair, we didn't encounter all only
    false
  >;
  using encounter_all = preserve_layout_left_analysis<
    // if we encounter a all, the layout remains a layout left only if it was one before
    // and that only all were encountered until now
    result && encountered_only_all,
    // if we encounter a all, the fact that we encountered scalars all doesn't change
    encountered_only_all
  >;
  using encounter_scalar = preserve_layout_left_analysis<
    // if we encounter a scalar, the layout remains a layout left if it was one before
    result,
    // if we encounter a scalar, we didn't encounter scalars only
    false
  >;
};

struct ignore_layout_preservation : std::integral_constant<bool, false> {
  using layout_type_if_preserved = void;
  using encounter_pair = ignore_layout_preservation;
  using encounter_all = ignore_layout_preservation;
  using encounter_scalar = ignore_layout_preservation;
};

template <class Layout>
struct preserve_layout_analysis
  : ignore_layout_preservation { };
template <>
struct preserve_layout_analysis<layout_right>
  : preserve_layout_right_analysis<> { };
template <>
struct preserve_layout_analysis<layout_left>
  : preserve_layout_left_analysis<> { };

//--------------------------------------------------------------------------------

template <
  class _IndexT,
  class _PreserveLayoutAnalysis,
  class _OffsetsArray=__partially_static_sizes<_IndexT, size_t>,
  class _ExtsArray=__partially_static_sizes<_IndexT, size_t>,
  class _StridesArray=__partially_static_sizes<_IndexT, size_t>,
  class = make_index_sequence<_OffsetsArray::__size>,
  class = make_index_sequence<_ExtsArray::__size>,
  class = make_index_sequence<_StridesArray::__size>
>
struct __assign_op_slice_handler;

/* clang-format: off */
template <
  class _IndexT,
  class _PreserveLayoutAnalysis,
  size_t... _Offsets,
  size_t... _Exts,
  size_t... _Strides,
  size_t... _OffsetIdxs,
  size_t... _ExtIdxs,
  size_t... _StrideIdxs>
struct __assign_op_slice_handler<
  _IndexT,
  _PreserveLayoutAnalysis,
  __partially_static_sizes<_IndexT, size_t, _Offsets...>,
  __partially_static_sizes<_IndexT, size_t, _Exts...>,
  __partially_static_sizes<_IndexT, size_t, _Strides...>,
  integer_sequence<size_t, _OffsetIdxs...>,
  integer_sequence<size_t, _ExtIdxs...>,
  integer_sequence<size_t, _StrideIdxs...>>
{
  // TODO remove this for better compiler performance
  static_assert(
    _MDSPAN_FOLD_AND((_Strides == dynamic_extent || _Strides > 0) /* && ... */),
    " "
  );
  static_assert(
    _MDSPAN_FOLD_AND((_Offsets == dynamic_extent || _Offsets >= 0) /* && ... */),
    " "
  );

  using __offsets_storage_t = __partially_static_sizes<_IndexT, size_t, _Offsets...>;
  using __extents_storage_t = __partially_static_sizes<_IndexT, size_t, _Exts...>;
  using __strides_storage_t = __partially_static_sizes<_IndexT, size_t, _Strides...>;
  __offsets_storage_t __offsets;
  __extents_storage_t __exts;
  __strides_storage_t __strides;

#ifdef __INTEL_COMPILER
#if __INTEL_COMPILER <= 1800
  MDSPAN_INLINE_FUNCTION constexpr __assign_op_slice_handler(__assign_op_slice_handler&& __other) noexcept
    : __offsets(::std::move(__other.__offsets)), __exts(::std::move(__other.__exts)), __strides(::std::move(__other.__strides))
  { }
  MDSPAN_INLINE_FUNCTION constexpr __assign_op_slice_handler(
    __offsets_storage_t&& __o,
    __extents_storage_t&& __e,
    __strides_storage_t&& __s
  ) noexcept
    : __offsets(::std::move(__o)), __exts(::std::move(__e)), __strides(::std::move(__s))
  { }
#endif
#endif

// Don't define this unless we need it; they have a cost to compile
#ifndef _MDSPAN_USE_RETURN_TYPE_DEDUCTION
  using __extents_type = ::std::experimental::extents<_IndexT, _Exts...>;
#endif

  // For size_t slice, skip the extent and stride, but add an offset corresponding to the value
  template <size_t _OldStaticExtent, size_t _OldStaticStride>
  MDSPAN_FORCE_INLINE_FUNCTION // NOLINT (misc-unconventional-assign-operator)
  _MDSPAN_CONSTEXPR_14 auto
  operator=(__slice_wrap<_OldStaticExtent, _OldStaticStride, size_t>&& __slice) noexcept
    -> __assign_op_slice_handler<
         _IndexT,
         typename _PreserveLayoutAnalysis::encounter_scalar,
         __partially_static_sizes<_IndexT, size_t, _Offsets..., dynamic_extent>,
         __partially_static_sizes<_IndexT, size_t, _Exts...>,
         __partially_static_sizes<_IndexT, size_t, _Strides...>/* intentional space here to work around ICC bug*/> {
    return {
      __partially_static_sizes<_IndexT, size_t, _Offsets..., dynamic_extent>(
        __construct_psa_from_all_exts_values_tag,
        __offsets.template __get_n<_OffsetIdxs>()..., __slice.slice),
      ::std::move(__exts),
      ::std::move(__strides)
    };
  }

  // For a std::full_extent, offset 0 and old extent
  template <size_t _OldStaticExtent, size_t _OldStaticStride>
  MDSPAN_FORCE_INLINE_FUNCTION // NOLINT (misc-unconventional-assign-operator)
  _MDSPAN_CONSTEXPR_14 auto
  operator=(__slice_wrap<_OldStaticExtent, _OldStaticStride, full_extent_t>&& __slice) noexcept
    -> __assign_op_slice_handler<
         _IndexT,
         typename _PreserveLayoutAnalysis::encounter_all,
         __partially_static_sizes<_IndexT, size_t, _Offsets..., 0>,
         __partially_static_sizes<_IndexT, size_t, _Exts..., _OldStaticExtent>,
         __partially_static_sizes<_IndexT, size_t, _Strides..., _OldStaticStride>/* intentional space here to work around ICC bug*/> {
    return {
      __partially_static_sizes<_IndexT, size_t, _Offsets..., 0>(
        __construct_psa_from_all_exts_values_tag,
        __offsets.template __get_n<_OffsetIdxs>()..., size_t(0)),
      __partially_static_sizes<_IndexT, size_t, _Exts..., _OldStaticExtent>(
        __construct_psa_from_all_exts_values_tag,
        __exts.template __get_n<_ExtIdxs>()..., __slice.old_extent),
      __partially_static_sizes<_IndexT, size_t, _Strides..., _OldStaticStride>(
        __construct_psa_from_all_exts_values_tag,
        __strides.template __get_n<_StrideIdxs>()..., __slice.old_stride)
    };
  }

  // For a std::tuple, add an offset and add a new dynamic extent (strides still preserved)
  template <size_t _OldStaticExtent, size_t _OldStaticStride>
  MDSPAN_FORCE_INLINE_FUNCTION // NOLINT (misc-unconventional-assign-operator)
  _MDSPAN_CONSTEXPR_14 auto
  operator=(__slice_wrap<_OldStaticExtent, _OldStaticStride, tuple<size_t, size_t>>&& __slice) noexcept
    -> __assign_op_slice_handler<
         _IndexT,
         typename _PreserveLayoutAnalysis::encounter_pair,
         __partially_static_sizes<_IndexT, size_t, _Offsets..., dynamic_extent>,
         __partially_static_sizes<_IndexT, size_t, _Exts..., dynamic_extent>,
         __partially_static_sizes<_IndexT, size_t, _Strides..., _OldStaticStride>/* intentional space here to work around ICC bug*/> {
    return {
      __partially_static_sizes<_IndexT, size_t, _Offsets..., dynamic_extent>(
        __construct_psa_from_all_exts_values_tag,
        __offsets.template __get_n<_OffsetIdxs>()..., ::std::get<0>(__slice.slice)),
      __partially_static_sizes<_IndexT, size_t, _Exts..., dynamic_extent>(
        __construct_psa_from_all_exts_values_tag,
        __exts.template __get_n<_ExtIdxs>()..., ::std::get<1>(__slice.slice) - ::std::get<0>(__slice.slice)),
      __partially_static_sizes<_IndexT, size_t, _Strides..., _OldStaticStride>(
        __construct_psa_from_all_exts_values_tag,
        __strides.template __get_n<_StrideIdxs>()..., __slice.old_stride)
    };
  }

   // TODO defer instantiation of this?
  using layout_type = typename conditional<
    _PreserveLayoutAnalysis::value,
    typename _PreserveLayoutAnalysis::layout_type_if_preserved,
    layout_stride
  >::type;

  // TODO noexcept specification
  template <class NewLayout>
  MDSPAN_INLINE_FUNCTION
  _MDSPAN_DEDUCE_RETURN_TYPE_SINGLE_LINE(
    (
      _MDSPAN_CONSTEXPR_14 /* auto */
      _make_layout_mapping_impl(NewLayout) noexcept
    ),
    (
      /* not layout stride, so don't pass dynamic_strides */
      /* return */ typename NewLayout::template mapping<::std::experimental::extents<_IndexT, _Exts...>>(
        experimental::extents<_IndexT, _Exts...>::__make_extents_impl(::std::move(__exts))
      ) /* ; */
    )
  )

  MDSPAN_INLINE_FUNCTION
  _MDSPAN_DEDUCE_RETURN_TYPE_SINGLE_LINE(
    (
      _MDSPAN_CONSTEXPR_14 /* auto */
      _make_layout_mapping_impl(layout_stride) noexcept
    ),
    (
      /* return */ layout_stride::template mapping<::std::experimental::extents<_IndexT, _Exts...>>
        ::__make_mapping(::std::move(__exts), ::std::move(__strides)) /* ; */
    )
  )

  template <class OldLayoutMapping> // mostly for deferred instantiation, but maybe we'll use this in the future
  MDSPAN_INLINE_FUNCTION
  _MDSPAN_DEDUCE_RETURN_TYPE_SINGLE_LINE(
    (
      _MDSPAN_CONSTEXPR_14 /* auto */
      make_layout_mapping(OldLayoutMapping const&) noexcept
    ),
    (
      /* return */ this->_make_layout_mapping_impl(layout_type{}) /* ; */
    )
  )
};

//==============================================================================

#if _MDSPAN_USE_RETURN_TYPE_DEDUCTION
// Forking this because the C++11 version will be *completely* unreadable
template <class ET, class ST, size_t... Exts, class LP, class AP, class... SliceSpecs, size_t... Idxs>
MDSPAN_INLINE_FUNCTION
constexpr auto _submdspan_impl(
  integer_sequence<size_t, Idxs...>,
  mdspan<ET, std::experimental::extents<ST, Exts...>, LP, AP> const& src,
  SliceSpecs&&... slices
) noexcept
{
  using _IndexT = ST;
  auto _handled =
    _MDSPAN_FOLD_ASSIGN_LEFT(
      (
        detail::__assign_op_slice_handler<
          _IndexT,
          detail::preserve_layout_analysis<LP>
        >{
          __partially_static_sizes<_IndexT, size_t>{},
          __partially_static_sizes<_IndexT, size_t>{},
          __partially_static_sizes<_IndexT, size_t>{}
        }
      ),
        /* = ... = */
      detail::__wrap_slice<
        Exts, dynamic_extent
      >(
        slices, src.extents().template __extent<Idxs>(),
        src.mapping().template __stride<Idxs>()
      )
    );

  size_t offset_size = src.mapping()(_handled.__offsets.template __get_n<Idxs>()...);
  auto offset_ptr = src.accessor().offset(src.data(), offset_size);
  auto map = _handled.make_layout_mapping(src.mapping());
  auto acc_pol = typename AP::offset_policy(src.accessor());
  return mdspan<
    ET, decltype(map.extents()), typename decltype(_handled)::layout_type, decltype(acc_pol)
  >(
    std::move(offset_ptr), std::move(map), std::move(acc_pol)
  );
}
#else

template <class ET, class AP, class Src, class Handled, size_t... Idxs>
auto _submdspan_impl_helper(Src&& src, Handled&& h, std::integer_sequence<size_t, Idxs...>)
  -> mdspan<
       ET, typename Handled::__extents_type, typename Handled::layout_type, typename AP::offset_policy
     >
{
  return {
    src.accessor().offset(src.data(), src.mapping()(h.__offsets.template __get_n<Idxs>()...)),
    h.make_layout_mapping(src.mapping()),
    typename AP::offset_policy(src.accessor())
  };
}

template <class ET, class ST, size_t... Exts, class LP, class AP, class... SliceSpecs, size_t... Idxs>
MDSPAN_INLINE_FUNCTION
_MDSPAN_DEDUCE_RETURN_TYPE_SINGLE_LINE(
  (
    constexpr /* auto */ _submdspan_impl(
      std::integer_sequence<size_t, Idxs...> seq,
      mdspan<ET, std::experimental::extents<ST, Exts...>, LP, AP> const& src,
      SliceSpecs&&... slices
    ) noexcept
  ),
  (
    /* return */ _submdspan_impl_helper<ET, AP>(
      src,
      _MDSPAN_FOLD_ASSIGN_LEFT(
        (
          detail::__assign_op_slice_handler<
            size_t,
            detail::preserve_layout_analysis<LP>
          >{
            __partially_static_sizes<ST, size_t>{},
            __partially_static_sizes<ST, size_t>{},
            __partially_static_sizes<ST, size_t>{}
          }
        ),
        /* = ... = */
        detail::__wrap_slice<
          Exts, dynamic_extent
        >(
          slices, src.extents().template __extent<Idxs>(), src.mapping().stride(Idxs)
        )
      ),
      seq
    ) /* ; */
  )
)

#endif

template <class T> struct _is_layout_stride : std::false_type { };
template<>
struct _is_layout_stride<
  layout_stride
> : std::true_type
{ };

} // namespace detail

//==============================================================================

MDSPAN_TEMPLATE_REQUIRES(
  class ET, class EXT, class LP, class AP, class... SliceSpecs,
  /* requires */ (
    (
      _MDSPAN_TRAIT(is_same, LP, layout_left)
        || _MDSPAN_TRAIT(is_same, LP, layout_right)
        || detail::_is_layout_stride<LP>::value
    ) &&
    _MDSPAN_FOLD_AND((
      _MDSPAN_TRAIT(is_convertible, SliceSpecs, size_t)
        || _MDSPAN_TRAIT(is_convertible, SliceSpecs, tuple<size_t, size_t>)
        || _MDSPAN_TRAIT(is_convertible, SliceSpecs, full_extent_t)
    ) /* && ... */) &&
    sizeof...(SliceSpecs) == EXT::rank()
  )
)
MDSPAN_INLINE_FUNCTION
_MDSPAN_DEDUCE_RETURN_TYPE_SINGLE_LINE(
  (
    constexpr submdspan(
      mdspan<ET, EXT, LP, AP> const& src, SliceSpecs... slices
    ) noexcept
  ),
  (
    /* return */
      detail::_submdspan_impl(std::make_index_sequence<sizeof...(SliceSpecs)>{}, src, slices...) /*;*/
  )
)
/* clang-format: on */

} // end namespace experimental
} // namespace std
//END_FILE_INCLUDE: /home/runner/work/mdspan/mdspan/include/experimental/__p0009_bits/submdspan.hpp
//END_FILE_INCLUDE: /home/runner/work/mdspan/mdspan/include/experimental/mdspan
//BEGIN_FILE_INCLUDE: /home/runner/work/mdspan/mdspan/include/experimental/__p1684_bits/mdarray.hpp
/*
//@HEADER
// ************************************************************************
//
//                        Kokkos v. 2.0
//              Copyright (2019) Sandia Corporation
//
// Under the terms of Contract DE-AC04-94AL85000 with Sandia Corporation,
// the U.S. Government retains certain rights in this software.
//
// Redistribution and use in source and binary forms, with or without
// modification, are permitted provided that the following conditions are
// met:
//
// 1. Redistributions of source code must retain the above copyright
// notice, this list of conditions and the following disclaimer.
//
// 2. Redistributions in binary form must reproduce the above copyright
// notice, this list of conditions and the following disclaimer in the
// documentation and/or other materials provided with the distribution.
//
// 3. Neither the name of the Corporation nor the names of the
// contributors may be used to endorse or promote products derived from
// this software without specific prior written permission.
//
// THIS SOFTWARE IS PROVIDED BY SANDIA CORPORATION "AS IS" AND ANY
// EXPRESS OR IMPLIED WARRANTIES, INCLUDING, BUT NOT LIMITED TO, THE
// IMPLIED WARRANTIES OF MERCHANTABILITY AND FITNESS FOR A PARTICULAR
// PURPOSE ARE DISCLAIMED. IN NO EVENT SHALL SANDIA CORPORATION OR THE
// CONTRIBUTORS BE LIABLE FOR ANY DIRECT, INDIRECT, INCIDENTAL, SPECIAL,
// EXEMPLARY, OR CONSEQUENTIAL DAMAGES (INCLUDING, BUT NOT LIMITED TO,
// PROCUREMENT OF SUBSTITUTE GOODS OR SERVICES; LOSS OF USE, DATA, OR
// PROFITS; OR BUSINESS INTERRUPTION) HOWEVER CAUSED AND ON ANY THEORY OF
// LIABILITY, WHETHER IN CONTRACT, STRICT LIABILITY, OR TORT (INCLUDING
// NEGLIGENCE OR OTHERWISE) ARISING IN ANY WAY OUT OF THE USE OF THIS
// SOFTWARE, EVEN IF ADVISED OF THE POSSIBILITY OF SUCH DAMAGE.
//
// Questions? Contact Christian R. Trott (crtrott@sandia.gov)
//
// ************************************************************************
//@HEADER
*/



//BEGIN_FILE_INCLUDE: /home/runner/work/mdspan/mdspan/include/experimental/__p1684_bits/../mdspan
/*
//@HEADER
// ************************************************************************
//
//                        Kokkos v. 2.0
//              Copyright (2019) Sandia Corporation
//
// Under the terms of Contract DE-AC04-94AL85000 with Sandia Corporation,
// the U.S. Government retains certain rights in this software.
//
// Redistribution and use in source and binary forms, with or without
// modification, are permitted provided that the following conditions are
// met:
//
// 1. Redistributions of source code must retain the above copyright
// notice, this list of conditions and the following disclaimer.
//
// 2. Redistributions in binary form must reproduce the above copyright
// notice, this list of conditions and the following disclaimer in the
// documentation and/or other materials provided with the distribution.
//
// 3. Neither the name of the Corporation nor the names of the
// contributors may be used to endorse or promote products derived from
// this software without specific prior written permission.
//
// THIS SOFTWARE IS PROVIDED BY SANDIA CORPORATION "AS IS" AND ANY
// EXPRESS OR IMPLIED WARRANTIES, INCLUDING, BUT NOT LIMITED TO, THE
// IMPLIED WARRANTIES OF MERCHANTABILITY AND FITNESS FOR A PARTICULAR
// PURPOSE ARE DISCLAIMED. IN NO EVENT SHALL SANDIA CORPORATION OR THE
// CONTRIBUTORS BE LIABLE FOR ANY DIRECT, INDIRECT, INCIDENTAL, SPECIAL,
// EXEMPLARY, OR CONSEQUENTIAL DAMAGES (INCLUDING, BUT NOT LIMITED TO,
// PROCUREMENT OF SUBSTITUTE GOODS OR SERVICES; LOSS OF USE, DATA, OR
// PROFITS; OR BUSINESS INTERRUPTION) HOWEVER CAUSED AND ON ANY THEORY OF
// LIABILITY, WHETHER IN CONTRACT, STRICT LIABILITY, OR TORT (INCLUDING
// NEGLIGENCE OR OTHERWISE) ARISING IN ANY WAY OUT OF THE USE OF THIS
// SOFTWARE, EVEN IF ADVISED OF THE POSSIBILITY OF SUCH DAMAGE.
//
// Questions? Contact Christian R. Trott (crtrott@sandia.gov)
//
// ************************************************************************
//@HEADER
*/


//END_FILE_INCLUDE: /home/runner/work/mdspan/mdspan/include/experimental/__p1684_bits/../mdspan

namespace std {
namespace experimental {

namespace {
  template<class Extents>
  struct size_of_extents;

  template<class IndexType, size_t ... Extents>
  struct size_of_extents<extents<IndexType, Extents...>> {
    constexpr static size_t value() {
      size_t size = 1;
      for(size_t r=0; r<extents<IndexType, Extents...>::rank(); r++)
        size *= extents<IndexType, Extents...>::static_extent(r);
      return size;
    }
  };
}

namespace {
  template<class C>
  struct container_is_array : false_type {
    template<class M>
    static constexpr C construct(const M& m) { return C(m.required_span_size()); }
  };
  template<class T, size_t N>
  struct container_is_array<array<T,N>> : true_type {
    template<class M>
    static constexpr array<T,N> construct(const M&) { return array<T,N>(); }
  };
}

template <
  class ElementType,
  class Extents,
  class LayoutPolicy = layout_right,
  class Container = vector<ElementType>
>
class mdarray {
private:
  static_assert(detail::__is_extents_v<Extents>, "std::experimental::mdspan's Extents template parameter must be a specialization of std::experimental::extents.");


public:

  //--------------------------------------------------------------------------------
  // Domain and codomain types

  using extents_type = Extents;
  using layout_type = LayoutPolicy;
  using container_type = Container;
  using mapping_type = typename layout_type::template mapping<extents_type>;
  using element_type = ElementType;
  using value_type = remove_cv_t<element_type>;
  using size_type = typename Extents::size_type;
  using pointer = typename container_type::pointer;
  using reference = typename container_type::reference;
  using const_pointer = typename container_type::const_pointer;
  using const_reference = typename container_type::const_reference;

public:

  //--------------------------------------------------------------------------------
  // [mdspan.basic.cons], mdspan constructors, assignment, and destructor

#if !(MDSPAN_HAS_CXX_20)
  MDSPAN_FUNCTION_REQUIRES(
    (MDSPAN_INLINE_FUNCTION_DEFAULTED constexpr),
    mdarray, (), ,
    /* requires */ (extents_type::rank_dynamic()!=0)) {}
#else
  MDSPAN_INLINE_FUNCTION_DEFAULTED constexpr mdarray() requires(extents_type::rank_dynamic()!=0) = default;
#endif
  MDSPAN_INLINE_FUNCTION_DEFAULTED constexpr mdarray(const mdarray&) = default;
  MDSPAN_INLINE_FUNCTION_DEFAULTED constexpr mdarray(mdarray&&) = default;

  // Constructors for container types constructible from a size
  MDSPAN_TEMPLATE_REQUIRES(
    class... SizeTypes,
    /* requires */ (
      _MDSPAN_FOLD_AND(_MDSPAN_TRAIT(is_convertible, SizeTypes, size_type) /* && ... */) &&
      _MDSPAN_TRAIT(is_constructible, extents_type, SizeTypes...) &&
      _MDSPAN_TRAIT(is_constructible, mapping_type, extents_type) &&
      (_MDSPAN_TRAIT(is_constructible, container_type, size_t) ||
       container_is_array<container_type>::value) &&
      (extents_type::rank()>0 || extents_type::rank_dynamic()==0)
    )
  )
  MDSPAN_INLINE_FUNCTION
  explicit constexpr mdarray(SizeTypes... dynamic_extents)
    : map_(extents_type(dynamic_extents...)), ctr_(container_is_array<container_type>::construct(map_))
  { }

  MDSPAN_FUNCTION_REQUIRES(
    (MDSPAN_INLINE_FUNCTION constexpr),
    mdarray, (const extents_type& exts), ,
    /* requires */ ((_MDSPAN_TRAIT(is_constructible, container_type, size_t) ||
                     container_is_array<container_type>::value) &&
                    _MDSPAN_TRAIT(is_constructible, mapping_type, extents_type))
  ) : map_(exts), ctr_(container_is_array<container_type>::construct(map_))
  { }

  MDSPAN_FUNCTION_REQUIRES(
    (MDSPAN_INLINE_FUNCTION constexpr),
    mdarray, (const mapping_type& m), ,
    /* requires */ (_MDSPAN_TRAIT(is_constructible, container_type, size_t) ||
                    container_is_array<container_type>::value)
  ) : map_(m), ctr_(container_is_array<container_type>::construct(map_))
  { }

  // Constructors from container
  MDSPAN_TEMPLATE_REQUIRES(
    class... SizeTypes,
    /* requires */ (
      _MDSPAN_FOLD_AND(_MDSPAN_TRAIT(is_convertible, SizeTypes, size_type) /* && ... */) &&
      _MDSPAN_TRAIT(is_constructible, extents_type, SizeTypes...) &&
      _MDSPAN_TRAIT(is_constructible, mapping_type, extents_type)
    )
  )
  MDSPAN_INLINE_FUNCTION
  explicit constexpr mdarray(const container_type& ctr, SizeTypes... dynamic_extents)
    : map_(extents_type(dynamic_extents...)), ctr_(ctr)
  { assert(ctr.size() >= static_cast<size_t>(map_.required_span_size())); }


  MDSPAN_FUNCTION_REQUIRES(
    (MDSPAN_INLINE_FUNCTION constexpr),
    mdarray, (const container_type& ctr, const extents_type& exts), ,
    /* requires */ (_MDSPAN_TRAIT(is_constructible, mapping_type, extents_type))
  ) : map_(exts), ctr_(ctr)
  { assert(ctr.size() >= static_cast<size_t>(map_.required_span_size())); }

  constexpr mdarray(const container_type& ctr, const mapping_type& m)
    : map_(m), ctr_(ctr)
  { assert(ctr.size() >= static_cast<size_t>(map_.required_span_size())); }


  // Constructors from container
  MDSPAN_TEMPLATE_REQUIRES(
    class... SizeTypes,
    /* requires */ (
      _MDSPAN_FOLD_AND(_MDSPAN_TRAIT(is_convertible, SizeTypes, size_type) /* && ... */) &&
      _MDSPAN_TRAIT(is_constructible, extents_type, SizeTypes...) &&
      _MDSPAN_TRAIT(is_constructible, mapping_type, extents_type)
    )
  )
  MDSPAN_INLINE_FUNCTION
  explicit constexpr mdarray(container_type&& ctr, SizeTypes... dynamic_extents)
    : map_(extents_type(dynamic_extents...)), ctr_(std::move(ctr))
  { assert(ctr_.size() >= static_cast<size_t>(map_.required_span_size())); }


  MDSPAN_FUNCTION_REQUIRES(
    (MDSPAN_INLINE_FUNCTION constexpr),
    mdarray, (container_type&& ctr, const extents_type& exts), ,
    /* requires */ (_MDSPAN_TRAIT(is_constructible, mapping_type, extents_type))
  ) : map_(exts), ctr_(std::move(ctr))
  { assert(ctr_.size() >= static_cast<size_t>(map_.required_span_size())); }

  constexpr mdarray(container_type&& ctr, const mapping_type& m)
    : map_(m), ctr_(std::move(ctr))
  { assert(ctr_.size() >= map_.required_span_size()); }



  MDSPAN_TEMPLATE_REQUIRES(
    class OtherElementType, class OtherExtents, class OtherLayoutPolicy, class OtherContainer,
    /* requires */ (
      _MDSPAN_TRAIT(is_constructible, mapping_type, typename OtherLayoutPolicy::template mapping<OtherExtents>) &&
      _MDSPAN_TRAIT(is_constructible, container_type, OtherContainer)
    )
  )
  MDSPAN_INLINE_FUNCTION
  constexpr mdarray(const mdarray<OtherElementType, OtherExtents, OtherLayoutPolicy, OtherContainer>& other)
    : map_(other.mapping()), ctr_(other.container())
  {
    static_assert(is_constructible<extents_type, OtherExtents>::value, "");
  }

  // Constructors for container types constructible from a size and allocator
  MDSPAN_TEMPLATE_REQUIRES(
    class Alloc,
    /* requires */ (_MDSPAN_TRAIT(is_constructible, container_type, size_t, Alloc) &&
                    _MDSPAN_TRAIT(is_constructible, mapping_type, extents_type))
  )
  MDSPAN_INLINE_FUNCTION
  constexpr mdarray(const extents_type& exts, const Alloc& a)
    : map_(exts), ctr_(map_.required_span_size(), a)
  { }

  MDSPAN_TEMPLATE_REQUIRES(
    class Alloc,
    /* requires */ (_MDSPAN_TRAIT(is_constructible, container_type, size_t, Alloc))
  )
  MDSPAN_INLINE_FUNCTION
  constexpr mdarray(const mapping_type& map, const Alloc& a)
    : map_(map), ctr_(map_.required_span_size(), a)
  { }

  // Constructors for container types constructible from a container and allocator
  MDSPAN_TEMPLATE_REQUIRES(
    class Alloc,
    /* requires */ (_MDSPAN_TRAIT(is_constructible, container_type, container_type, Alloc) &&
                    _MDSPAN_TRAIT(is_constructible, mapping_type, extents_type))
  )
  MDSPAN_INLINE_FUNCTION
  constexpr mdarray(const container_type& ctr, const extents_type& exts, const Alloc& a)
    : map_(exts), ctr_(ctr, a)
  { assert(ctr_.size() >= static_cast<size_t>(map_.required_span_size())); }

  MDSPAN_TEMPLATE_REQUIRES(
    class Alloc,
    /* requires */ (_MDSPAN_TRAIT(is_constructible, container_type, size_t, Alloc))
  )
  MDSPAN_INLINE_FUNCTION
  constexpr mdarray(const container_type& ctr, const mapping_type& map, const Alloc& a)
    : map_(map), ctr_(ctr, a)
  { assert(ctr_.size() >= static_cast<size_t>(map_.required_span_size())); }

  MDSPAN_TEMPLATE_REQUIRES(
    class Alloc,
    /* requires */ (_MDSPAN_TRAIT(is_constructible, container_type, container_type, Alloc) &&
                    _MDSPAN_TRAIT(is_constructible, mapping_type, extents_type))
  )
  MDSPAN_INLINE_FUNCTION
  constexpr mdarray(container_type&& ctr, const extents_type& exts, const Alloc& a)
    : map_(exts), ctr_(std::move(ctr), a)
  { assert(ctr_.size() >= static_cast<size_t>(map_.required_span_size())); }

  MDSPAN_TEMPLATE_REQUIRES(
    class Alloc,
    /* requires */ (_MDSPAN_TRAIT(is_constructible, container_type, size_t, Alloc))
  )
  MDSPAN_INLINE_FUNCTION
  constexpr mdarray(container_type&& ctr, const mapping_type& map, const Alloc& a)
    : map_(map), ctr_(std::move(ctr), a)
  { assert(ctr_.size() >= map_.required_span_size()); }

  MDSPAN_TEMPLATE_REQUIRES(
    class OtherElementType, class OtherExtents, class OtherLayoutPolicy, class OtherContainer, class Alloc,
    /* requires */ (
      _MDSPAN_TRAIT(is_constructible, mapping_type, typename OtherLayoutPolicy::template mapping<OtherExtents>) &&
      _MDSPAN_TRAIT(is_constructible, container_type, OtherContainer, Alloc)
    )
  )
  MDSPAN_INLINE_FUNCTION
  constexpr mdarray(const mdarray<OtherElementType, OtherExtents, OtherLayoutPolicy, OtherContainer>& other, const Alloc& a)
    : map_(other.mapping()), ctr_(other.container(), a)
  {
    static_assert(is_constructible<extents_type, OtherExtents>::value, "");
  }

  MDSPAN_INLINE_FUNCTION_DEFAULTED
  ~mdarray() = default;

  //--------------------------------------------------------------------------------
  // [mdspan.basic.mapping], mdspan mapping domain multidimensional index to access codomain element

  #if MDSPAN_USE_BRACKET_OPERATOR
  MDSPAN_TEMPLATE_REQUIRES(
    class... SizeTypes,
    /* requires */ (
      _MDSPAN_FOLD_AND(_MDSPAN_TRAIT(is_convertible, SizeTypes, size_type) /* && ... */) &&
      extents_type::rank() == sizeof...(SizeTypes)
    )
  )
  MDSPAN_FORCE_INLINE_FUNCTION
  constexpr const_reference operator[](SizeTypes... indices) const noexcept
  {
    return ctr_[map_(size_type(indices)...)];
  }

  MDSPAN_TEMPLATE_REQUIRES(
    class... SizeTypes,
    /* requires */ (
      _MDSPAN_FOLD_AND(_MDSPAN_TRAIT(is_convertible, SizeTypes, size_type) /* && ... */) &&
      extents_type::rank() == sizeof...(SizeTypes)
    )
  )
  MDSPAN_FORCE_INLINE_FUNCTION
  constexpr reference operator[](SizeTypes... indices) noexcept
  {
    return ctr_[map_(size_type(indices)...)];
  }
  #endif

#if 0
  MDSPAN_TEMPLATE_REQUIRES(
    class SizeType, size_t N,
    /* requires */ (
      _MDSPAN_TRAIT(is_convertible, SizeType, size_type) &&
      N == extents_type::rank()
    )
  )
  MDSPAN_FORCE_INLINE_FUNCTION
  constexpr const_reference operator[](const array<SizeType, N>& indices) const noexcept
  {
    return __impl::template __callop<reference>(*this, indices);
  }

  MDSPAN_TEMPLATE_REQUIRES(
    class SizeType, size_t N,
    /* requires */ (
      _MDSPAN_TRAIT(is_convertible, SizeType, size_type) &&
      N == extents_type::rank()
    )
  )
  MDSPAN_FORCE_INLINE_FUNCTION
  constexpr reference operator[](const array<SizeType, N>& indices) noexcept
  {
    return __impl::template __callop<reference>(*this, indices);
  }
#endif


  #if MDSPAN_USE_PAREN_OPERATOR
  MDSPAN_TEMPLATE_REQUIRES(
    class... SizeTypes,
    /* requires */ (
      _MDSPAN_FOLD_AND(_MDSPAN_TRAIT(is_convertible, SizeTypes, size_type) /* && ... */) &&
      extents_type::rank() == sizeof...(SizeTypes)
    )
  )
  MDSPAN_FORCE_INLINE_FUNCTION
  constexpr const_reference operator()(SizeTypes... indices) const noexcept
  {
    return ctr_[map_(size_type(indices)...)];
  }
  MDSPAN_TEMPLATE_REQUIRES(
    class... SizeTypes,
    /* requires */ (
      _MDSPAN_FOLD_AND(_MDSPAN_TRAIT(is_convertible, SizeTypes, size_type) /* && ... */) &&
      extents_type::rank() == sizeof...(SizeTypes)
    )
  )
  MDSPAN_FORCE_INLINE_FUNCTION
  constexpr reference operator()(SizeTypes... indices) noexcept
  {
    return ctr_[map_(size_type(indices)...)];
  }

#if 0
  MDSPAN_TEMPLATE_REQUIRES(
    class SizeType, size_t N,
    /* requires */ (
      _MDSPAN_TRAIT(is_convertible, SizeType, size_type) &&
      N == extents_type::rank()
    )
  )
  MDSPAN_FORCE_INLINE_FUNCTION
  constexpr const_reference operator()(const array<SizeType, N>& indices) const noexcept
  {
    return __impl::template __callop<reference>(*this, indices);
  }

  MDSPAN_TEMPLATE_REQUIRES(
    class SizeType, size_t N,
    /* requires */ (
      _MDSPAN_TRAIT(is_convertible, SizeType, size_type) &&
      N == extents_type::rank()
    )
  )
  MDSPAN_FORCE_INLINE_FUNCTION
  constexpr reference operator()(const array<SizeType, N>& indices) noexcept
  {
    return __impl::template __callop<reference>(*this, indices);
  }
#endif
  #endif

  MDSPAN_INLINE_FUNCTION constexpr pointer data() noexcept { return ctr_.data(); };
  MDSPAN_INLINE_FUNCTION constexpr const_pointer data() const noexcept { return ctr_.data(); };
  MDSPAN_INLINE_FUNCTION constexpr container_type& container() noexcept { return ctr_; };
  MDSPAN_INLINE_FUNCTION constexpr const container_type& container() const noexcept { return ctr_; };

  //--------------------------------------------------------------------------------
  // [mdspan.basic.domobs], mdspan observers of the domain multidimensional index space

  MDSPAN_INLINE_FUNCTION static constexpr size_t rank() noexcept { return extents_type::rank(); }
  MDSPAN_INLINE_FUNCTION static constexpr size_t rank_dynamic() noexcept { return extents_type::rank_dynamic(); }
  MDSPAN_INLINE_FUNCTION static constexpr size_type static_extent(size_t r) noexcept { return extents_type::static_extent(r); }

  MDSPAN_INLINE_FUNCTION constexpr extents_type extents() const noexcept { return map_.extents(); };
  MDSPAN_INLINE_FUNCTION constexpr size_type extent(size_t r) const noexcept { return map_.extents().extent(r); };
  MDSPAN_INLINE_FUNCTION constexpr size_type size() const noexcept {
//    return __impl::__size(*this);
    return ctr_.size();
  };


  //--------------------------------------------------------------------------------
  // [mdspan.basic.obs], mdspan observers of the mapping

  MDSPAN_INLINE_FUNCTION static constexpr bool is_always_unique() noexcept { return mapping_type::is_always_unique(); };
  MDSPAN_INLINE_FUNCTION static constexpr bool is_always_contiguous() noexcept { return mapping_type::is_always_contiguous(); };
  MDSPAN_INLINE_FUNCTION static constexpr bool is_always_strided() noexcept { return mapping_type::is_always_strided(); };

  MDSPAN_INLINE_FUNCTION constexpr mapping_type mapping() const noexcept { return map_; };
  MDSPAN_INLINE_FUNCTION constexpr bool is_unique() const noexcept { return map_.is_unique(); };
  MDSPAN_INLINE_FUNCTION constexpr bool is_contiguous() const noexcept { return map_.is_contiguous(); };
  MDSPAN_INLINE_FUNCTION constexpr bool is_strided() const noexcept { return map_.is_strided(); };
  MDSPAN_INLINE_FUNCTION constexpr size_type stride(size_t r) const { return map_.stride(r); };

private:
  mapping_type map_;
  container_type ctr_;

  template <class, class, class, class>
  friend class mdarray;
};


} // end namespace experimental
} // end namespace std
//END_FILE_INCLUDE: /home/runner/work/mdspan/mdspan/include/experimental/__p1684_bits/mdarray.hpp

//END_FILE_INCLUDE: /home/runner/work/mdspan/mdspan/include/experimental/mdarray
#endif // _MDSPAN_SINGLE_HEADER_INCLUDE_GUARD_
<|MERGE_RESOLUTION|>--- conflicted
+++ resolved
@@ -9,10 +9,6 @@
 #include <cstddef>  // size_t
 #include <limits>   // numeric_limits
 #include <array>
-<<<<<<< HEAD
-#include <span>
-=======
->>>>>>> c8f4d964
 #include <utility> // integer_sequence
 #include <cstddef>
 #include <cstddef> // size_t
