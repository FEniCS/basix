--- conflicted
+++ resolved
@@ -1205,12 +1205,6 @@
   auto prism_idx
       = [n](std::size_t px, std::size_t py, std::size_t pz) -> std::size_t
   { return (n + 1) * idx(py, px) + pz; };
-<<<<<<< HEAD
-
-  // f3 = ((1 - y) / 2)^2
-  const auto f3 = xt::square(1.0 - (x1 * 2.0 - 1.0)) * 0.25;
-=======
->>>>>>> 0cfa7286
 
   // Tabulate triangle for px=0
   std::fill(P.data(), P.data() + P.size(), 0.0);
