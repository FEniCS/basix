// Copyright (c) 2020 Chris Richardson & Matthew Scroggs
// FEniCS Project
// SPDX-License-Identifier:    MIT

#include "polyset.h"
#include "cell.h"
#include "indexing.h"
#include <array>
#include <cmath>
#include <experimental/mdspan>
#include <stdexcept>
#include <xtensor/xview.hpp>

using namespace basix;
using namespace basix::indexing;
namespace stdex = std::experimental;
using extents3d = stdex::extents<stdex::dynamic_extent, stdex::dynamic_extent,
                                 stdex::dynamic_extent>;

namespace
{
// Compute coefficients in the Jacobi Polynomial recurrence relation
constexpr std::array<double, 3> jrc(int a, int n)
{
  double an = (a + 2 * n + 1) * (a + 2 * n + 2)
              / static_cast<double>(2 * (n + 1) * (a + n + 1));
  double bn = a * a * (a + 2 * n + 1)
              / static_cast<double>(2 * (n + 1) * (a + n + 1) * (a + 2 * n));
  double cn = n * (a + n) * (a + 2 * n + 2)
              / static_cast<double>((n + 1) * (a + n + 1) * (a + 2 * n));
  return {an, bn, cn};
}
//-----------------------------------------------------------------------------
// At a point, only the constant polynomial can be used. This has value 1 and
// derivative 0.
void tabulate_polyset_point_derivs(stdex::mdspan<double, extents3d> P,
                                   std::size_t, std::size_t nderiv,
                                   const xt::xtensor<double, 2>& x)
{
  assert(x.shape(0) > 0);
<<<<<<< HEAD
  assert(P.extent(0) == nderiv + 1);
  assert(P.extent(1) == x.shape(0));
  assert(P.extent(2) == 1);

  std::fill(P.data(), P.data() + P.size(), 0.0);
  for (std::ptrdiff_t i = 0; i < P.extent(1); ++i)
    P(0, i, 0) = 1.0;
=======
  assert(P.shape(0) == nderiv + 1);
  assert(P.shape(1) == 1);
  assert(P.shape(2) == x.shape(0));

  std::fill(P.begin(), P.end(), 0.0);
  xt::view(P, 0, 0, xt::all()) = 1.0;
>>>>>>> a25286b1
}
//-----------------------------------------------------------------------------
// Compute the complete set of derivatives from 0 to nderiv, for all the
// polynomials up to order n on a line segment. The polynomials used are
// Legendre Polynomials, with the recurrence relation given by
// n P(n) = (2n - 1) x P_{n-1} - (n - 1) P_{n-2} in the interval [-1, 1]. The
// range is rescaled here to [0, 1].
void tabulate_polyset_line_derivs(stdex::mdspan<double, extents3d> P,
                                  std::size_t n, std::size_t nderiv,
                                  const xt::xtensor<double, 2>& x)
{
  assert(x.shape(0) > 0);
<<<<<<< HEAD
  assert(P.extent(0) == nderiv + 1);
  assert(P.extent(1) == x.shape(0));
  assert(P.extent(2) == n + 1);

  std::fill(P.data(), P.data() + P.size(), 0.0);
  for (std::ptrdiff_t j = 0; j < P.extent(1); ++j)
    P(0, j, 0) = 1.0;

=======
  assert(P.shape(0) == nderiv + 1);
  assert(P.shape(1) == n + 1);
  assert(P.shape(2) == x.shape(0));

  std::fill(P.begin(), P.end(), 0.0);
  xt::view(P, 0, 0, xt::all()) = 1.0;
>>>>>>> a25286b1
  const auto x0 = xt::col(x, 0);
  if (n == 0)
    return;

  { // scope
<<<<<<< HEAD
    auto result
        = stdex::submdspan(P, 0, stdex::full_extent, stdex::full_extent);
    for (std::ptrdiff_t i = 0; i < result.extent(0); ++i)
      result(i, 1) = (x0[i] * 2.0 - 1.0) * result(i, 0);
    for (std::size_t p = 2; p <= n; ++p)
    {
      const double a = 1.0 - 1.0 / static_cast<double>(p);
      for (std::ptrdiff_t i = 0; i < result.extent(0); ++i)
        result(i, p) = (x0[i] * 2.0 - 1.0) * result(i, p - 1) * (a + 1.0)
                       - result(i, p - 2) * a;
=======
    auto result = xt::view(P, 0, xt::all(), xt::all());
    xt::row(result, 1) = (x0 * 2.0 - 1.0) * xt::row(result, 0);
    for (std::size_t p = 2; p <= n; ++p)
    {
      const double a = 1.0 - 1.0 / static_cast<double>(p);
      xt::row(result, p) = (x0 * 2.0 - 1.0) * xt::row(result, p - 1) * (a + 1.0)
                           - xt::row(result, p - 2) * a;
>>>>>>> a25286b1
    }
  }

  for (std::size_t k = 1; k <= nderiv; ++k)
  {
    // Get reference to this derivative
    auto result
        = stdex::submdspan(P, k, stdex::full_extent, stdex::full_extent);
    auto result0
        = stdex::submdspan(P, k - 1, stdex::full_extent, stdex::full_extent);
    for (std::size_t p = 1; p <= n; ++p)
    {
      const double a = 1.0 - 1.0 / static_cast<double>(p);
<<<<<<< HEAD
      for (std::ptrdiff_t i = 0; i < result.extent(0); ++i)
        result(i, p) = (x0[i] * 2.0 - 1.0) * result(i, p - 1) * (a + 1.0)
                       + 2 * k * result0(i, p - 1) * (a + 1.0)
                       - result(i, p - 2) * a;
=======
      xt::row(result, p) = (x0 * 2.0 - 1.0) * xt::row(result, p - 1) * (a + 1.0)
                           + 2 * k * xt::row(result0, p - 1) * (a + 1.0)
                           - xt::row(result, p - 2) * a;
>>>>>>> a25286b1
    }
  }

  // Normalise
<<<<<<< HEAD
  for (std::ptrdiff_t p = 0; p < P.extent(2); ++p)
  {
    const double sp = std::sqrt(2 * p + 1);
    for (std::ptrdiff_t i = 0; i < P.extent(0); ++i)
      for (std::ptrdiff_t j = 0; j < P.extent(1); ++j)
        P(i, j, p) *= sp;
  }
=======
  for (std::size_t p = 0; p <= n; ++p)
    xt::view(P, xt::all(), p, xt::all()) *= std::sqrt(2 * p + 1);
>>>>>>> a25286b1
}
//-----------------------------------------------------------------------------
// Compute the complete set of derivatives from 0 to nderiv, for all the
// polynomials up to order n on a triangle in [0, 1][0, 1]. The
// polynomials P_{pq} are built up in sequence, firstly along q = 0,
// which is a line segment, as in tabulate_polyset_interval_derivs
// above, but with a change of variables. The polynomials are then
// extended in the q direction, using the relation given in Sherwin and
// Karniadakis 1995 (https://doi.org/10.1016/0045-7825(94)00745-9).
void tabulate_polyset_triangle_derivs(stdex::mdspan<double, extents3d> P,
                                      std::size_t n, std::size_t nderiv,
                                      const xt::xtensor<double, 2>& x)
{
  assert(x.shape(1) == 2);

  auto x0 = xt::col(x, 0);
  auto x1 = xt::col(x, 1);

<<<<<<< HEAD
  auto t_start = std::chrono::high_resolution_clock::now();

  assert(P.extent(0) == (nderiv + 1) * (nderiv + 2) / 2);
  assert(P.extent(1) == (n + 1) * (n + 2) / 2);
  assert(P.extent(2) == x.shape(0));
=======
  assert(P.shape(0) == (nderiv + 1) * (nderiv + 2) / 2);
  assert(P.shape(1) == (n + 1) * (n + 2) / 2);
  assert(P.shape(2) == x.shape(0));

  // f3 = ((1 - y) / 2)^2
  const auto f3 = xt::square(1.0 - (x1 * 2.0 - 1.0)) * 0.25;

  std::fill(P.begin(), P.end(), 0.0);
  xt::view(P, idx(0, 0), 0, xt::all()) = 1.0;
>>>>>>> a25286b1

  std::fill(P.data(), P.data() + P.size(), 0.0);
  if (n == 0)
  {
    for (std::ptrdiff_t j = 0; j < P.extent(2); ++j)
      P(idx(0, 0), 0, j) = std::sqrt(2.0);
    return;
  }
  else
  {
    for (std::ptrdiff_t j = 0; j < P.extent(2); ++j)
      P(idx(0, 0), 0, j) = 1.0;
  }

  // Iterate over derivatives in increasing order, since higher derivatives
  for (std::size_t kx = 0; kx <= nderiv; ++kx)
  {
    for (std::size_t ky = 0; ky <= nderiv - kx; ++ky)
    {
      for (std::size_t p = 1; p <= n; ++p)
      {
<<<<<<< HEAD
        auto p0
            = stdex::submdspan(P, idx(kx, ky), idx(0, p), stdex::full_extent);
        auto p1 = stdex::submdspan(P, idx(kx, ky), idx(0, p - 1),
                                   stdex::full_extent);
        const double a
            = static_cast<double>(2 * p - 1) / static_cast<double>(p);
        for (std::ptrdiff_t i = 0; i < p0.size(); ++i)
          p0[i] = ((x0[i] * 2.0 - 1.0) + 0.5 * (x1[i] * 2.0 - 1.0) + 0.5)
                  * p1[i] * a;
        if (kx > 0)
        {
          auto px = stdex::submdspan(P, idx(kx - 1, ky), idx(0, p - 1),
                                     stdex::full_extent);
          for (std::ptrdiff_t i = 0; i < p0.size(); ++i)
            p0[i] += 2 * kx * a * px[i];
=======
        auto p0 = xt::view(P, idx(kx, ky), idx(0, p), xt::all());
        const double a
            = static_cast<double>(2 * p - 1) / static_cast<double>(p);
        p0 = ((x0 * 2.0 - 1.0) + 0.5 * (x1 * 2.0 - 1.0) + 0.5)
             * xt::view(P, idx(kx, ky), idx(0, p - 1), xt::all()) * a;
        if (kx > 0)
        {
          p0 += 2 * kx * a
                * xt::view(P, idx(kx - 1, ky), idx(0, p - 1), xt::all());
>>>>>>> a25286b1
        }

        if (ky > 0)
        {
<<<<<<< HEAD
          auto py = stdex::submdspan(P, idx(kx, ky - 1), idx(0, p - 1),
                                     stdex::full_extent);
          for (std::ptrdiff_t i = 0; i < p0.size(); ++i)
            p0[i] += ky * a * py[i];
=======
          p0 += ky * a * xt::view(P, idx(kx, ky - 1), idx(0, p - 1), xt::all());
>>>>>>> a25286b1
        }

        if (p > 1)
        {
          auto p2 = stdex::submdspan(P, idx(kx, ky), idx(0, p - 2),
                                     stdex::full_extent);

          // f3 = ((1 - y) / 2)^2
          //          const auto f3 = xt::square(0.5 * (1.0 - x1));
          // y^2 terms
<<<<<<< HEAD
          for (std::ptrdiff_t i = 0; i < p0.size(); ++i)
            p0[i] -= 0.25 * (1.0 - x1[i]) * (1.0 - x1[i]) * p2[i] * (a - 1.0);

          if (ky > 0)
          {
            auto p2y = stdex::submdspan(P, idx(kx, ky - 1), idx(0, p - 2),
                                        stdex::full_extent);
            for (std::ptrdiff_t i = 0; i < p0.size(); ++i)
              p0[i] -= ky * ((x1[i] * 2.0 - 1.0) - 1.0) * p2y[i] * (a - 1.0);
=======
          p0 -= f3 * xt::view(P, idx(kx, ky), idx(0, p - 2), xt::all())
                * (a - 1.0);
          if (ky > 0)
          {
            p0 -= ky * ((x1 * 2.0 - 1.0) - 1.0)
                  * xt::view(P, idx(kx, ky - 1), idx(0, p - 2), xt::all())
                  * (a - 1.0);
>>>>>>> a25286b1
          }

          if (ky > 1)
          {
<<<<<<< HEAD
            auto p2y2 = stdex::submdspan(P, idx(kx, ky - 2), idx(0, p - 2),
                                         stdex::full_extent);
            for (std::ptrdiff_t i = 0; i < p0.size(); ++i)
              p0[i] -= ky * (ky - 1) * p2y2[i] * (a - 1.0);
=======
            p0 -= ky * (ky - 1)
                  * xt::view(P, idx(kx, ky - 2), idx(0, p - 2), xt::all())
                  * (a - 1.0);
>>>>>>> a25286b1
          }
        }
      }

      for (std::size_t p = 0; p < n; ++p)
      {
<<<<<<< HEAD
        auto p0
            = stdex::submdspan(P, idx(kx, ky), idx(0, p), stdex::full_extent);
        auto p1
            = stdex::submdspan(P, idx(kx, ky), idx(1, p), stdex::full_extent);
        for (std::ptrdiff_t i = 0; i < p1.size(); ++i)
          p1[i] = p0[i] * ((x1[i] * 2.0 - 1.0) * (1.5 + p) + 0.5 + p);

        if (ky > 0)
        {
          auto py = stdex::submdspan(P, idx(kx, ky - 1), idx(0, p),
                                     stdex::full_extent);

          for (std::ptrdiff_t i = 0; i < p1.size(); ++i)
            p1[i] += 2 * ky * (1.5 + p) * py[i];
=======
        auto p0 = xt::view(P, idx(kx, ky), idx(0, p), xt::all());
        auto p1 = xt::view(P, idx(kx, ky), idx(1, p), xt::all());
        p1 = p0 * ((x1 * 2.0 - 1.0) * (1.5 + p) + 0.5 + p);
        if (ky > 0)
        {
          p1 += 2 * ky * (1.5 + p)
                * xt::view(P, idx(kx, ky - 1), idx(0, p), xt::all());
>>>>>>> a25286b1
        }

        for (std::size_t q = 1; q < n - p; ++q)
        {
          const auto [a1, a2, a3] = jrc(2 * p + 1, q);
<<<<<<< HEAD
          auto pqp1 = stdex::submdspan(P, idx(kx, ky), idx(q + 1, p),
                                       stdex::full_extent);
          auto pqm1 = stdex::submdspan(P, idx(kx, ky), idx(q - 1, p),
                                       stdex::full_extent);
          auto pq
              = stdex::submdspan(P, idx(kx, ky), idx(q, p), stdex::full_extent);

          for (std::ptrdiff_t i = 0; i < pqp1.size(); ++i)
            pqp1[i] = pq[i] * ((x1[i] * 2.0 - 1.0) * a1 + a2) - pqm1[i] * a3;
          if (ky > 0)
          {
            auto py = stdex::submdspan(P, idx(kx, ky - 1), idx(q, p),
                                       stdex::full_extent);
            for (std::ptrdiff_t i = 0; i < pqp1.size(); ++i)
              pqp1[i] += 2 * ky * a1 * py[i];
=======
          xt::view(P, idx(kx, ky), idx(q + 1, p), xt::all())
              = xt::view(P, idx(kx, ky), idx(q, p), xt::all())
                    * ((x1 * 2.0 - 1.0) * a1 + a2)
                - xt::view(P, idx(kx, ky), idx(q - 1, p), xt::all()) * a3;
          if (ky > 0)
          {
            xt::view(P, idx(kx, ky), idx(q + 1, p), xt::all())
                += 2 * ky * a1
                   * xt::view(P, idx(kx, ky - 1), idx(q, p), xt::all());
>>>>>>> a25286b1
          }
        }
      }
    }
  }

  auto t_mid = std::chrono::high_resolution_clock::now();

  // Normalisation
<<<<<<< HEAD
  // std::vector<double> norm(P.extent(1));
  // for (std::size_t p = 0; p <= n; ++p)
  //   for (std::size_t q = 0; q <= n - p; ++q)
  //     norm[idx(q, p)] = std::sqrt((p + 0.5) * (p + q + 1)) * 2;

  {
    for (std::ptrdiff_t i = 0; i < P.extent(0); ++i)
      for (std::size_t p = 0; p <= n; ++p)
        for (std::size_t q = 0; q <= n - p; ++q)
        {
          const double norm = std::sqrt((p + 0.5) * (p + q + 1)) * 2;
          const int j = idx(q, p);
          for (std::ptrdiff_t k = 0; k < P.extent(2); ++k)
            P(i, j, k) *= norm;
        }
  }

  auto t_stop = std::chrono::high_resolution_clock::now();

  auto duration1
      = std::chrono::duration_cast<std::chrono::milliseconds>(t_mid - t_start);
  std::cout << "time1 = " << duration1.count() << "ms.\n";
  auto duration2
      = std::chrono::duration_cast<std::chrono::milliseconds>(t_stop - t_mid);
  std::cout << "time2 = " << duration2.count() << "ms.\n";
=======
  for (std::size_t p = 0; p <= n; ++p)
    for (std::size_t q = 0; q <= n - p; ++q)
      xt::view(P, xt::all(), idx(q, p), xt::all())
          *= std::sqrt((p + 0.5) * (p + q + 1)) * 2;
>>>>>>> a25286b1
}
//-----------------------------------------------------------------------------
void tabulate_polyset_tetrahedron_derivs(xt::xtensor<double, 3>& P,
                                         std::size_t n, std::size_t nderiv,
                                         const xt::xtensor<double, 2>& x)
{
  assert(x.shape(1) == 3);
  assert(P.shape(0) == (nderiv + 1) * (nderiv + 2) * (nderiv + 3) / 6);
  assert(P.shape(1) == (n + 1) * (n + 2) * (n + 3) / 6);
  assert(P.shape(2) == x.shape(0));

  const auto x0 = xt::col(x, 0);
  const auto x1 = xt::col(x, 1);
  const auto x2 = xt::col(x, 2);

  const auto f2 = 0.25 * xt::square((x1 * 2.0 - 1.0) + (x2 * 2.0 - 1.0));
  const auto f3 = 0.5 * (1.0 + (x1 * 2.0 - 1.0) * 2.0 + (x2 * 2.0 - 1.0));
  const auto f4 = 0.5 * (1.0 - (x2 * 2.0 - 1.0));
  const auto f5 = f4 * f4;

  // Traverse derivatives in increasing order
  std::fill(P.begin(), P.end(), 0.0);
  xt::view(P, idx(0, 0, 0), 0, xt::all()) = 1.0;

  if (n == 0)
  {
    P *= std::sqrt(6);
    return;
  }

  for (std::size_t kx = 0; kx <= nderiv; ++kx)
  {
    for (std::size_t ky = 0; ky <= nderiv - kx; ++ky)
    {
      for (std::size_t kz = 0; kz <= nderiv - kx - ky; ++kz)
      {
        for (std::size_t p = 1; p <= n; ++p)
        {
          auto p00 = xt::view(P, idx(kx, ky, kz), idx(0, 0, p), xt::all());
          double a = static_cast<double>(2 * p - 1) / static_cast<double>(p);
          p00 = ((x0 * 2.0 - 1.0) + 0.5 * ((x1 * 2.0 - 1.0) + (x2 * 2.0 - 1.0))
                 + 1.0)
                * xt::view(P, idx(kx, ky, kz), idx(0, 0, p - 1), xt::all()) * a;
          if (kx > 0)
          {
            p00 += 2 * kx * a
                   * xt::view(P, idx(kx - 1, ky, kz), idx(0, 0, p - 1),
                              xt::all());
          }

          if (ky > 0)
          {
            p00 += ky * a
                   * xt::view(P, idx(kx, ky - 1, kz), idx(0, 0, p - 1),
                              xt::all());
          }

          if (kz > 0)
          {
            p00 += kz * a
                   * xt::view(P, idx(kx, ky, kz - 1), idx(0, 0, p - 1),
                              xt::all());
          }

          if (p > 1)
          {
            p00 -= f2
                   * xt::view(P, idx(kx, ky, kz), idx(0, 0, p - 2), xt::all())
                   * (a - 1.0);
            if (ky > 0)
            {
              p00 -= ky * ((x1 * 2.0 - 1.0) + (x2 * 2.0 - 1.0))
                     * xt::view(P, idx(kx, ky - 1, kz), idx(0, 0, p - 2),
                                xt::all())
                     * (a - 1.0);
            }

            if (ky > 1)
            {
              p00 -= ky * (ky - 1)
                     * xt::view(P, idx(kx, ky - 2, kz), idx(0, 0, p - 2),
                                xt::all())
                     * (a - 1.0);
            }

            if (kz > 0)
            {
              p00 -= kz * ((x1 * 2.0 - 1.0) + (x2 * 2.0 - 1.0))
                     * xt::view(P, idx(kx, ky, kz - 1), idx(0, 0, p - 2),
                                xt::all())
                     * (a - 1.0);
            }

            if (kz > 1)
            {
              p00 -= kz * (kz - 1)
                     * xt::view(P, idx(kx, ky, kz - 2), idx(0, 0, p - 2),
                                xt::all())
                     * (a - 1.0);
            }

            if (ky > 0 and kz > 0)
            {
              p00 -= 2.0 * ky * kz
                     * xt::view(P, idx(kx, ky - 1, kz - 1), idx(0, 0, p - 2),
                                xt::all())
                     * (a - 1.0);
            }
          }
        }

        for (std::size_t p = 0; p < n; ++p)
        {
          auto p10 = xt::view(P, idx(kx, ky, kz), idx(0, 1, p), xt::all());
          p10 = xt::view(P, idx(kx, ky, kz), idx(0, 0, p), xt::all())
                * ((1.0 + (x1 * 2.0 - 1.0)) * p
                   + (2.0 + (x1 * 2.0 - 1.0) * 3.0 + (x2 * 2.0 - 1.0)) * 0.5);
          if (ky > 0)
          {
            p10 += 2 * ky
                   * xt::view(P, idx(kx, ky - 1, kz), idx(0, 0, p), xt::all())
                   * (1.5 + p);
          }

          if (kz > 0)
          {
            p10 += kz
                   * xt::view(P, idx(kx, ky, kz - 1), idx(0, 0, p), xt::all());
          }

          for (std::size_t q = 1; q < n - p; ++q)
          {
            auto [aq, bq, cq] = jrc(2 * p + 1, q);
            auto pq1
                = xt::view(P, idx(kx, ky, kz), idx(0, q + 1, p), xt::all());
            pq1 = xt::view(P, idx(kx, ky, kz), idx(0, q, p), xt::all())
                      * (f3 * aq + f4 * bq)
                  - xt::view(P, idx(kx, ky, kz), idx(0, q - 1, p), xt::all())
                        * f5 * cq;

            if (ky > 0)
            {
              pq1 += 2 * ky
                     * xt::view(P, idx(kx, ky - 1, kz), idx(0, q, p), xt::all())
                     * aq;
            }

            if (kz > 0)
            {
              pq1 += kz
                         * xt::view(P, idx(kx, ky, kz - 1), idx(0, q, p),
                                    xt::all())
                         * (aq - bq)
                     + kz * (1.0 - (x2 * 2.0 - 1.0))
                           * xt::view(P, idx(kx, ky, kz - 1), idx(0, q - 1, p),
                                      xt::all())
                           * cq;
            }

            if (kz > 1)
            {
              // Quadratic term in z
              pq1 -= kz * (kz - 1)
                     * xt::view(P, idx(kx, ky, kz - 2), idx(0, q - 1, p),
                                xt::all())
                     * cq;
            }
          }
        }

        for (std::size_t p = 0; p < n; ++p)
        {
          for (std::size_t q = 0; q < n - p; ++q)
          {
            auto pq = xt::view(P, idx(kx, ky, kz), idx(1, q, p), xt::all());
            pq = xt::view(P, idx(kx, ky, kz), idx(0, q, p), xt::all())
                 * ((1.0 + p + q) + (x2 * 2.0 - 1.0) * (2.0 + p + q));
            if (kz > 0)
            {
              pq += 2 * kz * (2.0 + p + q)
                    * xt::view(P, idx(kx, ky, kz - 1), idx(0, q, p), xt::all());
            }
          }
        }

        for (std::size_t p = 0; p + 1 < n; ++p)
        {
          for (std::size_t q = 0; q + 1 < n - p; ++q)
          {
            for (std::size_t r = 1; r < n - p - q; ++r)
            {
              auto [ar, br, cr] = jrc(2 * p + 2 * q + 2, r);
              xt::view(P, idx(kx, ky, kz), idx(r + 1, q, p), xt::all())
                  = xt::view(P, idx(kx, ky, kz), idx(r, q, p), xt::all())
                        * ((x2 * 2.0 - 1.0) * ar + br)
<<<<<<< HEAD
                - xt::view(P, idx(kx, ky, kz), xt::all(), idx(r - 1, q, p))
=======
                    - xt::view(P, idx(kx, ky, kz), idx(r - 1, q, p), xt::all())
>>>>>>> a25286b1
                          * cr;
              if (kz > 0)
              {
                xt::view(P, idx(kx, ky, kz), idx(r + 1, q, p), xt::all())
                    += 2 * kz * ar
                       * xt::view(P, idx(kx, ky, kz - 1), idx(r, q, p),
                                  xt::all());
              }
            }
          }
        }
      }
    }
  }

  // Normalise
  for (std::size_t p = 0; p <= n; ++p)
  {
    for (std::size_t q = 0; q <= n - p; ++q)
    {
      for (std::size_t r = 0; r <= n - p - q; ++r)
      {
        xt::view(P, xt::all(), idx(r, q, p), xt::all())
            *= std::sqrt(2 * (p + 0.5) * (p + q + 1.0) * (p + q + r + 1.5)) * 2;
      }
    }
  }
}
//-----------------------------------------------------------------------------
void tabulate_polyset_pyramid_derivs(xt::xtensor<double, 3>& P, std::size_t n,
                                     std::size_t nderiv,
                                     const xt::xtensor<double, 2>& x)
{
  assert(x.shape(1) == 3);
  assert(P.shape(0) == (nderiv + 1) * (nderiv + 2) * (nderiv + 3) / 6);
  assert(P.shape(1) == (n + 1) * (n + 2) * (2 * n + 3) / 6);
  assert(P.shape(2) == x.shape(0));

  // Indexing for pyramidal basis functions
  auto pyr_idx
      = [n](std::size_t p, std::size_t q, std::size_t r) -> std::size_t {
    const std::size_t rv = n - r + 1;
    const std::size_t r0
        = r * (n + 1) * (n - r + 2) + (2 * r - 1) * (r - 1) * r / 6;
    return r0 + p * rv + q;
  };

  const auto x0 = xt::col(x, 0);
  const auto x1 = xt::col(x, 1);
  const auto x2 = xt::col(x, 2);

  const auto f2 = 0.25 * xt::square(1.0 - (x2 * 2.0 - 1.0));

  // Traverse derivatives in increasing order
  std::fill(P.begin(), P.end(), 0.0);
  xt::view(P, idx(0, 0, 0), pyr_idx(0, 0, 0), xt::all()) = 1.0;

  if (n == 0)
  {
    P *= std::sqrt(3);
    return;
  }

  for (std::size_t k = 0; k <= nderiv; ++k)
  {
    for (std::size_t j = 0; j <= k; ++j)
    {
      for (std::size_t kx = 0; kx <= j; ++kx)
      {
        const std::size_t ky = j - kx;
        const std::size_t kz = k - j;

        // r = 0
        for (std::size_t p = 0; p <= n; ++p)
        {
          if (p > 0)
          {
            const double a
                = static_cast<double>(p - 1) / static_cast<double>(p);
            auto p00
                = xt::view(P, idx(kx, ky, kz), pyr_idx(p, 0, 0), xt::all());
            p00 = (0.5 + (x0 * 2.0 - 1.0) + (x2 * 2.0 - 1.0) * 0.5)
                  * xt::view(P, idx(kx, ky, kz), pyr_idx(p - 1, 0, 0),
                             xt::all())
                  * (a + 1.0);

            if (kx > 0)
            {
              p00 += 2.0 * kx
                     * xt::view(P, idx(kx - 1, ky, kz), pyr_idx(p - 1, 0, 0),
                                xt::all())
                     * (a + 1.0);
            }

            if (kz > 0)
            {
              p00 += kz
                     * xt::view(P, idx(kx, ky, kz - 1), pyr_idx(p - 1, 0, 0),
                                xt::all())
                     * (a + 1.0);
            }

            if (p > 1)
            {
              p00 -= f2
                     * xt::view(P, idx(kx, ky, kz), pyr_idx(p - 2, 0, 0),
                                xt::all())
                     * a;

              if (kz > 0)
              {
                p00 += kz * (1.0 - (x2 * 2.0 - 1.0))
                       * xt::view(P, idx(kx, ky, kz - 1), pyr_idx(p - 2, 0, 0),
                                  xt::all())
                       * a;
              }

              if (kz > 1)
              {
                // quadratic term in z
                p00 -= kz * (kz - 1)
                       * xt::view(P, idx(kx, ky, kz - 2), pyr_idx(p - 2, 0, 0),
                                  xt::all())
                       * a;
              }
            }
          }

          for (std::size_t q = 1; q < n + 1; ++q)
          {
            const double a
                = static_cast<double>(q - 1) / static_cast<double>(q);
            auto r_pq
                = xt::view(P, idx(kx, ky, kz), pyr_idx(p, q, 0), xt::all());
            r_pq = (0.5 + (x1 * 2.0 - 1.0) + (x2 * 2.0 - 1.0) * 0.5)
                   * xt::view(P, idx(kx, ky, kz), pyr_idx(p, q - 1, 0),
                              xt::all())
                   * (a + 1.0);
            if (ky > 0)
            {
              r_pq += 2.0 * ky
                      * xt::view(P, idx(kx, ky - 1, kz), pyr_idx(p, q - 1, 0),
                                 xt::all())
                      * (a + 1.0);
            }

            if (kz > 0)
            {
              r_pq += kz
                      * xt::view(P, idx(kx, ky, kz - 1), pyr_idx(p, q - 1, 0),
                                 xt::all())
                      * (a + 1.0);
            }

            if (q > 1)
            {
              r_pq -= f2
                      * xt::view(P, idx(kx, ky, kz), pyr_idx(p, q - 2, 0),
                                 xt::all())
                      * a;

              if (kz > 0)
              {
                r_pq += kz * (1.0 - (x2 * 2.0 - 1.0))
                        * xt::view(P, idx(kx, ky, kz - 1), pyr_idx(p, q - 2, 0),
                                   xt::all())
                        * a;
              }

              if (kz > 1)
              {
                r_pq -= kz * (kz - 1)
                        * xt::view(P, idx(kx, ky, kz - 2), pyr_idx(p, q - 2, 0),
                                   xt::all())
                        * a;
              }
            }
          }
        }

        // Extend into r > 0
        for (std::size_t p = 0; p < n; ++p)
        {
          for (std::size_t q = 0; q < n; ++q)
          {
            auto r_pq1
                = xt::view(P, idx(kx, ky, kz), pyr_idx(p, q, 1), xt::all());
            r_pq1 = xt::view(P, idx(kx, ky, kz), pyr_idx(p, q, 0), xt::all())
                    * ((1.0 + p + q) + (x2 * 2.0 - 1.0) * (2.0 + p + q));
            if (kz > 0)
            {
              r_pq1 += 2 * kz
                       * xt::view(P, idx(kx, ky, kz - 1), pyr_idx(p, q, 0),
                                  xt::all())
                       * (2.0 + p + q);
            }
          }
        }

        for (std::size_t r = 1; r <= n; ++r)
        {
          for (std::size_t p = 0; p < n - r; ++p)
          {
            for (std::size_t q = 0; q < n - r; ++q)
            {
              auto [ar, br, cr] = jrc(2 * p + 2 * q + 2, r);
              auto r_pqr = xt::view(P, idx(kx, ky, kz), pyr_idx(p, q, r + 1),
                                    xt::all());
              r_pqr = xt::view(P, idx(kx, ky, kz), pyr_idx(p, q, r), xt::all())
                          * ((x2 * 2.0 - 1.0) * ar + br)
                      - xt::view(P, idx(kx, ky, kz), pyr_idx(p, q, r - 1),
                                 xt::all())
                            * cr;
              if (kz > 0)
              {
                r_pqr += ar * 2 * kz
                         * xt::view(P, idx(kx, ky, kz - 1), pyr_idx(p, q, r),
                                    xt::all());
              }
            }
          }
        }
      }
    }
  }

  for (std::size_t r = 0; r <= n; ++r)
  {
    for (std::size_t p = 0; p <= n - r; ++p)
    {
      for (std::size_t q = 0; q <= n - r; ++q)
      {
        xt::view(P, xt::all(), pyr_idx(p, q, r), xt::all())
            *= std::sqrt(2 * (q + 0.5) * (p + 0.5) * (p + q + r + 1.5)) * 2;
      }
    }
  }
}
//-----------------------------------------------------------------------------
void tabulate_polyset_quad_derivs(xt::xtensor<double, 3>& P, std::size_t n,
                                  std::size_t nderiv,
                                  const xt::xtensor<double, 2>& x)
{
  assert(x.shape(1) == 2);
  assert(P.shape(0) == (nderiv + 1) * (nderiv + 2) / 2);
  assert(P.shape(1) == (n + 1) * (n + 1));
  assert(P.shape(2) == x.shape(0));

  // Indexing for quadrilateral basis functions
  auto quad_idx = [n](std::size_t px, std::size_t py) -> std::size_t {
    return (n + 1) * px + py;
  };

  // Compute 1D basis
  const auto x0 = xt::col(x, 0);
  const auto x1 = xt::col(x, 1);

  assert(x0.shape(0) > 0);
  assert(x1.shape(0) > 0);

  // Compute tabulation of interval for px = 0
  std::fill(P.begin(), P.end(), 0.0);
  xt::view(P, idx(0, 0), quad_idx(0, 0), xt::all()) = 1.0;

  if (n == 0)
    return;

  { // scope
    auto result = xt::view(P, idx(0, 0), xt::all(), xt::all());
    xt::row(result, quad_idx(0, 1))
        = (x1 * 2.0 - 1.0) * xt::row(result, quad_idx(0, 0));
    for (std::size_t py = 2; py <= n; ++py)
    {
      const double a = 1.0 - 1.0 / static_cast<double>(py);
      xt::row(result, quad_idx(0, py))
          = (x1 * 2.0 - 1.0) * xt::row(result, quad_idx(0, py - 1)) * (a + 1.0)
            - xt::row(result, quad_idx(0, py - 2)) * a;
    }
  }
  for (std::size_t ky = 1; ky <= nderiv; ++ky)
  {
    // Get reference to this derivative
    auto result = xt::view(P, idx(0, ky), xt::all(), xt::all());
    auto result0 = xt::view(P, idx(0, ky - 1), xt::all(), xt::all());
    xt::row(result, quad_idx(0, 1))
        = (x1 * 2.0 - 1.0) * xt::row(result, quad_idx(0, 0))
          + 2 * ky * xt::row(result0, quad_idx(0, 0));
    for (std::size_t py = 2; py <= n; ++py)
    {
      const double a = 1.0 - 1.0 / static_cast<double>(py);
      xt::row(result, quad_idx(0, py))
          = (x1 * 2.0 - 1.0) * xt::row(result, quad_idx(0, py - 1)) * (a + 1.0)
            + 2 * ky * xt::row(result0, quad_idx(0, py - 1)) * (a + 1.0)
            - xt::row(result, quad_idx(0, py - 2)) * a;
    }
  }

  // Take tensor product with another interval
  for (std::size_t ky = 0; ky <= nderiv; ++ky)
  {
    auto result = xt::view(P, idx(0, ky), xt::all(), xt::all());
    for (std::size_t py = 0; py <= n; ++py)
    {
      xt::row(result, quad_idx(1, py))
          = (x0 * 2.0 - 1.0) * xt::row(result, quad_idx(0, py));
    }
  }
  for (std::size_t px = 2; px <= n; ++px)
  {
    const double a = 1.0 - 1.0 / static_cast<double>(px);
    for (std::size_t ky = 0; ky <= nderiv; ++ky)
    {
      auto result = xt::view(P, idx(0, ky), xt::all(), xt::all());
      for (std::size_t py = 0; py <= n; ++py)
      {
        xt::row(result, quad_idx(px, py))
            = (x0 * 2.0 - 1.0) * xt::row(result, quad_idx(px - 1, py))
                  * (a + 1.0)
              - xt::row(result, quad_idx(px - 2, py)) * a;
      }
    }
  }
  for (std::size_t kx = 1; kx <= nderiv; ++kx)
  {
    for (std::size_t ky = 0; ky <= nderiv - kx; ++ky)
    {
      auto result = xt::view(P, idx(kx, ky), xt::all(), xt::all());
      auto result0 = xt::view(P, idx(kx - 1, ky), xt::all(), xt::all());
      for (std::size_t py = 0; py <= n; ++py)
      {
        xt::row(result, quad_idx(1, py))
            = (x0 * 2.0 - 1.0) * xt::row(result, quad_idx(0, py))
              + 2 * kx * xt::row(result0, quad_idx(0, py));
      }
    }
    for (std::size_t px = 2; px <= n; ++px)
    {
      const double a = 1.0 - 1.0 / static_cast<double>(px);
      for (std::size_t ky = 0; ky <= nderiv - kx; ++ky)
      {
        auto result = xt::view(P, idx(kx, ky), xt::all(), xt::all());
        auto result0 = xt::view(P, idx(kx - 1, ky), xt::all(), xt::all());
        for (std::size_t py = 0; py <= n; ++py)
        {
          xt::row(result, quad_idx(px, py))
              = (x0 * 2.0 - 1.0) * xt::row(result, quad_idx(px - 1, py))
                    * (a + 1.0)
                + 2 * kx * xt::row(result0, quad_idx(px - 1, py)) * (a + 1.0)
                - xt::row(result, quad_idx(px - 2, py)) * a;
        }
      }
    }
  }

  // Normalise
  for (std::size_t px = 0; px <= n; ++px)
  {
    for (std::size_t py = 0; py <= n; ++py)
    {
      xt::view(P, xt::all(), quad_idx(px, py), xt::all())
          *= std::sqrt((2 * px + 1) * (2 * py + 1));
    }
  }
}
//-----------------------------------------------------------------------------
void tabulate_polyset_hex_derivs(xt::xtensor<double, 3>& P, std::size_t n,
                                 std::size_t nderiv,
                                 const xt::xtensor<double, 2>& x)
{
  assert(x.shape(1) == 3);
  assert(P.shape(0) == (nderiv + 1) * (nderiv + 2) * (nderiv + 3) / 6);
  assert(P.shape(1) == (n + 1) * (n + 1) * (n + 1));
  assert(P.shape(2) == x.shape(0));

  // Indexing for hexahedral basis functions
  auto hex_idx
      = [n](std::size_t px, std::size_t py, std::size_t pz) -> std::size_t {
    return (n + 1) * (n + 1) * px + (n + 1) * py + pz;
  };

  // Compute 1D basis
  const auto x0 = xt::col(x, 0);
  const auto x1 = xt::col(x, 1);
  const auto x2 = xt::col(x, 2);

  assert(x0.shape(0) > 0);
  assert(x1.shape(0) > 0);
  assert(x2.shape(0) > 0);

  std::fill(P.begin(), P.end(), 0.0);
  xt::view(P, idx(0, 0, 0), hex_idx(0, 0, 0), xt::all()) = 1.0;

  if (n == 0)
    return;

  // Tabulate interval for px=py=0
  // For kz = 0
  { // scope
    auto result = xt::view(P, idx(0, 0, 0), xt::all(), xt::all());
    // for pz = 1
    xt::row(result, hex_idx(0, 0, 1))
        = (x2 * 2.0 - 1.0) * xt::row(result, hex_idx(0, 0, 0));
    // for larger values of pz
    for (std::size_t pz = 2; pz <= n; ++pz)
    {
      const double a = 1.0 - 1.0 / static_cast<double>(pz);
      xt::row(result, hex_idx(0, 0, pz))
          = (x2 * 2.0 - 1.0) * xt::row(result, hex_idx(0, 0, pz - 1))
                * (a + 1.0)
            - xt::row(result, hex_idx(0, 0, pz - 2)) * a;
    }
  }
  // for larger values of kz
  for (std::size_t kz = 1; kz <= nderiv; ++kz)
  {
    // Get reference to this derivative
    auto result = xt::view(P, idx(0, 0, kz), xt::all(), xt::all());
    auto result0 = xt::view(P, idx(0, 0, kz - 1), xt::all(), xt::all());
    // for pz = 1
    xt::row(result, hex_idx(0, 0, 1))
        = (x2 * 2.0 - 1.0) * xt::row(result, hex_idx(0, 0, 0))
          + 2 * kz * xt::row(result0, hex_idx(0, 0, 0));
    // for larger values of pz
    for (std::size_t pz = 2; pz <= n; ++pz)
    {
      const double a = 1.0 - 1.0 / static_cast<double>(pz);
      xt::row(result, hex_idx(0, 0, pz))
          = (x2 * 2.0 - 1.0) * xt::row(result, hex_idx(0, 0, pz - 1))
                * (a + 1.0)
            + 2 * kz * xt::row(result0, hex_idx(0, 0, pz - 1)) * (a + 1.0)
            - xt::row(result, hex_idx(0, 0, pz - 2)) * a;
    }
  }

  // Take tensor product with interval to get quad for px=0
  // for ky = 0
  // for py = 1
  for (std::size_t kz = 0; kz <= nderiv; ++kz)
  {
    auto result = xt::view(P, idx(0, 0, kz), xt::all(), xt::all());
    for (std::size_t pz = 0; pz <= n; ++pz)
    {
      xt::row(result, hex_idx(0, 1, pz))
          = (x1 * 2.0 - 1.0) * xt::row(result, hex_idx(0, 0, pz));
    }
  }
  for (std::size_t py = 2; py <= n; ++py)
  {
    const double a = 1.0 - 1.0 / static_cast<double>(py);
    for (std::size_t kz = 0; kz <= nderiv; ++kz)
    {
      auto result = xt::view(P, idx(0, 0, kz), xt::all(), xt::all());
      for (std::size_t pz = 0; pz <= n; ++pz)
      {
        xt::row(result, hex_idx(0, py, pz))
            = (x1 * 2.0 - 1.0) * xt::row(result, hex_idx(0, py - 1, pz))
                  * (a + 1.0)
              - xt::row(result, hex_idx(0, py - 2, pz)) * a;
      }
    }
  }
  // for larger values of ky
  for (std::size_t ky = 1; ky <= nderiv; ++ky)
  {
    // for py = 1
    for (std::size_t kz = 0; kz <= nderiv - ky; ++kz)
    {
      auto result = xt::view(P, idx(0, ky, kz), xt::all(), xt::all());
      auto result0 = xt::view(P, idx(0, ky - 1, kz), xt::all(), xt::all());
      for (std::size_t pz = 0; pz <= n; ++pz)
      {
        xt::row(result, hex_idx(0, 1, pz))
            = (x1 * 2.0 - 1.0) * xt::row(result, hex_idx(0, 0, pz))
              + 2 * ky * xt::row(result0, hex_idx(0, 0, pz));
      }
    }
    for (std::size_t py = 2; py <= n; ++py)
    {
      const double a = 1.0 - 1.0 / static_cast<double>(py);
      for (std::size_t kz = 0; kz <= nderiv - ky; ++kz)
      {
        auto result = xt::view(P, idx(0, ky, kz), xt::all(), xt::all());
        auto result0 = xt::view(P, idx(0, ky - 1, kz), xt::all(), xt::all());
        for (std::size_t pz = 0; pz <= n; ++pz)
        {
          xt::row(result, hex_idx(0, py, pz))
              = (x1 * 2.0 - 1.0) * xt::row(result, hex_idx(0, py - 1, pz))
                    * (a + 1.0)
                + 2 * ky * xt::row(result0, hex_idx(0, py - 1, pz)) * (a + 1.0)
                - xt::row(result, hex_idx(0, py - 2, pz)) * a;
        }
      }
    }
  }

  // Take tensor product with interval to get hex
  // kx = 0
  // for px = 1
  for (std::size_t ky = 0; ky <= nderiv; ++ky)
  {
    for (std::size_t kz = 0; kz <= nderiv - ky; ++kz)
    {
      auto result = xt::view(P, idx(0, ky, kz), xt::all(), xt::all());
      for (std::size_t py = 0; py <= n; ++py)
      {
        for (std::size_t pz = 0; pz <= n; ++pz)
        {
          xt::row(result, hex_idx(1, py, pz))
              = (x0 * 2.0 - 1.0) * xt::row(result, hex_idx(0, py, pz));
        }
      }
    }
  }
  // For larger values of px
  for (std::size_t px = 2; px <= n; ++px)
  {
    const double a = 1.0 - 1.0 / static_cast<double>(px);
    for (std::size_t ky = 0; ky <= nderiv; ++ky)
    {
      for (std::size_t kz = 0; kz <= nderiv - ky; ++kz)
      {
        auto result = xt::view(P, idx(0, ky, kz), xt::all(), xt::all());
        for (std::size_t py = 0; py <= n; ++py)
        {
          for (std::size_t pz = 0; pz <= n; ++pz)
          {
            xt::row(result, hex_idx(px, py, pz))
                = (x0 * 2.0 - 1.0) * xt::row(result, hex_idx(px - 1, py, pz))
                      * (a + 1.0)
                  - xt::row(result, hex_idx(px - 2, py, pz)) * a;
          }
        }
      }
    }
  }
  // For larger values of kx
  for (std::size_t kx = 1; kx <= nderiv; ++kx)
  {
    // for px = 1
    {
      for (std::size_t ky = 0; ky <= nderiv - kx; ++ky)
      {
        for (std::size_t kz = 0; kz <= nderiv - kx - ky; ++kz)
        {
          auto result = xt::view(P, idx(kx, ky, kz), xt::all(), xt::all());
          auto result0 = xt::view(P, idx(kx - 1, ky, kz), xt::all(), xt::all());
          for (std::size_t py = 0; py <= n; ++py)
          {
            for (std::size_t pz = 0; pz <= n; ++pz)
            {
              xt::row(result, hex_idx(1, py, pz))
                  = (x0 * 2.0 - 1.0) * xt::row(result, hex_idx(0, py, pz))
                    + 2 * kx * xt::row(result0, hex_idx(0, py, pz));
            }
          }
        }
      }
    }
    // For larger values of px
    for (std::size_t px = 2; px <= n; ++px)
    {
      const double a = 1.0 - 1.0 / static_cast<double>(px);
      for (std::size_t ky = 0; ky <= nderiv - kx; ++ky)
      {
        for (std::size_t kz = 0; kz <= nderiv - kx - ky; ++kz)
        {
          auto result = xt::view(P, idx(kx, ky, kz), xt::all(), xt::all());
          auto result0 = xt::view(P, idx(kx - 1, ky, kz), xt::all(), xt::all());
          for (std::size_t py = 0; py <= n; ++py)
          {
            for (std::size_t pz = 0; pz <= n; ++pz)
            {
              xt::row(result, hex_idx(px, py, pz))
                  = (x0 * 2.0 - 1.0) * xt::row(result, hex_idx(px - 1, py, pz))
                        * (a + 1.0)
                    + 2 * kx * xt::row(result0, hex_idx(px - 1, py, pz))
                          * (a + 1.0)
                    - xt::row(result, hex_idx(px - 2, py, pz)) * a;
            }
          }
        }
      }
    }
  }

  // Normalise
  for (std::size_t px = 0; px <= n; ++px)
    for (std::size_t py = 0; py <= n; ++py)
      for (std::size_t pz = 0; pz <= n; ++pz)
      {
        xt::view(P, xt::all(), hex_idx(px, py, pz), xt::all())
            *= std::sqrt((2 * px + 1) * (2 * py + 1) * (2 * pz + 1));
      }
}
//-----------------------------------------------------------------------------
void tabulate_polyset_prism_derivs(xt::xtensor<double, 3>& P, std::size_t n,
                                   std::size_t nderiv,
                                   const xt::xtensor<double, 2>& x)
{
  assert(x.shape(1) == 3);
  assert(P.shape(0) == (nderiv + 1) * (nderiv + 2) * (nderiv + 3) / 6);
  assert(P.shape(1) == (n + 1) * (n + 1) * (n + 2) / 2);
  assert(P.shape(2) == x.shape(0));

  const auto x0 = xt::col(x, 0);
  const auto x1 = xt::col(x, 1);
  const auto x2 = xt::col(x, 2);

  assert(x0.shape(0) > 0);
  assert(x1.shape(0) > 0);
  assert(x2.shape(0) > 0);

  // Indexing for hexahedral basis functions
  auto prism_idx
      = [n](std::size_t px, std::size_t py, std::size_t pz) -> std::size_t {
    return (n + 1) * idx(py, px) + pz;
  };

  // f3 = ((1 - y) / 2)^2
  const auto f3 = xt::square(1.0 - (x1 * 2.0 - 1.0)) * 0.25;

  // Tabulate triangle for px=0
  std::fill(P.begin(), P.end(), 0.0);
  xt::view(P, idx(0, 0, 0), prism_idx(0, 0, 0), xt::all()) = 1.0;

  if (n == 0)
  {
    P *= std::sqrt(2);
    return;
  }

  for (std::size_t kx = 0; kx <= nderiv; ++kx)
  {
    for (std::size_t ky = 0; ky <= nderiv - kx; ++ky)
    {
      for (std::size_t p = 1; p <= n; ++p)
      {
        auto p0 = xt::view(P, idx(kx, ky, 0), prism_idx(p, 0, 0), xt::all());

        const double a
            = static_cast<double>(2 * p - 1) / static_cast<double>(p);
        p0 = ((x0 * 2.0 - 1.0) + 0.5 * (x1 * 2.0 - 1.0) + 0.5)
             * xt::view(P, idx(kx, ky, 0), prism_idx(p - 1, 0, 0), xt::all())
             * a;
        if (kx > 0)
        {
          auto result0 = xt::view(P, idx(kx - 1, ky, 0), prism_idx(p - 1, 0, 0),
                                  xt::all());
          p0 += 2 * kx * a * result0;
        }

        if (ky > 0)
        {
          auto result0 = xt::view(P, idx(kx, ky - 1, 0), prism_idx(p - 1, 0, 0),
                                  xt::all());
          p0 += ky * a * result0;
        }

        if (p > 1)
        {
          // y^2 terms
          p0 -= f3
                * xt::view(P, idx(kx, ky, 0), prism_idx(p - 2, 0, 0), xt::all())
                * (a - 1.0);
          if (ky > 0)
          {
            auto result0 = xt::view(P, idx(kx, ky - 1, 0),
                                    prism_idx(p - 2, 0, 0), xt::all());
            p0 -= ky * ((x1 * 2.0 - 1.0) - 1.0) * result0 * (a - 1.0);
          }

          if (ky > 1)
          {
            auto result0 = xt::view(P, idx(kx, ky - 2, 0),
                                    prism_idx(p - 2, 0, 0), xt::all());
            p0 -= ky * (ky - 1) * result0 * (a - 1.0);
          }
        }
      }

      for (std::size_t p = 0; p < n; ++p)
      {
        auto p0 = xt::view(P, idx(kx, ky, 0), prism_idx(p, 0, 0), xt::all());
        auto p1 = xt::view(P, idx(kx, ky, 0), prism_idx(p, 1, 0), xt::all());
        p1 = p0 * ((x1 * 2.0 - 1.0) * (1.5 + p) + 0.5 + p);
        if (ky > 0)
        {
          auto result0
              = xt::view(P, idx(kx, ky - 1, 0), prism_idx(p, 0, 0), xt::all());
          p1 += 2 * ky * (1.5 + p) * result0;
        }

        for (std::size_t q = 1; q < n - p; ++q)
        {
          const auto [a1, a2, a3] = jrc(2 * p + 1, q);
          xt::view(P, idx(kx, ky, 0), prism_idx(p, q + 1, 0), xt::all())
              = xt::view(P, idx(kx, ky, 0), prism_idx(p, q, 0), xt::all())
                    * ((x1 * 2.0 - 1.0) * a1 + a2)
                - xt::view(P, idx(kx, ky, 0), prism_idx(p, q - 1, 0), xt::all())
                      * a3;
          if (ky > 0)
          {
            auto result0 = xt::view(P, idx(kx, ky - 1, 0), prism_idx(p, q, 0),
                                    xt::all());
            xt::view(P, idx(kx, ky, 0), prism_idx(p, q + 1, 0), xt::all())
                += 2 * ky * a1 * result0;
          }
        }
      }
    }
  }

  // Take tensor product with interval to get prism
  for (std::size_t kz = 0; kz <= nderiv; ++kz)
  {
    for (std::size_t r = 1; r <= n; ++r)
    {
      const double a = 1.0 - 1.0 / static_cast<double>(r);
      for (std::size_t kx = 0; kx <= nderiv - kz; ++kx)
      {
        for (std::size_t ky = 0; ky <= nderiv - kx - kz; ++ky)
        {
          auto result = xt::view(P, idx(kx, ky, kz), xt::all(), xt::all());
          auto result0 = xt::view(P, idx(kx, ky, kz - 1), xt::all(), xt::all());
          for (std::size_t p = 0; p <= n; ++p)
          {
            for (std::size_t q = 0; q <= n - p; ++q)
            {
              xt::row(result, prism_idx(p, q, r))
                  = (x2 * 2.0 - 1.0) * xt::row(result, prism_idx(p, q, r - 1))
                    * (a + 1.0);
              if (kz > 0)
                xt::row(result, prism_idx(p, q, r))
                    += 2 * kz * xt::row(result0, prism_idx(p, q, r - 1))
                       * (a + 1.0);
              if (r > 1)
                xt::row(result, prism_idx(p, q, r))
                    -= xt::row(result, prism_idx(p, q, r - 2)) * a;
            }
          }
        }
      }
    }
  }

  // Normalise
  for (std::size_t p = 0; p <= n; ++p)
    for (std::size_t q = 0; q <= n - p; ++q)
      for (std::size_t r = 0; r <= n; ++r)
        xt::view(P, xt::all(), prism_idx(p, q, r), xt::all())
            *= std::sqrt((p + 0.5) * (p + q + 1) * (2 * r + 1)) * 2;
}
} // namespace
//-----------------------------------------------------------------------------
void polyset::tabulate(xt::xtensor<double, 3>& P, cell::type celltype, int d,
                       int n, const xt::xtensor<double, 2>& x)
{
  // Shadow xtensor with mdspan
  stdex::mdspan<double, extents3d> Pmd(P.data(), P.shape(0), P.shape(2),
                                       P.shape(1));

  switch (celltype)
  {
  case cell::type::point:
    tabulate_polyset_point_derivs(Pmd, d, n, x);
    return;
  case cell::type::interval:
    tabulate_polyset_line_derivs(Pmd, d, n, x);
    return;
  case cell::type::triangle:
    tabulate_polyset_triangle_derivs(Pmd, d, n, x);
    return;
  case cell::type::tetrahedron:
    tabulate_polyset_tetrahedron_derivs(P, d, n, x);
    return;
  case cell::type::quadrilateral:
    tabulate_polyset_quad_derivs(P, d, n, x);
    return;
  case cell::type::prism:
    tabulate_polyset_prism_derivs(P, d, n, x);
    return;
  case cell::type::pyramid:
    tabulate_polyset_pyramid_derivs(P, d, n, x);
    return;
  case cell::type::hexahedron:
    tabulate_polyset_hex_derivs(P, d, n, x);
    return;
  default:
    throw std::runtime_error("Polynomial set: unsupported cell type");
  }
}
//-----------------------------------------------------------------------------
xt::xtensor<double, 3> polyset::tabulate(cell::type celltype, int d, int n,
                                         const xt::xtensor<double, 2>& x)
{
  xt::xtensor<double, 3> out(
      {static_cast<std::size_t>(polyset::nderivs(celltype, n)),
       static_cast<std::size_t>(polyset::dim(celltype, d)), x.shape(0)});
  polyset::tabulate(out, celltype, d, n, x);
  return out;
}
//-----------------------------------------------------------------------------
int polyset::dim(cell::type celltype, int d)
{
  switch (celltype)
  {
  case cell::type::point:
    return 1;
  case cell::type::triangle:
    return (d + 1) * (d + 2) / 2;
  case cell::type::tetrahedron:
    return (d + 1) * (d + 2) * (d + 3) / 6;
  case cell::type::prism:
    return (d + 1) * (d + 1) * (d + 2) / 2;
  case cell::type::pyramid:
    return (d + 1) * (d + 2) * (2 * d + 3) / 6;
  case cell::type::interval:
    return (d + 1);
  case cell::type::quadrilateral:
    return (d + 1) * (d + 1);
  case cell::type::hexahedron:
    return (d + 1) * (d + 1) * (d + 1);
  default:
    return 1;
  }
}
//-----------------------------------------------------------------------------
int polyset::nderivs(cell::type celltype, int n)
{
  switch (celltype)
  {
  case cell::type::point:
    return 1;
  case cell::type::interval:
    return n + 1;
  case cell::type::triangle:
    return (n + 1) * (n + 2) / 2;
  case cell::type::quadrilateral:
    return (n + 1) * (n + 2) / 2;
  case cell::type::tetrahedron:
    return (n + 1) * (n + 2) * (n + 3) / 6;
  case cell::type::hexahedron:
    return (n + 1) * (n + 2) * (n + 3) / 6;
  case cell::type::prism:
    return (n + 1) * (n + 2) * (n + 3) / 6;
  case cell::type::pyramid:
    return (n + 1) * (n + 2) * (n + 3) / 6;
  default:
    return 1;
  }
}
//-----------------------------------------------------------------------------<|MERGE_RESOLUTION|>--- conflicted
+++ resolved
@@ -38,22 +38,13 @@
                                    const xt::xtensor<double, 2>& x)
 {
   assert(x.shape(0) > 0);
-<<<<<<< HEAD
   assert(P.extent(0) == nderiv + 1);
-  assert(P.extent(1) == x.shape(0));
-  assert(P.extent(2) == 1);
+  assert(P.extent(1) == 1);
+  assert(P.extent(2) == x.shape(0));
 
   std::fill(P.data(), P.data() + P.size(), 0.0);
-  for (std::ptrdiff_t i = 0; i < P.extent(1); ++i)
-    P(0, i, 0) = 1.0;
-=======
-  assert(P.shape(0) == nderiv + 1);
-  assert(P.shape(1) == 1);
-  assert(P.shape(2) == x.shape(0));
-
-  std::fill(P.begin(), P.end(), 0.0);
-  xt::view(P, 0, 0, xt::all()) = 1.0;
->>>>>>> a25286b1
+  for (std::ptrdiff_t i = 0; i < P.extent(2); ++i)
+    P(0, 0, i) = 1.0;
 }
 //-----------------------------------------------------------------------------
 // Compute the complete set of derivatives from 0 to nderiv, for all the
@@ -66,48 +57,29 @@
                                   const xt::xtensor<double, 2>& x)
 {
   assert(x.shape(0) > 0);
-<<<<<<< HEAD
   assert(P.extent(0) == nderiv + 1);
-  assert(P.extent(1) == x.shape(0));
-  assert(P.extent(2) == n + 1);
+  assert(P.extent(1) == n + 1);
+  assert(P.extent(2) == x.shape(0));
 
   std::fill(P.data(), P.data() + P.size(), 0.0);
-  for (std::ptrdiff_t j = 0; j < P.extent(1); ++j)
-    P(0, j, 0) = 1.0;
-
-=======
-  assert(P.shape(0) == nderiv + 1);
-  assert(P.shape(1) == n + 1);
-  assert(P.shape(2) == x.shape(0));
-
-  std::fill(P.begin(), P.end(), 0.0);
-  xt::view(P, 0, 0, xt::all()) = 1.0;
->>>>>>> a25286b1
+  for (std::ptrdiff_t j = 0; j < P.extent(2); ++j)
+    P(0, 0, j) = 1.0;
+
   const auto x0 = xt::col(x, 0);
   if (n == 0)
     return;
 
   { // scope
-<<<<<<< HEAD
     auto result
         = stdex::submdspan(P, 0, stdex::full_extent, stdex::full_extent);
-    for (std::ptrdiff_t i = 0; i < result.extent(0); ++i)
-      result(i, 1) = (x0[i] * 2.0 - 1.0) * result(i, 0);
+    for (std::ptrdiff_t i = 0; i < result.extent(1); ++i)
+      result(1, i) = (x0[i] * 2.0 - 1.0) * result(0, i);
     for (std::size_t p = 2; p <= n; ++p)
     {
       const double a = 1.0 - 1.0 / static_cast<double>(p);
-      for (std::ptrdiff_t i = 0; i < result.extent(0); ++i)
-        result(i, p) = (x0[i] * 2.0 - 1.0) * result(i, p - 1) * (a + 1.0)
-                       - result(i, p - 2) * a;
-=======
-    auto result = xt::view(P, 0, xt::all(), xt::all());
-    xt::row(result, 1) = (x0 * 2.0 - 1.0) * xt::row(result, 0);
-    for (std::size_t p = 2; p <= n; ++p)
-    {
-      const double a = 1.0 - 1.0 / static_cast<double>(p);
-      xt::row(result, p) = (x0 * 2.0 - 1.0) * xt::row(result, p - 1) * (a + 1.0)
-                           - xt::row(result, p - 2) * a;
->>>>>>> a25286b1
+      for (std::ptrdiff_t i = 0; i < result.extent(1); ++i)
+        result(p, i) = (x0[i] * 2.0 - 1.0) * result(p - 1, i) * (a + 1.0)
+                       - result(p - 2, i) * a;
     }
   }
 
@@ -121,32 +93,21 @@
     for (std::size_t p = 1; p <= n; ++p)
     {
       const double a = 1.0 - 1.0 / static_cast<double>(p);
-<<<<<<< HEAD
-      for (std::ptrdiff_t i = 0; i < result.extent(0); ++i)
-        result(i, p) = (x0[i] * 2.0 - 1.0) * result(i, p - 1) * (a + 1.0)
-                       + 2 * k * result0(i, p - 1) * (a + 1.0)
-                       - result(i, p - 2) * a;
-=======
-      xt::row(result, p) = (x0 * 2.0 - 1.0) * xt::row(result, p - 1) * (a + 1.0)
-                           + 2 * k * xt::row(result0, p - 1) * (a + 1.0)
-                           - xt::row(result, p - 2) * a;
->>>>>>> a25286b1
+      for (std::ptrdiff_t i = 0; i < result.extent(1); ++i)
+        result(p, i) = (x0[i] * 2.0 - 1.0) * result(p - 1, i) * (a + 1.0)
+                       + 2 * k * result0(p - 1, i) * (a + 1.0)
+                       - result(p - 2, i) * a;
     }
   }
 
   // Normalise
-<<<<<<< HEAD
-  for (std::ptrdiff_t p = 0; p < P.extent(2); ++p)
+  for (std::ptrdiff_t p = 0; p < P.extent(1); ++p)
   {
     const double sp = std::sqrt(2 * p + 1);
     for (std::ptrdiff_t i = 0; i < P.extent(0); ++i)
-      for (std::ptrdiff_t j = 0; j < P.extent(1); ++j)
-        P(i, j, p) *= sp;
-  }
-=======
-  for (std::size_t p = 0; p <= n; ++p)
-    xt::view(P, xt::all(), p, xt::all()) *= std::sqrt(2 * p + 1);
->>>>>>> a25286b1
+      for (std::ptrdiff_t j = 0; j < P.extent(2); ++j)
+        P(i, p, j) *= sp;
+  }
 }
 //-----------------------------------------------------------------------------
 // Compute the complete set of derivatives from 0 to nderiv, for all the
@@ -165,23 +126,11 @@
   auto x0 = xt::col(x, 0);
   auto x1 = xt::col(x, 1);
 
-<<<<<<< HEAD
   auto t_start = std::chrono::high_resolution_clock::now();
 
   assert(P.extent(0) == (nderiv + 1) * (nderiv + 2) / 2);
   assert(P.extent(1) == (n + 1) * (n + 2) / 2);
   assert(P.extent(2) == x.shape(0));
-=======
-  assert(P.shape(0) == (nderiv + 1) * (nderiv + 2) / 2);
-  assert(P.shape(1) == (n + 1) * (n + 2) / 2);
-  assert(P.shape(2) == x.shape(0));
-
-  // f3 = ((1 - y) / 2)^2
-  const auto f3 = xt::square(1.0 - (x1 * 2.0 - 1.0)) * 0.25;
-
-  std::fill(P.begin(), P.end(), 0.0);
-  xt::view(P, idx(0, 0), 0, xt::all()) = 1.0;
->>>>>>> a25286b1
 
   std::fill(P.data(), P.data() + P.size(), 0.0);
   if (n == 0)
@@ -203,7 +152,6 @@
     {
       for (std::size_t p = 1; p <= n; ++p)
       {
-<<<<<<< HEAD
         auto p0
             = stdex::submdspan(P, idx(kx, ky), idx(0, p), stdex::full_extent);
         auto p1 = stdex::submdspan(P, idx(kx, ky), idx(0, p - 1),
@@ -219,29 +167,14 @@
                                      stdex::full_extent);
           for (std::ptrdiff_t i = 0; i < p0.size(); ++i)
             p0[i] += 2 * kx * a * px[i];
-=======
-        auto p0 = xt::view(P, idx(kx, ky), idx(0, p), xt::all());
-        const double a
-            = static_cast<double>(2 * p - 1) / static_cast<double>(p);
-        p0 = ((x0 * 2.0 - 1.0) + 0.5 * (x1 * 2.0 - 1.0) + 0.5)
-             * xt::view(P, idx(kx, ky), idx(0, p - 1), xt::all()) * a;
-        if (kx > 0)
-        {
-          p0 += 2 * kx * a
-                * xt::view(P, idx(kx - 1, ky), idx(0, p - 1), xt::all());
->>>>>>> a25286b1
         }
 
         if (ky > 0)
         {
-<<<<<<< HEAD
           auto py = stdex::submdspan(P, idx(kx, ky - 1), idx(0, p - 1),
                                      stdex::full_extent);
           for (std::ptrdiff_t i = 0; i < p0.size(); ++i)
             p0[i] += ky * a * py[i];
-=======
-          p0 += ky * a * xt::view(P, idx(kx, ky - 1), idx(0, p - 1), xt::all());
->>>>>>> a25286b1
         }
 
         if (p > 1)
@@ -252,7 +185,7 @@
           // f3 = ((1 - y) / 2)^2
           //          const auto f3 = xt::square(0.5 * (1.0 - x1));
           // y^2 terms
-<<<<<<< HEAD
+
           for (std::ptrdiff_t i = 0; i < p0.size(); ++i)
             p0[i] -= 0.25 * (1.0 - x1[i]) * (1.0 - x1[i]) * p2[i] * (a - 1.0);
 
@@ -262,36 +195,20 @@
                                         stdex::full_extent);
             for (std::ptrdiff_t i = 0; i < p0.size(); ++i)
               p0[i] -= ky * ((x1[i] * 2.0 - 1.0) - 1.0) * p2y[i] * (a - 1.0);
-=======
-          p0 -= f3 * xt::view(P, idx(kx, ky), idx(0, p - 2), xt::all())
-                * (a - 1.0);
-          if (ky > 0)
-          {
-            p0 -= ky * ((x1 * 2.0 - 1.0) - 1.0)
-                  * xt::view(P, idx(kx, ky - 1), idx(0, p - 2), xt::all())
-                  * (a - 1.0);
->>>>>>> a25286b1
           }
 
           if (ky > 1)
           {
-<<<<<<< HEAD
             auto p2y2 = stdex::submdspan(P, idx(kx, ky - 2), idx(0, p - 2),
                                          stdex::full_extent);
             for (std::ptrdiff_t i = 0; i < p0.size(); ++i)
               p0[i] -= ky * (ky - 1) * p2y2[i] * (a - 1.0);
-=======
-            p0 -= ky * (ky - 1)
-                  * xt::view(P, idx(kx, ky - 2), idx(0, p - 2), xt::all())
-                  * (a - 1.0);
->>>>>>> a25286b1
           }
         }
       }
 
       for (std::size_t p = 0; p < n; ++p)
       {
-<<<<<<< HEAD
         auto p0
             = stdex::submdspan(P, idx(kx, ky), idx(0, p), stdex::full_extent);
         auto p1
@@ -306,21 +223,11 @@
 
           for (std::ptrdiff_t i = 0; i < p1.size(); ++i)
             p1[i] += 2 * ky * (1.5 + p) * py[i];
-=======
-        auto p0 = xt::view(P, idx(kx, ky), idx(0, p), xt::all());
-        auto p1 = xt::view(P, idx(kx, ky), idx(1, p), xt::all());
-        p1 = p0 * ((x1 * 2.0 - 1.0) * (1.5 + p) + 0.5 + p);
-        if (ky > 0)
-        {
-          p1 += 2 * ky * (1.5 + p)
-                * xt::view(P, idx(kx, ky - 1), idx(0, p), xt::all());
->>>>>>> a25286b1
         }
 
         for (std::size_t q = 1; q < n - p; ++q)
         {
           const auto [a1, a2, a3] = jrc(2 * p + 1, q);
-<<<<<<< HEAD
           auto pqp1 = stdex::submdspan(P, idx(kx, ky), idx(q + 1, p),
                                        stdex::full_extent);
           auto pqm1 = stdex::submdspan(P, idx(kx, ky), idx(q - 1, p),
@@ -336,17 +243,6 @@
                                        stdex::full_extent);
             for (std::ptrdiff_t i = 0; i < pqp1.size(); ++i)
               pqp1[i] += 2 * ky * a1 * py[i];
-=======
-          xt::view(P, idx(kx, ky), idx(q + 1, p), xt::all())
-              = xt::view(P, idx(kx, ky), idx(q, p), xt::all())
-                    * ((x1 * 2.0 - 1.0) * a1 + a2)
-                - xt::view(P, idx(kx, ky), idx(q - 1, p), xt::all()) * a3;
-          if (ky > 0)
-          {
-            xt::view(P, idx(kx, ky), idx(q + 1, p), xt::all())
-                += 2 * ky * a1
-                   * xt::view(P, idx(kx, ky - 1), idx(q, p), xt::all());
->>>>>>> a25286b1
           }
         }
       }
@@ -356,7 +252,6 @@
   auto t_mid = std::chrono::high_resolution_clock::now();
 
   // Normalisation
-<<<<<<< HEAD
   // std::vector<double> norm(P.extent(1));
   // for (std::size_t p = 0; p <= n; ++p)
   //   for (std::size_t q = 0; q <= n - p; ++q)
@@ -382,22 +277,18 @@
   auto duration2
       = std::chrono::duration_cast<std::chrono::milliseconds>(t_stop - t_mid);
   std::cout << "time2 = " << duration2.count() << "ms.\n";
-=======
-  for (std::size_t p = 0; p <= n; ++p)
-    for (std::size_t q = 0; q <= n - p; ++q)
-      xt::view(P, xt::all(), idx(q, p), xt::all())
-          *= std::sqrt((p + 0.5) * (p + q + 1)) * 2;
->>>>>>> a25286b1
 }
 //-----------------------------------------------------------------------------
-void tabulate_polyset_tetrahedron_derivs(xt::xtensor<double, 3>& P,
+void tabulate_polyset_tetrahedron_derivs(stdex::mdspan<double, extents3d> P,
                                          std::size_t n, std::size_t nderiv,
                                          const xt::xtensor<double, 2>& x)
 {
   assert(x.shape(1) == 3);
-  assert(P.shape(0) == (nderiv + 1) * (nderiv + 2) * (nderiv + 3) / 6);
-  assert(P.shape(1) == (n + 1) * (n + 2) * (n + 3) / 6);
-  assert(P.shape(2) == x.shape(0));
+  assert(P.extent(0) == (nderiv + 1) * (nderiv + 2) * (nderiv + 3) / 6);
+  assert(P.extent(1) == (n + 1) * (n + 2) * (n + 3) / 6);
+  assert(P.extent(2) == x.shape(0));
+
+  auto t_start = std::chrono::high_resolution_clock::now();
 
   const auto x0 = xt::col(x, 0);
   const auto x1 = xt::col(x, 1);
@@ -409,12 +300,14 @@
   const auto f5 = f4 * f4;
 
   // Traverse derivatives in increasing order
-  std::fill(P.begin(), P.end(), 0.0);
-  xt::view(P, idx(0, 0, 0), 0, xt::all()) = 1.0;
+  std::fill(P.data(), P.data() + P.size(), 0.0);
+  for (std::ptrdiff_t i = 0; i < P.extent(2); ++i)
+    P(idx(0, 0, 0), 0, i) = 1.0;
 
   if (n == 0)
   {
-    P *= std::sqrt(6);
+    for (std::ptrdiff_t i = 0; i < P.extent(2); ++i)
+      P(idx(0, 0, 0), 0, i) = std::sqrt(6);
     return;
   }
 
@@ -426,134 +319,158 @@
       {
         for (std::size_t p = 1; p <= n; ++p)
         {
-          auto p00 = xt::view(P, idx(kx, ky, kz), idx(0, 0, p), xt::all());
+          auto p00 = stdex::submdspan(P, idx(kx, ky, kz), idx(0, 0, p),
+                                      stdex::full_extent);
+          auto p0m1 = stdex::submdspan(P, idx(kx, ky, kz), idx(0, 0, p - 1),
+                                       stdex::full_extent);
           double a = static_cast<double>(2 * p - 1) / static_cast<double>(p);
-          p00 = ((x0 * 2.0 - 1.0) + 0.5 * ((x1 * 2.0 - 1.0) + (x2 * 2.0 - 1.0))
-                 + 1.0)
-                * xt::view(P, idx(kx, ky, kz), idx(0, 0, p - 1), xt::all()) * a;
+          for (std::ptrdiff_t i = 0; i < p00.size(); ++i)
+            p00[i] = ((x0[i] * 2.0 - 1.0)
+                      + 0.5 * ((x1[i] * 2.0 - 1.0) + (x2[i] * 2.0 - 1.0)) + 1.0)
+                     * a * p0m1[i];
+
           if (kx > 0)
           {
-            p00 += 2 * kx * a
-                   * xt::view(P, idx(kx - 1, ky, kz), idx(0, 0, p - 1),
-                              xt::all());
+            auto p0m1x = stdex::submdspan(P, idx(kx - 1, ky, kz),
+                                          idx(0, 0, p - 1), stdex::full_extent);
+            for (std::ptrdiff_t i = 0; i < p00.size(); ++i)
+              p00[i] += 2 * kx * a * p0m1x[i];
           }
 
           if (ky > 0)
           {
-            p00 += ky * a
-                   * xt::view(P, idx(kx, ky - 1, kz), idx(0, 0, p - 1),
-                              xt::all());
+            auto p0m1y = stdex::submdspan(P, idx(kx, ky - 1, kz),
+                                          idx(0, 0, p - 1), stdex::full_extent);
+            for (std::ptrdiff_t i = 0; i < p00.size(); ++i)
+              p00[i] += ky * a * p0m1y[i];
           }
 
           if (kz > 0)
           {
-            p00 += kz * a
-                   * xt::view(P, idx(kx, ky, kz - 1), idx(0, 0, p - 1),
-                              xt::all());
+            auto p0m1z = stdex::submdspan(P, idx(kx, ky, kz - 1),
+                                          idx(0, 0, p - 1), stdex::full_extent);
+            for (std::ptrdiff_t i = 0; i < p00.size(); ++i)
+              p00[i] += kz * a * p0m1z[i];
           }
 
           if (p > 1)
           {
-            p00 -= f2
-                   * xt::view(P, idx(kx, ky, kz), idx(0, 0, p - 2), xt::all())
-                   * (a - 1.0);
+            auto p0m2 = stdex::submdspan(P, idx(kx, ky, kz), idx(0, 0, p - 2),
+                                         stdex::full_extent);
+            for (std::ptrdiff_t i = 0; i < p00.size(); ++i)
+              p00[i] -= f2[i] * p0m2[i] * (a - 1.0);
             if (ky > 0)
             {
-              p00 -= ky * ((x1 * 2.0 - 1.0) + (x2 * 2.0 - 1.0))
-                     * xt::view(P, idx(kx, ky - 1, kz), idx(0, 0, p - 2),
-                                xt::all())
-                     * (a - 1.0);
+              auto p0m2y = stdex::submdspan(
+                  P, idx(kx, ky - 1, kz), idx(0, 0, p - 2), stdex::full_extent);
+              for (std::ptrdiff_t i = 0; i < p00.size(); ++i)
+                p00[i] -= ky * ((x1[i] * 2.0 - 1.0) + (x2[i] * 2.0 - 1.0))
+                          * p0m2y[i] * (a - 1.0);
             }
 
             if (ky > 1)
             {
-              p00 -= ky * (ky - 1)
-                     * xt::view(P, idx(kx, ky - 2, kz), idx(0, 0, p - 2),
-                                xt::all())
-                     * (a - 1.0);
+              auto p0m2y2 = stdex::submdspan(
+                  P, idx(kx, ky - 2, kz), idx(0, 0, p - 2), stdex::full_extent);
+              for (std::ptrdiff_t i = 0; i < p00.size(); ++i)
+                p00[i] -= ky * (ky - 1) * p0m2y2[i] * (a - 1.0);
             }
 
             if (kz > 0)
             {
-              p00 -= kz * ((x1 * 2.0 - 1.0) + (x2 * 2.0 - 1.0))
-                     * xt::view(P, idx(kx, ky, kz - 1), idx(0, 0, p - 2),
-                                xt::all())
-                     * (a - 1.0);
+              auto p0m2z = stdex::submdspan(
+                  P, idx(kx, ky, kz - 1), idx(0, 0, p - 2), stdex::full_extent);
+
+              for (std::ptrdiff_t i = 0; i < p00.size(); ++i)
+                p00[i] -= kz * ((x1[i] * 2.0 - 1.0) + (x2[i] * 2.0 - 1.0))
+                          * p0m2z[i] * (a - 1.0);
             }
 
             if (kz > 1)
             {
-              p00 -= kz * (kz - 1)
-                     * xt::view(P, idx(kx, ky, kz - 2), idx(0, 0, p - 2),
-                                xt::all())
-                     * (a - 1.0);
+              auto p0m2z2 = stdex::submdspan(
+                  P, idx(kx, ky, kz - 2), idx(0, 0, p - 2), stdex::full_extent);
+              for (std::ptrdiff_t i = 0; i < p00.size(); ++i)
+                p00[i] -= kz * (kz - 1) * p0m2z2[i] * (a - 1.0);
             }
 
             if (ky > 0 and kz > 0)
             {
-              p00 -= 2.0 * ky * kz
-                     * xt::view(P, idx(kx, ky - 1, kz - 1), idx(0, 0, p - 2),
-                                xt::all())
-                     * (a - 1.0);
+              auto p0m2yz
+                  = stdex::submdspan(P, idx(kx, ky - 1, kz - 1),
+                                     idx(0, 0, p - 2), stdex::full_extent);
+              for (std::ptrdiff_t i = 0; i < p00.size(); ++i)
+                p00[i] -= 2.0 * ky * kz * p0m2yz[i] * (a - 1.0);
             }
           }
         }
 
         for (std::size_t p = 0; p < n; ++p)
         {
-          auto p10 = xt::view(P, idx(kx, ky, kz), idx(0, 1, p), xt::all());
-          p10 = xt::view(P, idx(kx, ky, kz), idx(0, 0, p), xt::all())
-                * ((1.0 + (x1 * 2.0 - 1.0)) * p
-                   + (2.0 + (x1 * 2.0 - 1.0) * 3.0 + (x2 * 2.0 - 1.0)) * 0.5);
+          auto p10 = stdex::submdspan(P, idx(kx, ky, kz), idx(0, 1, p),
+                                      stdex::full_extent);
+          auto p00 = stdex::submdspan(P, idx(kx, ky, kz), idx(0, 0, p),
+                                      stdex::full_extent);
+          for (std::ptrdiff_t i = 0; i < p10.size(); ++i)
+            p10[i]
+                = p00[i]
+                  * ((1.0 + (x1[i] * 2.0 - 1.0)) * p
+                     + (2.0 + (x1[i] * 2.0 - 1.0) * 3.0 + (x2[i] * 2.0 - 1.0))
+                           * 0.5);
           if (ky > 0)
           {
-            p10 += 2 * ky
-                   * xt::view(P, idx(kx, ky - 1, kz), idx(0, 0, p), xt::all())
-                   * (1.5 + p);
+            auto p0y = stdex::submdspan(P, idx(kx, ky - 1, kz), idx(0, 0, p),
+                                        stdex::full_extent);
+            for (std::ptrdiff_t i = 0; i < p10.size(); ++i)
+              p10[i] += 2 * ky * p0y[i] * (1.5 + p);
           }
 
           if (kz > 0)
           {
-            p10 += kz
-                   * xt::view(P, idx(kx, ky, kz - 1), idx(0, 0, p), xt::all());
+            auto p0z = stdex::submdspan(P, idx(kx, ky, kz - 1), idx(0, 0, p),
+                                        stdex::full_extent);
+            for (std::ptrdiff_t i = 0; i < p10.size(); ++i)
+              p10[i] += kz * p0z[i];
           }
 
           for (std::size_t q = 1; q < n - p; ++q)
           {
             auto [aq, bq, cq] = jrc(2 * p + 1, q);
-            auto pq1
-                = xt::view(P, idx(kx, ky, kz), idx(0, q + 1, p), xt::all());
-            pq1 = xt::view(P, idx(kx, ky, kz), idx(0, q, p), xt::all())
-                      * (f3 * aq + f4 * bq)
-                  - xt::view(P, idx(kx, ky, kz), idx(0, q - 1, p), xt::all())
-                        * f5 * cq;
+            auto pq1 = stdex::submdspan(P, idx(kx, ky, kz), idx(0, q + 1, p),
+                                        stdex::full_extent);
+            auto pq = stdex::submdspan(P, idx(kx, ky, kz), idx(0, q, p),
+                                       stdex::full_extent);
+            auto pqm1 = stdex::submdspan(P, idx(kx, ky, kz), idx(0, q - 1, p),
+                                         stdex::full_extent);
+            for (std::ptrdiff_t i = 0; i < pq1.size(); ++i)
+              pq1[i] = pq[i] * (f3[i] * aq + f4[i] * bq) - pqm1[i] * f5[i] * cq;
 
             if (ky > 0)
             {
-              pq1 += 2 * ky
-                     * xt::view(P, idx(kx, ky - 1, kz), idx(0, q, p), xt::all())
-                     * aq;
+              auto pqy = stdex::submdspan(P, idx(kx, ky - 1, kz), idx(0, q, p),
+                                          stdex::full_extent);
+              for (std::ptrdiff_t i = 0; i < pq1.size(); ++i)
+                pq1[i] += 2 * ky * pqy[i] * aq;
             }
 
             if (kz > 0)
             {
-              pq1 += kz
-                         * xt::view(P, idx(kx, ky, kz - 1), idx(0, q, p),
-                                    xt::all())
-                         * (aq - bq)
-                     + kz * (1.0 - (x2 * 2.0 - 1.0))
-                           * xt::view(P, idx(kx, ky, kz - 1), idx(0, q - 1, p),
-                                      xt::all())
-                           * cq;
+              auto pqz = stdex::submdspan(P, idx(kx, ky, kz - 1), idx(0, q, p),
+                                          stdex::full_extent);
+              auto pq1z = stdex::submdspan(
+                  P, idx(kx, ky, kz - 1), idx(0, q - 1, p), stdex::full_extent);
+              for (std::ptrdiff_t i = 0; i < pq1.size(); ++i)
+                pq1[i] += kz * pqz[i] * (aq - bq)
+                          + kz * (1.0 - (x2[i] * 2.0 - 1.0)) * pq1z[i] * cq;
             }
 
             if (kz > 1)
             {
+              auto pq1z2 = stdex::submdspan(
+                  P, idx(kx, ky, kz - 2), idx(0, q - 1, p), stdex::full_extent);
               // Quadratic term in z
-              pq1 -= kz * (kz - 1)
-                     * xt::view(P, idx(kx, ky, kz - 2), idx(0, q - 1, p),
-                                xt::all())
-                     * cq;
+              for (std::ptrdiff_t i = 0; i < pq1.size(); ++i)
+                pq1[i] -= kz * (kz - 1) * pq1z2[i] * cq;
             }
           }
         }
@@ -562,13 +479,19 @@
         {
           for (std::size_t q = 0; q < n - p; ++q)
           {
-            auto pq = xt::view(P, idx(kx, ky, kz), idx(1, q, p), xt::all());
-            pq = xt::view(P, idx(kx, ky, kz), idx(0, q, p), xt::all())
-                 * ((1.0 + p + q) + (x2 * 2.0 - 1.0) * (2.0 + p + q));
+            auto pq = stdex::submdspan(P, idx(kx, ky, kz), idx(1, q, p),
+                                       stdex::full_extent);
+            auto pq0 = stdex::submdspan(P, idx(kx, ky, kz), idx(0, q, p),
+                                        stdex::full_extent);
+            for (std::ptrdiff_t i = 0; i < pq.size(); ++i)
+              pq[i] = pq0[i]
+                      * ((1.0 + p + q) + (x2[i] * 2.0 - 1.0) * (2.0 + p + q));
             if (kz > 0)
             {
-              pq += 2 * kz * (2.0 + p + q)
-                    * xt::view(P, idx(kx, ky, kz - 1), idx(0, q, p), xt::all());
+              auto pqz = stdex::submdspan(P, idx(kx, ky, kz - 1), idx(0, q, p),
+                                          stdex::full_extent);
+              for (std::ptrdiff_t i = 0; i < pq.size(); ++i)
+                pq[i] += 2 * kz * (2.0 + p + q) * pqz[i];
             }
           }
         }
@@ -580,21 +503,22 @@
             for (std::size_t r = 1; r < n - p - q; ++r)
             {
               auto [ar, br, cr] = jrc(2 * p + 2 * q + 2, r);
-              xt::view(P, idx(kx, ky, kz), idx(r + 1, q, p), xt::all())
-                  = xt::view(P, idx(kx, ky, kz), idx(r, q, p), xt::all())
-                        * ((x2 * 2.0 - 1.0) * ar + br)
-<<<<<<< HEAD
-                - xt::view(P, idx(kx, ky, kz), xt::all(), idx(r - 1, q, p))
-=======
-                    - xt::view(P, idx(kx, ky, kz), idx(r - 1, q, p), xt::all())
->>>>>>> a25286b1
-                          * cr;
+              auto pqr1 = stdex::submdspan(P, idx(kx, ky, kz), idx(r + 1, q, p),
+                                           stdex::full_extent);
+              auto pqr = stdex::submdspan(P, idx(kx, ky, kz), idx(r, q, p),
+                                          stdex::full_extent);
+              auto pqrm1 = stdex::submdspan(
+                  P, idx(kx, ky, kz), idx(r - 1, q, p), stdex::full_extent);
+
+              for (std::ptrdiff_t i = 0; i < pqr1.size(); ++i)
+                pqr1[i]
+                    = pqr[i] * ((x2[i] * 2.0 - 1.0) * ar + br) - pqrm1[i] * cr;
               if (kz > 0)
               {
-                xt::view(P, idx(kx, ky, kz), idx(r + 1, q, p), xt::all())
-                    += 2 * kz * ar
-                       * xt::view(P, idx(kx, ky, kz - 1), idx(r, q, p),
-                                  xt::all());
+                auto pqrz = stdex::submdspan(P, idx(kx, ky, kz - 1),
+                                             idx(r, q, p), stdex::full_extent);
+                for (std::ptrdiff_t i = 0; i < pqr1.size(); ++i)
+                  pqr1[i] += 2 * kz * ar * pqrz[i];
               }
             }
           }
@@ -602,6 +526,8 @@
       }
     }
   }
+
+  auto t_mid = std::chrono::high_resolution_clock::now();
 
   // Normalise
   for (std::size_t p = 0; p <= n; ++p)
@@ -610,11 +536,25 @@
     {
       for (std::size_t r = 0; r <= n - p - q; ++r)
       {
-        xt::view(P, xt::all(), idx(r, q, p), xt::all())
-            *= std::sqrt(2 * (p + 0.5) * (p + q + 1.0) * (p + q + r + 1.5)) * 2;
-      }
-    }
-  }
+        auto pqr = stdex::submdspan(P, stdex::full_extent, idx(r, q, p),
+                                    stdex::full_extent);
+        for (std::ptrdiff_t i = 0; i < pqr.extent(0); ++i)
+          for (std::ptrdiff_t j = 0; j < pqr.extent(1); ++j)
+            pqr(i, j)
+                *= std::sqrt(2 * (p + 0.5) * (p + q + 1.0) * (p + q + r + 1.5))
+                   * 2;
+      }
+    }
+  }
+
+  auto t_stop = std::chrono::high_resolution_clock::now();
+
+  auto duration1
+      = std::chrono::duration_cast<std::chrono::milliseconds>(t_mid - t_start);
+  std::cout << "time1 = " << duration1.count() << "ms.\n";
+  auto duration2
+      = std::chrono::duration_cast<std::chrono::milliseconds>(t_stop - t_mid);
+  std::cout << "time2 = " << duration2.count() << "ms.\n";
 }
 //-----------------------------------------------------------------------------
 void tabulate_polyset_pyramid_derivs(xt::xtensor<double, 3>& P, std::size_t n,
@@ -1346,8 +1286,8 @@
                        int n, const xt::xtensor<double, 2>& x)
 {
   // Shadow xtensor with mdspan
-  stdex::mdspan<double, extents3d> Pmd(P.data(), P.shape(0), P.shape(2),
-                                       P.shape(1));
+  stdex::mdspan<double, extents3d> Pmd(P.data(), P.shape(0), P.shape(1),
+                                       P.shape(2));
 
   switch (celltype)
   {
@@ -1361,7 +1301,7 @@
     tabulate_polyset_triangle_derivs(Pmd, d, n, x);
     return;
   case cell::type::tetrahedron:
-    tabulate_polyset_tetrahedron_derivs(P, d, n, x);
+    tabulate_polyset_tetrahedron_derivs(Pmd, d, n, x);
     return;
   case cell::type::quadrilateral:
     tabulate_polyset_quad_derivs(P, d, n, x);
