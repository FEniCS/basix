// Copyright (c) 2020 Matthew Scroggs
// FEniCS Project
// SPDX-License-Identifier:    MIT

#include "precompute.h"
#include "math.h"
#include <numeric>
<<<<<<< HEAD
#include <xtensor/xview.hpp>
=======
>>>>>>> e2ee7bdc

using namespace basix;

namespace stdex = std::experimental;
using mdspan2_t = stdex::mdspan<double, stdex::dextents<std::size_t, 2>>;
using cmdspan2_t = stdex::mdspan<const double, stdex::dextents<std::size_t, 2>>;
using mdarray2_t = stdex::mdarray<double, stdex::dextents<std::size_t, 2>>;

//-----------------------------------------------------------------------------
void precompute::prepare_permutation(const std::span<std::size_t>& perm)
{
  for (std::size_t row = 0; row < perm.size(); ++row)
  {
    while (perm[row] < row)
      perm[row] = perm[perm[row]];
  }
}
//-----------------------------------------------------------------------------
std::vector<std::size_t> precompute::prepare_matrix(
    std::pair<std::vector<double>, std::array<std::size_t, 2>>& A)
{
  return math::transpose_lu(A);
}
//-----------------------------------------------------------------------------<|MERGE_RESOLUTION|>--- conflicted
+++ resolved
@@ -5,10 +5,6 @@
 #include "precompute.h"
 #include "math.h"
 #include <numeric>
-<<<<<<< HEAD
-#include <xtensor/xview.hpp>
-=======
->>>>>>> e2ee7bdc
 
 using namespace basix;
 
