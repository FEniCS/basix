// Copyright (c) 2020 Chris Richardson
// FEniCS Project
// SPDX-License-Identifier:    MIT

#include "regge.h"
#include "dof-transformations.h"
#include "element-families.h"
#include "lattice.h"
#include "mappings.h"
#include "polyset.h"
#include <xtensor-blas/xlinalg.hpp>
#include <xtensor/xbuilder.hpp>
#include <xtensor/xview.hpp>

using namespace basix;

namespace
{
//-----------------------------------------------------------------------------
xt::xtensor<double, 2> create_regge_space(cell::type celltype, int degree)
{
  if (celltype != cell::type::triangle and celltype != cell::type::tetrahedron)
    throw std::runtime_error("Unsupported celltype");

  const int tdim = cell::topological_dimension(celltype);
  const int nc = tdim * (tdim + 1) / 2;
  const int basis_size = polyset::dim(celltype, degree);
  const std::size_t ndofs = basis_size * nc;
  const std::size_t psize = basis_size * tdim * tdim;

  xt::xtensor<double, 2> wcoeffs = xt::zeros<double>({ndofs, psize});
  int s = basis_size;
  for (int i = 0; i < tdim; ++i)
  {
    for (int j = 0; j < tdim; ++j)
    {
      int xoff = i + tdim * j;
      int yoff = i + j;
      if (tdim == 3 and i > 0 and j > 0)
        ++yoff;

      xt::view(wcoeffs, xt::range(yoff * s, yoff * s + s),
               xt::range(xoff * s, xoff * s + s))
          = xt::eye<double>(s);
    }
  }

  return wcoeffs;
}
//-----------------------------------------------------------------------------
std::pair<xt::xtensor<double, 2>, xt::xtensor<double, 2>>
create_regge_interpolation(cell::type celltype, int degree)
{
  const std::size_t tdim = cell::topological_dimension(celltype);

  const int basis_size = polyset::dim(celltype, degree);

  const std::size_t ndofs = basis_size * (tdim + 1) * tdim / 2;
  const std::size_t space_size = basis_size * tdim * tdim;

  const std::size_t npoints
      = tdim == 2 ? 3 * (degree + 1) + degree * (degree + 1) / 2
                  : 6 * (degree + 1) + 4 * degree * (degree + 1) / 2
                        + degree * (degree + 1) * (degree - 1) / 6;

  xt::xtensor<double, 2> points({npoints, tdim});
  xt::xtensor<double, 2> matrix
      = xt::zeros<double>({ndofs, npoints * tdim * tdim});

  xt::xtensor<double, 2> dualmat({ndofs, space_size});
  std::vector<std::vector<std::vector<int>>> topology
      = cell::topology(celltype);
  const xt::xtensor<double, 2> geometry = cell::geometry(celltype);

  // point and dof counters
  int point_n = 0;
  int dof = 0;
  for (std::size_t dim = 1; dim < topology.size(); ++dim)
  {
    for (std::size_t i = 0; i < topology[dim].size(); ++i)
    {
      const xt::xtensor<double, 2> entity_geom
          = cell::sub_entity_geometry(celltype, dim, i);

      cell::type ct = cell::sub_entity_type(celltype, dim, i);
      auto lattice
          = lattice::create(ct, degree + 2, lattice::type::equispaced, false);
      for (std::size_t j = 0; j < lattice.shape()[0]; ++j)
      {
        xt::row(points, point_n + j) = xt::row(entity_geom, 0);
        for (std::size_t k = 0; k < entity_geom.shape()[0] - 1; ++k)
        {
          xt::row(points, point_n + j)
              += (xt::row(entity_geom, k + 1) - xt::row(entity_geom, 0))
                 * lattice(j, k);
        }
      }

<<<<<<< HEAD
      Eigen::Map<
          Eigen::Array<double, Eigen::Dynamic, Eigen::Dynamic, Eigen::RowMajor>>
          _pt(points.data(), points.shape()[0], points.shape()[1]);
=======
      auto pt_view = xt::view(
          points, xt::range(point_n, point_n + lattice.shape()[0]), xt::all());
      xt::xtensor<double, 2> basis
          = xt::view(polyset::tabulate(celltype, degree, 0, pt_view), 0,
                     xt::all(), xt::all());
>>>>>>> 5f6ff28b

      // Store up outer(t, t) for all tangents
      std::vector<int>& vert_ids = topology[dim][i];
      std::size_t ntangents = dim * (dim + 1) / 2;
      xt::xtensor<double, 3> vvt(
          {ntangents, geometry.shape()[1], geometry.shape()[1]});
      std::vector<double> _edge(geometry.shape()[1]);
      auto edge_t = xt::adapt(_edge);
      int c = 0;
      for (std::size_t s = 0; s < dim; ++s)
      {
        for (std::size_t d = s + 1; d < dim + 1; ++d)
        {
          for (std::size_t p = 0; p < geometry.shape()[1]; ++p)
            edge_t[p] = geometry(vert_ids[d], p) - geometry(vert_ids[s], p);
          // outer product v.v^T
          xt::view(vvt, c, xt::all(), xt::all())
              = xt::linalg::outer(edge_t, edge_t);
          ++c;
        }
      }

      for (std::size_t k = 0; k < lattice.shape()[0]; ++k)
      {
        for (std::size_t j = 0; j < ntangents; ++j)
        {
          auto vvt_flat = xt::ravel(xt::view(vvt, j, xt::all(), xt::all()));
          for (std::size_t i = 0; i < tdim * tdim; ++i)
            matrix(dof, point_n + i * npoints) = vvt_flat(i);
          ++dof;
        }
        ++point_n;
      }
    }
  }

  return std::make_pair(points, matrix);
}
//-----------------------------------------------------------------------------
} // namespace
//-----------------------------------------------------------------------------
FiniteElement basix::create_regge(cell::type celltype, int degree)
{
  const std::size_t tdim = cell::topological_dimension(celltype);
  const int basis_size = polyset::dim(celltype, degree);
  const std::size_t ndofs = basis_size * (tdim + 1) * tdim / 2;

  xt::xtensor<double, 2> wcoeffs = create_regge_space(celltype, degree);
  xt::xtensor<double, 2> points, matrix;
  std::tie(points, matrix) = create_regge_interpolation(celltype, degree);

<<<<<<< HEAD
  Eigen::MatrixXd coeffs = compute_expansion_coefficients(
=======
  std::size_t transform_count = tdim == 2 ? 3 : 14;
  xt::xtensor<double, 3> base_transformations
      = xt::zeros<double>({transform_count, ndofs, ndofs});
  for (std::size_t i = 0; i < base_transformations.shape()[0]; ++i)
  {
    xt::view(base_transformations, i, xt::all(), xt::all())
        = xt::eye<double>(ndofs);
  }

  xt::xtensor<double, 2> coeffs = compute_expansion_coefficients(
>>>>>>> 5f6ff28b
      celltype, wcoeffs, matrix, points, degree);

  // Regge has (d+1) dofs on each edge, 3d(d+1)/2 on each face
  // and d(d-1)(d+1) on the interior in 3D
  const int edge_dofs = degree + 1;
  const int face_dofs = 3 * (degree + 1) * degree / 2;
  const int volume_dofs = tdim > 2 ? (degree + 1) * degree * (degree - 1) : 0;

  const std::vector<std::vector<std::vector<int>>> topology
      = cell::topology(celltype);
  const int num_vertices = topology[0].size();
  const int num_edges = topology[1].size();
  const int num_faces = topology[2].size();

  int transform_count = tdim == 2 ? 3 : 14;
  std::vector<Eigen::MatrixXd> base_transformations(
      transform_count, Eigen::MatrixXd::Identity(ndofs, ndofs));

  const std::vector<int> edge_ref
      = doftransforms::interval_reflection(degree + 1);
  for (int edge = 0; edge < num_edges; ++edge)
  {
    const int start = edge_ref.size() * edge;
    for (std::size_t i = 0; i < edge_ref.size(); ++i)
    {
      base_transformations[edge](start + i, start + i) = 0;
      base_transformations[edge](start + i, start + edge_ref[i]) = 1;
    }
  }
  if (tdim > 2)
  {
    const std::vector<int> face_ref_perm
        = doftransforms::triangle_reflection(degree);
    const std::vector<int> face_rot_perm
        = doftransforms::triangle_rotation(degree);
    Eigen::Matrix3d sub_ref;
    sub_ref << 0, 1, 0, 1, 0, 0, 0, 0, 1;
    Eigen::Matrix3d sub_rot;
    sub_rot << 0, 1, 0, 0, 0, 1, 1, 0, 0;
    Eigen::MatrixXd face_ref = Eigen::MatrixXd::Zero(face_ref_perm.size() * 3,
                                                     face_ref_perm.size() * 3);
    Eigen::MatrixXd face_rot = Eigen::MatrixXd::Zero(face_ref_perm.size() * 3,
                                                     face_ref_perm.size() * 3);
    for (std::size_t i = 0; i < face_ref_perm.size(); ++i)
    {
      face_ref.block(3 * i, 3 * face_ref_perm[i], 3, 3) = sub_ref;
      face_rot.block(3 * i, 3 * face_rot_perm[i], 3, 3) = sub_rot;
    }

    for (int face = 0; face < num_faces; ++face)
    {
      const int start = edge_dofs * num_edges + face_dofs * face;
      base_transformations[num_edges + 2 * face].block(
          start, start, face_rot.rows(), face_rot.cols())
          = face_rot;
      base_transformations[num_edges + 2 * face + 1].block(
          start, start, face_ref.rows(), face_ref.cols())
          = face_ref;
    }
  }

  std::vector<std::vector<int>> entity_dofs(topology.size());
  entity_dofs[0].resize(num_vertices, 0);
  entity_dofs[1].resize(num_edges, edge_dofs);
  entity_dofs[2].resize(num_faces, face_dofs);
  if (tdim > 2)
    entity_dofs[3] = {volume_dofs};

  return FiniteElement(element::family::Regge, celltype, degree, {tdim, tdim},
                       coeffs, entity_dofs, base_transformations, points,
                       matrix, mapping::type::doubleCovariantPiola);
}
//-----------------------------------------------------------------------------<|MERGE_RESOLUTION|>--- conflicted
+++ resolved
@@ -96,17 +96,11 @@
         }
       }
 
-<<<<<<< HEAD
-      Eigen::Map<
-          Eigen::Array<double, Eigen::Dynamic, Eigen::Dynamic, Eigen::RowMajor>>
-          _pt(points.data(), points.shape()[0], points.shape()[1]);
-=======
       auto pt_view = xt::view(
           points, xt::range(point_n, point_n + lattice.shape()[0]), xt::all());
       xt::xtensor<double, 2> basis
           = xt::view(polyset::tabulate(celltype, degree, 0, pt_view), 0,
                      xt::all(), xt::all());
->>>>>>> 5f6ff28b
 
       // Store up outer(t, t) for all tangents
       std::vector<int>& vert_ids = topology[dim][i];
@@ -158,20 +152,7 @@
   xt::xtensor<double, 2> points, matrix;
   std::tie(points, matrix) = create_regge_interpolation(celltype, degree);
 
-<<<<<<< HEAD
-  Eigen::MatrixXd coeffs = compute_expansion_coefficients(
-=======
-  std::size_t transform_count = tdim == 2 ? 3 : 14;
-  xt::xtensor<double, 3> base_transformations
-      = xt::zeros<double>({transform_count, ndofs, ndofs});
-  for (std::size_t i = 0; i < base_transformations.shape()[0]; ++i)
-  {
-    xt::view(base_transformations, i, xt::all(), xt::all())
-        = xt::eye<double>(ndofs);
-  }
-
   xt::xtensor<double, 2> coeffs = compute_expansion_coefficients(
->>>>>>> 5f6ff28b
       celltype, wcoeffs, matrix, points, degree);
 
   // Regge has (d+1) dofs on each edge, 3d(d+1)/2 on each face
@@ -186,9 +167,14 @@
   const int num_edges = topology[1].size();
   const int num_faces = topology[2].size();
 
-  int transform_count = tdim == 2 ? 3 : 14;
-  std::vector<Eigen::MatrixXd> base_transformations(
-      transform_count, Eigen::MatrixXd::Identity(ndofs, ndofs));
+  std::size_t transform_count = tdim == 2 ? 3 : 14;
+  xt::xtensor<double, 3> base_transformations
+      = xt::zeros<double>({transform_count, ndofs, ndofs});
+  for (std::size_t i = 0; i < base_transformations.shape()[0]; ++i)
+  {
+    xt::view(base_transformations, i, xt::all(), xt::all())
+        = xt::eye<double>(ndofs);
+  }
 
   const std::vector<int> edge_ref
       = doftransforms::interval_reflection(degree + 1);
@@ -197,8 +183,8 @@
     const int start = edge_ref.size() * edge;
     for (std::size_t i = 0; i < edge_ref.size(); ++i)
     {
-      base_transformations[edge](start + i, start + i) = 0;
-      base_transformations[edge](start + i, start + edge_ref[i]) = 1;
+      base_transformations(edge, start + i, start + i) = 0;
+      base_transformations(edge, start + i, start + edge_ref[i]) = 1;
     }
   }
   if (tdim > 2)
@@ -207,28 +193,33 @@
         = doftransforms::triangle_reflection(degree);
     const std::vector<int> face_rot_perm
         = doftransforms::triangle_rotation(degree);
-    Eigen::Matrix3d sub_ref;
-    sub_ref << 0, 1, 0, 1, 0, 0, 0, 0, 1;
-    Eigen::Matrix3d sub_rot;
-    sub_rot << 0, 1, 0, 0, 0, 1, 1, 0, 0;
-    Eigen::MatrixXd face_ref = Eigen::MatrixXd::Zero(face_ref_perm.size() * 3,
-                                                     face_ref_perm.size() * 3);
-    Eigen::MatrixXd face_rot = Eigen::MatrixXd::Zero(face_ref_perm.size() * 3,
-                                                     face_ref_perm.size() * 3);
+    xt::xtensor<double, 2> sub_ref = {{0, 1, 0}, {1, 0, 0}, {0, 0, 1}};
+    xt::xtensor<double, 2> sub_rot = {{0, 1, 0}, {0, 0, 1}, {1, 0, 0}};
+    std::array<std::size_t, 3> shape
+        = {face_ref_perm.size() * 3, face_ref_perm.size() * 3};
+    xt::xtensor<double, 2> face_ref = xt::zeros<double>(shape);
+    xt::xtensor<double, 2> face_rot = xt::zeros<double>(shape);
+
     for (std::size_t i = 0; i < face_ref_perm.size(); ++i)
     {
-      face_ref.block(3 * i, 3 * face_ref_perm[i], 3, 3) = sub_ref;
-      face_rot.block(3 * i, 3 * face_rot_perm[i], 3, 3) = sub_rot;
+      xt::view(face_rot, xt::range(3 * i, 3 * i + 3),
+               xt::range(3 * face_rot_perm[i], 3 * face_rot_perm[i] + 3))
+          = sub_rot;
+      xt::view(face_ref, xt::range(3 * i, 3 * i + 3),
+               xt::range(3 * face_ref_perm[i], 3 * face_ref_perm[i] + 3))
+          = sub_ref;
     }
 
     for (int face = 0; face < num_faces; ++face)
     {
       const int start = edge_dofs * num_edges + face_dofs * face;
-      base_transformations[num_edges + 2 * face].block(
-          start, start, face_rot.rows(), face_rot.cols())
+      xt::view(base_transformations, num_edges + 2 * face,
+               xt::range(start, start + face_rot.shape(0)),
+               xt::range(start, start + face_rot.shape(1)))
           = face_rot;
-      base_transformations[num_edges + 2 * face + 1].block(
-          start, start, face_ref.rows(), face_ref.cols())
+      xt::view(base_transformations, num_edges + 2 * face + 1,
+               xt::range(start, start + face_ref.shape(0)),
+               xt::range(start, start + face_ref.shape(1)))
           = face_ref;
     }
   }
