// Copyright (c) 2020 Chris Richardson
// FEniCS Project
// SPDX-License-Identifier:    MIT

// FIXME: just include everything for now
// Need to define public API

#pragma once

#include "cell.h"
#include "element-families.h"
#include "mappings.h"
#include <Eigen/Core>
#include <string>
#include <vector>

/// Placeholder
namespace basix
{

/// Calculates the basis functions of the finite element, in terms of the
/// polynomial basis.
///
/// The basis functions @f$(\phi_i)@f$ of a finite element can be represented
/// as a linear combination of polynomials @f$(p_j)@f$ in an underlying
/// polynomial basis that span the space of all d-dimensional polynomials up
/// to order
/// @f$k (P_k^d)@f$:
/// @f[  \phi_i = \sum_j c_{ij} p_j @f]
/// This function computed the matrix @f$C = (c_{ij})@f$.
///
/// In some cases, the basis functions @f$(\phi_i)@f$ do not span the full
/// space
/// @f$P_k@f$. In these cases, we represent the space spanned by the basis
/// functions as the span of some polynomials @f$(q_k)@f$. These can be
/// represented in terms of the underlying polynomial basis:
/// @f[  q_k = \sum_j b_{kj} p_j @f]
/// If the basis functions span the full space, then @f$B = (b_{kj})@f$ is
/// simply the identity.
///
/// The basis functions @f$\phi_i@f$ are defined by a dual set of functionals
/// @f$(f_l)@f$. The basis functions are the functions in span{@f$q_k@f$} such
/// that:
///   @f[ f_l(\phi_i) = 1 \mbox{ if } i=l \mbox{ else } 0 @f]
/// We can define a matrix D given by applying the functionals to each
/// polynomial p_j:
///  @f[ D = (d_{lj}),\mbox{ where } d_{lj} = f_l(p_j) @f]
///
/// This function takes the matrices B (span_coeffs) and D (dual) as
/// inputs and returns the matrix C. It computed C using:
///  @f[ C = (B D^T)^{-1} B @f]
///
/// Example: Order 1 Lagrange elements on a triangle
/// ------------------------------------------------
/// On a triangle, the scalar expansion basis is:
///  @f[ p_0 = \sqrt{2}/2 \qquad
///   p_1 = \sqrt{3}(2x + y - 1) \qquad
///   p_2 = 3y - 1 @f]
/// These span the space @f$P_1@f$.
///
/// Lagrange order 1 elements span the space P_1, so in this example,
/// B (span_coeffs) is the identity matrix:
///   @f[ B = \begin{bmatrix}
///                   1 & 0 & 0 \\
///                   0 & 1 & 0 \\
///                   0 & 0 & 1 \end{bmatrix} @f]
///
/// The functionals defining the Lagrange order 1 space are point
/// evaluations at the three vertices of the triangle. The matrix D
/// (dual) given by applying these to p_0 to p_2 is:
///  @f[ \mbox{dual} = \begin{bmatrix}
///              \sqrt{2}/2 &  -\sqrt{3} & -1 \\
///              \sqrt{2}/2 &   \sqrt{3} & -1 \\
///              \sqrt{2}/2 &          0 &  2 \end{bmatrix} @f]
///
/// For this example, this function outputs the matrix:
///  @f[ C = \begin{bmatrix}
///            \sqrt{2}/3 & -\sqrt{3}/6 &  -1/6 \\
///            \sqrt{2}/3 & \sqrt{3}/6  &  -1/6 \\
///            \sqrt{2}/3 &          0  &   1/3 \end{bmatrix} @f]
/// The basis functions of the finite element can be obtained by applying
/// the matrix C to the vector @f$[p_0, p_1, p_2]@f$, giving:
///   @f[ \begin{bmatrix} 1 - x - y \\ x \\ y \end{bmatrix} @f]
///
/// Example: Order 1 Raviart-Thomas on a triangle
/// ---------------------------------------------
/// On a triangle, the 2D vector expansion basis is:
///  @f[ \begin{matrix}
///   p_0 & = & (\sqrt{2}/2, 0) \\
///   p_1 & = & (\sqrt{3}(2x + y - 1), 0) \\
///   p_2 & = & (3y - 1, 0) \\
///   p_3 & = & (0, \sqrt{2}/2) \\
///   p_4 & = & (0, \sqrt{3}(2x + y - 1)) \\
///   p_5 & = & (0, 3y - 1)
///  \end{matrix}
/// @f]
/// These span the space @f$ P_1^2 @f$.
///
/// Raviart-Thomas order 1 elements span a space smaller than @f$ P_1^2 @f$,
/// so B (span_coeffs) is not the identity. It is given by:
///   @f[ B = \begin{bmatrix}
///  1 &  0 &  0 &    0 &  0 &   0 \\
///  0 &  0 &  0 &    1 &  0 &     0 \\
///  1/12 &  \sqrt{6}/48 &  -\sqrt{2}/48 &  1/12 &  0 &  \sqrt{2}/24
///  \end{bmatrix}
///  @f]
/// Applying the matrix B to the vector @f$[p_0, p_1, ..., p_5]@f$ gives the
/// basis of the polynomial space for Raviart-Thomas:
///   @f[ \begin{bmatrix}
///  \sqrt{2}/2 &  0 \\
///   0 &  \sqrt{2}/2 \\
///   \sqrt{2}x/8  & \sqrt{2}y/8
///  \end{bmatrix} @f]
///
/// The functionals defining the Raviart-Thomas order 1 space are integral
/// of the normal components along each edge. The matrix D (dual) given
/// by applying these to @f$p_0@f$ to @f$p_5@f$ is:
///   dual = @f[ \begin{bmatrix}
/// -\sqrt{2}/2 & -\sqrt{3}/2 & -1/2 & -\sqrt{2}/2 & -\sqrt{3}/2 & -1/2 \\
/// -\sqrt{2}/2 &  \sqrt{3}/2 & -1/2 &          0  &          0 &    0 \\
///           0 &         0   &    0 &  \sqrt{2}/2 &          0 &   -1
/// \end{bmatrix} @f]
///
/// In this example, this function outputs the matrix:
///  @f[  C = \begin{bmatrix}
///  -\sqrt{2}/2 & -\sqrt{3}/2 & -1/2 & -\sqrt{2}/2 & -\sqrt{3}/2 & -1/2 \\
///  -\sqrt{2}/2 &  \sqrt{3}/2 & -1/2 &          0  &          0  &    0 \\
///            0 &          0  &    0 &  \sqrt{2}/2 &          0  &   -1
/// \end{bmatrix} @f]
/// The basis functions of the finite element can be obtained by applying
/// the matrix C to the vector @f$[p_0, p_1, ..., p_5]@f$, giving:
///   @f[ \begin{bmatrix}
///   -x & -y \\
///   x - 1 & y \\
///   -x & 1 - y \end{bmatrix} @f]
///
/// @param[in] cell_type The cells shape
/// @param[in] B The matrix containing the expansion coefficients
/// defining a polynomial basis spanning the polynomial space for this
/// element
/// @param[in] M The interpolation matrix, such that the dual matrix
/// \f$D\f$ is computed by \f$D = MP\f$
/// @param[in] x The interpolation points
/// @param[in] degree The degree of the polynomial set
/// @param[in] kappa_tol If positive, the condition number is computed
/// and an error thrown if the condition number of \f$B D^{T}\f$ is
/// greater than @p kappa_tol. If @p kappa_tol is less than 1 the
/// condition number is not checked.
/// @return The matrix C of expansion coefficients that define the basis
/// functions of the finite element space.
Eigen::MatrixXd compute_expansion_coefficients(
    cell::type cell_type, const Eigen::MatrixXd& B, const Eigen::MatrixXd& M,
    const Eigen::ArrayXXd& x, int degree, double kappa_tol = 0.0);

/// Combines interpolation data
///
/// When the value size is not 1, the matrices are split up into
/// `value_size` parts, then recombined so that the columns of the
/// matrix that is output is ordered correctly.
///
/// @param[in] points_1d The interpolation points for a 1d entity
/// @param[in] points_2d The interpolation points for a 2d entity
/// @param[in] points_3d The interpolation points for a 3d entity
/// @param[in] matrix_1d The interpolation matrix for a 1d entity
/// @param[in] matrix_2d The interpolation matrix for a 2d entity
/// @param[in] matrix_3d The interpolation matrix for a 3d entity
/// @param[in] tdim The toplogical dimension
/// @param[in] value_size Value size
/// @return The interpolation points and matrix
std::pair<Eigen::ArrayXXd, Eigen::MatrixXd> combine_interpolation_data(
    const Eigen::ArrayXXd& points_1d, const Eigen::ArrayXXd& points_2d,
    const Eigen::ArrayXXd& points_3d, const Eigen::MatrixXd& matrix_1d,
    const Eigen::MatrixXd& matrix_2d, const Eigen::MatrixXd& matrix_3d,
    const int tdim, const int value_size);

/// Finite Element
/// The basis is stored as a set of coefficients, which are applied to the
/// underlying expansion set for that cell type, when tabulating.
class FiniteElement
{

public:
  /// @todo Document
  /// A finite element
  /// @param[in] family
  /// @param[in] cell_type
  /// @param[in] degree
  /// @param[in] value_shape
  /// @param[in] coeffs
  /// @param[in] entity_dofs
  /// @param[in] base_perms Base permutations
  /// @param[in] points
  /// @param[in] M The interpolation matrix
  /// @param[in] map_type
  FiniteElement(element::family family, cell::type cell_type, int degree,
                const std::vector<int>& value_shape,
                const Eigen::ArrayXXd& coeffs,
                const std::vector<std::vector<int>>& entity_dofs,
                const std::vector<Eigen::MatrixXd>& base_perms,
                const Eigen::ArrayXXd& points, const Eigen::MatrixXd M = {},
                mapping::type map_type = mapping::type::identity);

  /// Copy constructor
  FiniteElement(const FiniteElement& element) = default;

  /// Move constructor
  FiniteElement(FiniteElement&& element) = default;

  /// Destructor
  ~FiniteElement() = default;

  /// Assignment operator
  FiniteElement& operator=(const FiniteElement& element) = default;

  /// Move assignment operator
  FiniteElement& operator=(FiniteElement&& element) = default;

  /// Compute basis values and derivatives at set of points.
  ///
  /// @param[in] nd The order of derivatives, up to and including, to
  /// compute. Use 0 for the basis functions only.
  /// @param[in] x The points at which to compute the basis functions.
  /// The shape of x is (number of points, geometric dimension).
  /// @return The basis functions (and derivatives). The first entry in
  /// the list is the basis function. Higher derivatives are stored in
  /// triangular (2D) or tetrahedral (3D) ordering, i.e. for the (x,y)
  /// derivatives in 2D: (0,0),(1,0),(0,1),(2,0),(1,1),(0,2),(3,0)...
  /// The function basix::idx can be used to find the appropriate
  /// derivative. If a vector result is expected, it will be stacked
  /// with all x values, followed by all y-values (and then z, if any),
  /// likewise tensor-valued results will be stacked in index order.
  std::vector<Eigen::ArrayXXd> tabulate(int nd, const Eigen::ArrayXXd& x) const;

  /// Direct to memory block tabulation
  /// @param nd Number of derivatives
  /// @param x Points
  /// @param basis_data Memory location to fill
  void tabulate(int nd, const Eigen::ArrayXXd& x, double* basis_data) const;

  /// Get the element cell type
  /// @return The cell type
  cell::type cell_type() const;

  /// Get the element polynomial degree
  /// @return Polynomial degree
  int degree() const;

  /// Get the element value size
  /// This is just a convenience function returning product(value_shape)
  /// @return Value size
  int value_size() const;

  /// Get the element value tensor shape, e.g. returning [1] for scalars.
  /// @return Value shape
  const std::vector<int>& value_shape() const;

  /// Dimension of the finite element space (number of degrees of
  /// freedom for the element)
  /// @return Number of degrees of freedom
  int dim() const;

  /// Get the finite element family
  /// @return The family
  element::family family() const;

  /// Get the mapping type used for this element
  /// @return The mapping
  const mapping::type mapping_type() const;

  /// Map function values from the reference to a physical cell
  /// @param reference_data The function values on the reference
  /// @param J The Jacobian of the mapping
  /// @param detJ The determinant of the Jacobian of the mapping
  /// @param K The inverse of the Jacobian of the mapping
  /// @return The function values on the cell
  Eigen::Array<double, Eigen::Dynamic, Eigen::Dynamic, Eigen::RowMajor>
  map_push_forward(const Eigen::Array<double, Eigen::Dynamic, Eigen::Dynamic,
                                      Eigen::RowMajor>& reference_data,
                   const Eigen::Array<double, Eigen::Dynamic, Eigen::Dynamic,
                                      Eigen::RowMajor>& J,
                   const Eigen::ArrayXd& detJ,
                   const Eigen::Array<double, Eigen::Dynamic, Eigen::Dynamic,
                                      Eigen::RowMajor>& K) const;

  /// Direct to memory push forward
  /// @param reference_data The function values on the reference
  /// @param J The Jacobian of the mapping
  /// @param detJ The determinant of the Jacobian of the mapping
  /// @param K The inverse of the Jacobian of the mapping
  /// @param physical_data Memory location to fill
  template <typename T>
  void
  map_push_forward_m(const Eigen::Array<T, Eigen::Dynamic, Eigen::Dynamic,
                                        Eigen::RowMajor>& reference_data,
                     const Eigen::Array<double, Eigen::Dynamic, Eigen::Dynamic,
                                        Eigen::RowMajor>& J,
                     const Eigen::ArrayXd& detJ,
                     const Eigen::Array<double, Eigen::Dynamic, Eigen::Dynamic,
                                        Eigen::RowMajor>& K,
                     T* physical_data) const;

  /// Map function values from a physical cell to the reference
  /// @param physical_data The function values on the cell
  /// @param J The Jacobian of the mapping
  /// @param detJ The determinant of the Jacobian of the mapping
  /// @param K The inverse of the Jacobian of the mapping
  /// @return The function values on the reference
  Eigen::Array<double, Eigen::Dynamic, Eigen::Dynamic, Eigen::RowMajor>
  map_pull_back(const Eigen::Array<double, Eigen::Dynamic, Eigen::Dynamic,
                                   Eigen::RowMajor>& physical_data,
                const Eigen::Array<double, Eigen::Dynamic, Eigen::Dynamic,
                                   Eigen::RowMajor>& J,
                const Eigen::ArrayXd& detJ,
                const Eigen::Array<double, Eigen::Dynamic, Eigen::Dynamic,
                                   Eigen::RowMajor>& K) const;

  /// Map function values from a physical cell to the reference
  /// @param physical_data The function values on the cell
  /// @param J The Jacobian of the mapping
  /// @param detJ The determinant of the Jacobian of the mapping
  /// @param K The inverse of the Jacobian of the mapping
  /// @param reference_data Memory location to fill
  template <typename T>
  void map_pull_back_m(
      const Eigen::Array<T, Eigen::Dynamic, Eigen::Dynamic>& physical_data,
      const Eigen::Array<double, Eigen::Dynamic, Eigen::Dynamic,
                         Eigen::RowMajor>& J,
      const Eigen::ArrayXd& detJ,
      const Eigen::Array<double, Eigen::Dynamic, Eigen::Dynamic,
                         Eigen::RowMajor>& K,
      T* reference_data) const;

  /// Get the number of dofs on each topological entity: (vertices,
  /// edges, faces, cell) in that order. For example, Lagrange degree 2
  /// on a triangle has vertices: [1, 1, 1], edges: [1, 1, 1], cell: [0]
  /// The sum of the entity dofs must match the total number of dofs
  /// reported by FiniteElement::dim,
  /// @return List of entity dof counts on each dimension
  const std::vector<std::vector<int>>& entity_dofs() const;

  /// Get the base permutations
  /// The base permutations represent the effect of rotating or reflecting
  /// a subentity of the cell on the numbering and orientation of the DOFs.
  /// This returns a list of matrices with one matrix for each subentity
  /// permutation in the following order:
  ///   Reversing edge 0, reversing edge 1, ...
  ///   Rotate face 0, reflect face 0, rotate face 1, reflect face 1, ...
  ///
  /// Example: Order 3 Lagrange on a triangle
  /// ---------------------------------------
  /// This space has 10 dofs arranged like:
  /// ~~~~~~~~~~~~~~~~
  /// 2
  /// |\
  /// 6 4
  /// |  \
  /// 5 9 3
  /// |    \
  /// 0-7-8-1
  /// ~~~~~~~~~~~~~~~~
  /// For this element, the base permutations are:
  ///   [Matrix swapping 3 and 4,
  ///    Matrix swapping 5 and 6,
  ///    Matrix swapping 7 and 8]
  /// The first row shows the effect of reversing the diagonal edge. The
  /// second row shows the effect of reversing the vertical edge. The third
  /// row shows the effect of reversing the horizontal edge.
  ///
  /// Example: Order 1 Raviart-Thomas on a triangle
  /// ---------------------------------------------
  /// This space has 3 dofs arranged like:
  /// ~~~~~~~~~~~~~~~~
  ///   |\
  ///   | \
  ///   |  \
  /// <-1   0
  ///   |  / \
  ///   | L ^ \
  ///   |   |  \
  ///    ---2---
  /// ~~~~~~~~~~~~~~~~
  /// These DOFs are integrals of normal components over the edges: DOFs 0 and 2
  /// are oriented inward, DOF 1 is oriented outwards.
  /// For this element, the base permutation matrices are:
  /// ~~~~~~~~~~~~~~~~
  ///   0: [[-1, 0, 0],
  ///       [ 0, 1, 0],
  ///       [ 0, 0, 1]]
  ///   1: [[1,  0, 0],
  ///       [0, -1, 0],
  ///       [0,  0, 1]]
  ///   2: [[1, 0,  0],
  ///       [0, 1,  0],
  ///       [0, 0, -1]]
  /// ~~~~~~~~~~~~~~~~
  /// The first matrix reverses DOF 0 (as this is on the first edge). The second
  /// matrix reverses DOF 1 (as this is on the second edge). The third matrix
  /// reverses DOF 2 (as this is on the third edge).
  ///
  /// Example: DOFs on the face of Order 2 Nedelec first kind on a tetrahedron
  /// ------------------------------------------------------------------------
  /// On a face of this tetrahedron, this space has two face tangent DOFs:
  /// ~~~~~~~~~~~~~~~~
  /// |\        |\
  /// | \       | \
  /// |  \      | ^\
  /// |   \     | | \
  /// | 0->\    | 1  \
  /// |     \   |     \
  ///  ------    ------
  /// ~~~~~~~~~~~~~~~~
  /// For these DOFs, the subblocks of the base permutation matrices are:
  /// ~~~~~~~~~~~~~~~~
  ///   rotation: [[-1, 1],
  ///              [ 1, 0]]
  ///   reflection: [[0, 1],
  ///                [1, 0]]
  /// ~~~~~~~~~~~~~~~~
  std::vector<Eigen::MatrixXd> base_permutations() const;

  /// Return a set of interpolation points
  const Eigen::ArrayXXd& points() const;

  /// Return the number of interpolation points
  int num_points() const;

  /// Return a matrix of weights interpolation
  /// To interpolate a function in this finite element, the functions
  /// should be evaluated at each point given by
  /// FiniteElement::points(). These function values should then be
  /// multiplied by the weight matrix to give the coefficients of the
  /// interpolated function.
  const Eigen::MatrixXd& interpolation_matrix() const;

private:
<<<<<<< HEAD
  static int compute_value_size(mapping::type map_type, int dim);
=======
  static int compute_value_size(mapping::type mapping_type, int dim);
>>>>>>> 7efa0277

  // Cell type
  cell::type _cell_type;

  // The name of the finite element family
  element::family _family;

  // Degree
  int _degree;

  // Value shape
  std::vector<int> _value_shape;

  /// The mapping used to map this element from the reference to a cell
  mapping::type _map_type;

  // Shape function coefficient of expansion sets on cell. If shape
  // function is given by @f$\psi_i = \sum_{k} \phi_{k}
  // \alpha^{i}_{k}@f$, then _coeffs(i, j) = @f$\alpha^i_k@f$. i.e.,
  // _coeffs.row(i) are the expansion coefficients for shape function i
  // (@f$\psi_{i}@f$).
  Eigen::MatrixXd _coeffs;

  // Number of dofs associated each subentity
  //
  // The dofs of an element are associated with entities of different
  // topological dimension (vertices, edges, faces, cells). The dofs are
  // listed in this order, with vertex dofs first. Each entry is the dof
  // count on the associated entity, as listed by cell::topology.
  std::vector<std::vector<int>> _entity_dofs;

  // Base permutations
  std::vector<Eigen::MatrixXd> _base_perms;

  // Set of points used for point evaluation
  // Experimental - currently used for an implementation of
  // "tabulate_dof_coordinates" Most useful for Lagrange. This may change or go
  // away. For non-Lagrange elements, these points will be used in combination
  // with _interpolation_matrix to perform interpolation
  Eigen::ArrayXXd _points;

  /// The interpolation weights and points
  Eigen::MatrixXd _matM;

  // The mapping that maps values on the reference to values on a
  // physical cell
  std::function<Eigen::ArrayXd(const Eigen::ArrayXd&, const Eigen::MatrixXd&,
                               const double, const Eigen::MatrixXd&)>
      _map_push_forward;
};

template <typename T>
void FiniteElement::map_push_forward_m(
    const Eigen::Array<T, Eigen::Dynamic, Eigen::Dynamic, Eigen::RowMajor>&
        reference_data,
    const Eigen::Array<double, Eigen::Dynamic, Eigen::Dynamic, Eigen::RowMajor>&
        J,
    const Eigen::ArrayXd& detJ,
    const Eigen::Array<double, Eigen::Dynamic, Eigen::Dynamic, Eigen::RowMajor>&
        K,
    T* physical_data) const
{
  const int reference_dim = cell::topological_dimension(_cell_type);
  const int physical_dim = J.cols() / reference_dim;
<<<<<<< HEAD
  const int physical_value_size = compute_value_size(_map_type, physical_dim);
  const int reference_value_size = value_size();
  const int nresults = reference_data.cols() / reference_value_size;
  const int npoints = reference_data.rows();
=======
  const int physical_value_size
      = compute_value_size(_mapping_type, physical_dim);
  const int reference_value_size = value_size();
  const int npoints = J.rows();
  const int nresults = reference_data.rows() / npoints;
>>>>>>> 7efa0277

  for (int pt = 0; pt < npoints; ++pt)
  {
    Eigen::Map<
        const Eigen::Array<T, Eigen::Dynamic, Eigen::Dynamic, Eigen::ColMajor>>
        reference_block(reference_data.row(pt).data(), reference_value_size,
                        nresults);
    Eigen::Map<Eigen::Array<T, Eigen::Dynamic, Eigen::Dynamic, Eigen::ColMajor>>
        physical_block(physical_data + pt * physical_value_size * nresults,
                       physical_value_size, nresults);
    Eigen::Map<const Eigen::Matrix<double, Eigen::Dynamic, Eigen::Dynamic,
                                   Eigen::RowMajor>>
        current_J(J.row(pt).data(), physical_dim, reference_dim);
    Eigen::Map<const Eigen::Matrix<double, Eigen::Dynamic, Eigen::Dynamic,
                                   Eigen::RowMajor>>
        current_K(K.row(pt).data(), reference_dim, physical_dim);
<<<<<<< HEAD
    for (int i = 0; i < reference_block.cols(); ++i)
    {
      if constexpr (std::is_same<T, double>::value)
      {
        for (int i = 0; i < reference_block.cols(); ++i)
          physical_block.col(i) = _map_push_forward(
              reference_block.col(i), current_J, detJ[pt], current_K);
      }
      else
      {
        physical_block.col(i).real() = _map_push_forward(
            reference_block.col(i).real(), current_J, detJ[pt], current_K);
        physical_block.col(i).imag() = _map_push_forward(
            reference_block.col(i).imag(), current_J, detJ[pt], current_K);
      }
    }
=======
      if constexpr (std::is_same<T, double>::value)
      {
        for (int i = 0; i < reference_block.cols(); ++i)
        {
          Eigen::ArrayXd col = reference_block.col(i);
          physical_block.col(i)
              = _map_push_forward(col, current_J, detJ[pt], current_K);
        }
      }
      else
      {
        for (int i = 0; i < reference_block.cols(); ++i)
        {
          physical_block.col(i).real() = _map_push_forward(
              reference_block.col(i).real(), current_J, detJ[pt], current_K);
          physical_block.col(i).imag() = _map_push_forward(
              reference_block.col(i).imag(), current_J, detJ[pt], current_K);
        }
      }
>>>>>>> 7efa0277
  }
}
//-----------------------------------------------------------------------------
template <typename T>
void FiniteElement::map_pull_back_m(
    const Eigen::Array<T, Eigen::Dynamic, Eigen::Dynamic>& physical_data,
    const Eigen::Array<double, Eigen::Dynamic, Eigen::Dynamic, Eigen::RowMajor>&
        J,
    const Eigen::ArrayXd& detJ,
    const Eigen::Array<double, Eigen::Dynamic, Eigen::Dynamic, Eigen::RowMajor>&
        K,
    T* reference_data) const
{
  const int reference_dim = cell::topological_dimension(_cell_type);
  const int physical_dim = J.cols() / reference_dim;
<<<<<<< HEAD
  const int physical_value_size = compute_value_size(_map_type, physical_dim);
  const int reference_value_size = value_size();
  const int nresults = physical_data.cols() / physical_value_size;
  const int npoints = physical_data.rows();
=======
  const int reference_value_size = value_size();
  const int npoints = J.rows();
  const int nresults = physical_data.rows() / npoints;
>>>>>>> 7efa0277

  Eigen::Map<Eigen::Array<T, Eigen::Dynamic, Eigen::Dynamic, Eigen::ColMajor>>
      reference_array(reference_data, nresults * npoints, reference_value_size);

  for (int pt = 0; pt < npoints; ++pt)
  {
    Eigen::Map<const Eigen::Matrix<double, Eigen::Dynamic, Eigen::Dynamic,
                                   Eigen::RowMajor>>
        current_J(J.row(pt).data(), physical_dim, reference_dim);
    Eigen::Map<const Eigen::Matrix<double, Eigen::Dynamic, Eigen::Dynamic,
                                   Eigen::RowMajor>>
        current_K(K.row(pt).data(), reference_dim, physical_dim);
<<<<<<< HEAD
    for (int i = 0; i < nresults; ++i)
    {
      if constexpr (std::is_same<T, double>::value)
      {
        reference_array.row(pt * nresults + i)
            = _map_push_forward(physical_data.row(pt * nresults + i), current_K,
                                1 / detJ[pt], current_J);
      }
      else
      {
        reference_array.row(pt * nresults + i).real()
            = _map_push_forward(physical_data.row(pt * nresults + i).real(),
                                current_K, 1 / detJ[pt], current_J);
        reference_array.row(pt * nresults + i).imag()
            = _map_push_forward(physical_data.row(pt * nresults + i).imag(),
                                current_K, 1 / detJ[pt], current_J);
      }
=======
      if constexpr (std::is_same<T, double>::value)
      {
        for (int i = 0; i < nresults; ++i)
        {
          Eigen::ArrayXd row = physical_data.row(pt * nresults + i);

          reference_array.row(pt * nresults + i)
              = _map_push_forward(row, current_K, 1 / detJ[pt], current_J);
        }
      }
      else
      {
        for (int i = 0; i < nresults; ++i)
        {
          reference_array.row(pt * nresults + i).real()
              = _map_push_forward(physical_data.row(pt * nresults + i).real(),
                                  current_K, 1 / detJ[pt], current_J);
          reference_array.row(pt * nresults + i).imag()
              = _map_push_forward(physical_data.row(pt * nresults + i).imag(),
                                  current_K, 1 / detJ[pt], current_J);
        }
>>>>>>> 7efa0277
    }
  }
}
//-----------------------------------------------------------------------------

/// Create an element by name
FiniteElement create_element(std::string family, std::string cell, int degree);

/// Create an element by name
FiniteElement create_element(element::family family, cell::type cell,
                             int degree);

/// Return the version number of basix across projects
/// @return version string
std::string version();

} // namespace basix<|MERGE_RESOLUTION|>--- conflicted
+++ resolved
@@ -433,11 +433,7 @@
   const Eigen::MatrixXd& interpolation_matrix() const;
 
 private:
-<<<<<<< HEAD
   static int compute_value_size(mapping::type map_type, int dim);
-=======
-  static int compute_value_size(mapping::type mapping_type, int dim);
->>>>>>> 7efa0277
 
   // Cell type
   cell::type _cell_type;
@@ -502,18 +498,10 @@
 {
   const int reference_dim = cell::topological_dimension(_cell_type);
   const int physical_dim = J.cols() / reference_dim;
-<<<<<<< HEAD
   const int physical_value_size = compute_value_size(_map_type, physical_dim);
-  const int reference_value_size = value_size();
-  const int nresults = reference_data.cols() / reference_value_size;
-  const int npoints = reference_data.rows();
-=======
-  const int physical_value_size
-      = compute_value_size(_mapping_type, physical_dim);
   const int reference_value_size = value_size();
   const int npoints = J.rows();
   const int nresults = reference_data.rows() / npoints;
->>>>>>> 7efa0277
 
   for (int pt = 0; pt < npoints; ++pt)
   {
@@ -530,16 +518,18 @@
     Eigen::Map<const Eigen::Matrix<double, Eigen::Dynamic, Eigen::Dynamic,
                                    Eigen::RowMajor>>
         current_K(K.row(pt).data(), reference_dim, physical_dim);
-<<<<<<< HEAD
-    for (int i = 0; i < reference_block.cols(); ++i)
+    if constexpr (std::is_same<T, double>::value)
     {
-      if constexpr (std::is_same<T, double>::value)
+      for (int i = 0; i < reference_block.cols(); ++i)
       {
-        for (int i = 0; i < reference_block.cols(); ++i)
-          physical_block.col(i) = _map_push_forward(
-              reference_block.col(i), current_J, detJ[pt], current_K);
+        Eigen::ArrayXd col = reference_block.col(i);
+        physical_block.col(i)
+            = _map_push_forward(col, current_J, detJ[pt], current_K);
       }
-      else
+    }
+    else
+    {
+      for (int i = 0; i < reference_block.cols(); ++i)
       {
         physical_block.col(i).real() = _map_push_forward(
             reference_block.col(i).real(), current_J, detJ[pt], current_K);
@@ -547,27 +537,6 @@
             reference_block.col(i).imag(), current_J, detJ[pt], current_K);
       }
     }
-=======
-      if constexpr (std::is_same<T, double>::value)
-      {
-        for (int i = 0; i < reference_block.cols(); ++i)
-        {
-          Eigen::ArrayXd col = reference_block.col(i);
-          physical_block.col(i)
-              = _map_push_forward(col, current_J, detJ[pt], current_K);
-        }
-      }
-      else
-      {
-        for (int i = 0; i < reference_block.cols(); ++i)
-        {
-          physical_block.col(i).real() = _map_push_forward(
-              reference_block.col(i).real(), current_J, detJ[pt], current_K);
-          physical_block.col(i).imag() = _map_push_forward(
-              reference_block.col(i).imag(), current_J, detJ[pt], current_K);
-        }
-      }
->>>>>>> 7efa0277
   }
 }
 //-----------------------------------------------------------------------------
@@ -583,16 +552,9 @@
 {
   const int reference_dim = cell::topological_dimension(_cell_type);
   const int physical_dim = J.cols() / reference_dim;
-<<<<<<< HEAD
-  const int physical_value_size = compute_value_size(_map_type, physical_dim);
-  const int reference_value_size = value_size();
-  const int nresults = physical_data.cols() / physical_value_size;
-  const int npoints = physical_data.rows();
-=======
   const int reference_value_size = value_size();
   const int npoints = J.rows();
   const int nresults = physical_data.rows() / npoints;
->>>>>>> 7efa0277
 
   Eigen::Map<Eigen::Array<T, Eigen::Dynamic, Eigen::Dynamic, Eigen::ColMajor>>
       reference_array(reference_data, nresults * npoints, reference_value_size);
@@ -605,16 +567,18 @@
     Eigen::Map<const Eigen::Matrix<double, Eigen::Dynamic, Eigen::Dynamic,
                                    Eigen::RowMajor>>
         current_K(K.row(pt).data(), reference_dim, physical_dim);
-<<<<<<< HEAD
-    for (int i = 0; i < nresults; ++i)
+    if constexpr (std::is_same<T, double>::value)
     {
-      if constexpr (std::is_same<T, double>::value)
+      for (int i = 0; i < nresults; ++i)
       {
+        Eigen::ArrayXd row = physical_data.row(pt * nresults + i);
         reference_array.row(pt * nresults + i)
-            = _map_push_forward(physical_data.row(pt * nresults + i), current_K,
-                                1 / detJ[pt], current_J);
+            = _map_push_forward(row, current_K, 1 / detJ[pt], current_J);
       }
-      else
+    }
+    else
+    {
+      for (int i = 0; i < nresults; ++i)
       {
         reference_array.row(pt * nresults + i).real()
             = _map_push_forward(physical_data.row(pt * nresults + i).real(),
@@ -623,29 +587,6 @@
             = _map_push_forward(physical_data.row(pt * nresults + i).imag(),
                                 current_K, 1 / detJ[pt], current_J);
       }
-=======
-      if constexpr (std::is_same<T, double>::value)
-      {
-        for (int i = 0; i < nresults; ++i)
-        {
-          Eigen::ArrayXd row = physical_data.row(pt * nresults + i);
-
-          reference_array.row(pt * nresults + i)
-              = _map_push_forward(row, current_K, 1 / detJ[pt], current_J);
-        }
-      }
-      else
-      {
-        for (int i = 0; i < nresults; ++i)
-        {
-          reference_array.row(pt * nresults + i).real()
-              = _map_push_forward(physical_data.row(pt * nresults + i).real(),
-                                  current_K, 1 / detJ[pt], current_J);
-          reference_array.row(pt * nresults + i).imag()
-              = _map_push_forward(physical_data.row(pt * nresults + i).imag(),
-                                  current_K, 1 / detJ[pt], current_J);
-        }
->>>>>>> 7efa0277
     }
   }
 }
