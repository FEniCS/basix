// Copyright (c) 2020 Chris Richardson
// FEniCS Project
// SPDX-License-Identifier:    MIT

// FIXME: just include everything for now
// Need to define public API

#pragma once

#include "cell.h"
#include "element-families.h"
#include "mappings.h"
<<<<<<< HEAD
#include "span.hpp"
#include <Eigen/Dense>
=======
#include <Eigen/Core>
>>>>>>> db5e57d6
#include <string>
#include <vector>

namespace basix
{

/// Calculates the basis functions of the finite element, in terms of the
/// polynomial basis.
///
/// The basis functions @f$(\phi_i)@f$ of a finite element can be represented
/// as a linear combination of polynomials @f$(p_j)@f$ in an underlying
/// polynomial basis that span the space of all d-dimensional polynomials up
/// to order
/// @f$k (P_k^d)@f$:
/// @f[  \phi_i = \sum_j c_{ij} p_j @f]
/// This function computed the matrix @f$C = (c_{ij})@f$.
///
/// In some cases, the basis functions @f$(\phi_i)@f$ do not span the full
/// space
/// @f$P_k@f$. In these cases, we represent the space spanned by the basis
/// functions as the span of some polynomials @f$(q_k)@f$. These can be
/// represented in terms of the underlying polynomial basis:
/// @f[  q_k = \sum_j b_{kj} p_j @f]
/// If the basis functions span the full space, then @f$B = (b_{kj})@f$ is
/// simply the identity.
///
/// The basis functions @f$\phi_i@f$ are defined by a dual set of functionals
/// @f$(f_l)@f$. The basis functions are the functions in span{@f$q_k@f$} such
/// that:
///   @f[ f_l(\phi_i) = 1 \mbox{ if } i=l \mbox{ else } 0 @f]
/// We can define a matrix D given by applying the functionals to each
/// polynomial p_j:
///  @f[ D = (d_{lj}),\mbox{ where } d_{lj} = f_l(p_j) @f]
///
/// This function takes the matrices B (span_coeffs) and D (dual) as
/// inputs and returns the matrix C. It computed C using:
///  @f[ C = (B D^T)^{-1} B @f]
///
/// Example: Order 1 Lagrange elements on a triangle
/// ------------------------------------------------
/// On a triangle, the scalar expansion basis is:
///  @f[ p_0 = \sqrt{2}/2 \qquad
///   p_1 = \sqrt{3}(2x + y - 1) \qquad
///   p_2 = 3y - 1 @f]
/// These span the space @f$P_1@f$.
///
/// Lagrange order 1 elements span the space P_1, so in this example,
/// B (span_coeffs) is the identity matrix:
///   @f[ B = \begin{bmatrix}
///                   1 & 0 & 0 \\
///                   0 & 1 & 0 \\
///                   0 & 0 & 1 \end{bmatrix} @f]
///
/// The functionals defining the Lagrange order 1 space are point
/// evaluations at the three vertices of the triangle. The matrix D
/// (dual) given by applying these to p_0 to p_2 is:
///  @f[ \mbox{dual} = \begin{bmatrix}
///              \sqrt{2}/2 &  -\sqrt{3} & -1 \\
///              \sqrt{2}/2 &   \sqrt{3} & -1 \\
///              \sqrt{2}/2 &          0 &  2 \end{bmatrix} @f]
///
/// For this example, this function outputs the matrix:
///  @f[ C = \begin{bmatrix}
///            \sqrt{2}/3 & -\sqrt{3}/6 &  -1/6 \\
///            \sqrt{2}/3 & \sqrt{3}/6  &  -1/6 \\
///            \sqrt{2}/3 &          0  &   1/3 \end{bmatrix} @f]
/// The basis functions of the finite element can be obtained by applying
/// the matrix C to the vector @f$[p_0, p_1, p_2]@f$, giving:
///   @f[ \begin{bmatrix} 1 - x - y \\ x \\ y \end{bmatrix} @f]
///
/// Example: Order 1 Raviart-Thomas on a triangle
/// ---------------------------------------------
/// On a triangle, the 2D vector expansion basis is:
///  @f[ \begin{matrix}
///   p_0 & = & (\sqrt{2}/2, 0) \\
///   p_1 & = & (\sqrt{3}(2x + y - 1), 0) \\
///   p_2 & = & (3y - 1, 0) \\
///   p_3 & = & (0, \sqrt{2}/2) \\
///   p_4 & = & (0, \sqrt{3}(2x + y - 1)) \\
///   p_5 & = & (0, 3y - 1)
///  \end{matrix}
/// @f]
/// These span the space @f$ P_1^2 @f$.
///
/// Raviart-Thomas order 1 elements span a space smaller than @f$ P_1^2 @f$,
/// so B (span_coeffs) is not the identity. It is given by:
///   @f[ B = \begin{bmatrix}
///  1 &  0 &  0 &    0 &  0 &   0 \\
///  0 &  0 &  0 &    1 &  0 &     0 \\
///  1/12 &  \sqrt{6}/48 &  -\sqrt{2}/48 &  1/12 &  0 &  \sqrt{2}/24
///  \end{bmatrix}
///  @f]
/// Applying the matrix B to the vector @f$[p_0, p_1, ..., p_5]@f$ gives the
/// basis of the polynomial space for Raviart-Thomas:
///   @f[ \begin{bmatrix}
///  \sqrt{2}/2 &  0 \\
///   0 &  \sqrt{2}/2 \\
///   \sqrt{2}x/8  & \sqrt{2}y/8
///  \end{bmatrix} @f]
///
/// The functionals defining the Raviart-Thomas order 1 space are integral
/// of the normal components along each edge. The matrix D (dual) given
/// by applying these to @f$p_0@f$ to @f$p_5@f$ is:
///   dual = @f[ \begin{bmatrix}
/// -\sqrt{2}/2 & -\sqrt{3}/2 & -1/2 & -\sqrt{2}/2 & -\sqrt{3}/2 & -1/2 \\
/// -\sqrt{2}/2 &  \sqrt{3}/2 & -1/2 &          0  &          0 &    0 \\
///           0 &         0   &    0 &  \sqrt{2}/2 &          0 &   -1
/// \end{bmatrix} @f]
///
/// In this example, this function outputs the matrix:
///  @f[  C = \begin{bmatrix}
///  -\sqrt{2}/2 & -\sqrt{3}/2 & -1/2 & -\sqrt{2}/2 & -\sqrt{3}/2 & -1/2 \\
///  -\sqrt{2}/2 &  \sqrt{3}/2 & -1/2 &          0  &          0  &    0 \\
///            0 &          0  &    0 &  \sqrt{2}/2 &          0  &   -1
/// \end{bmatrix} @f]
/// The basis functions of the finite element can be obtained by applying
/// the matrix C to the vector @f$[p_0, p_1, ..., p_5]@f$, giving:
///   @f[ \begin{bmatrix}
///   -x & -y \\
///   x - 1 & y \\
///   -x & 1 - y \end{bmatrix} @f]
///
/// @param[in] cell_type The cells shape.
/// @param[in] span_coeffs The matrix B containing the expansion
/// coefficients defining a polynomial basis spanning the polynomial
/// space for this element.
/// @param[in] interpolation_matrix The interpolation matrix
/// @param[in] interpolation_points The interpolation points
/// @param[in] order The degree of the polynomial set
/// @param[in] condition_check If set, checks the condition of the
/// matrix B.D^T and throws an error if it is ill-conditioned.
/// @return The matrix C of expansion coefficients that define the basis
/// functions of the finite element space.
Eigen::MatrixXd
compute_expansion_coefficients(cell::type cell_type,
                               const Eigen::MatrixXd& span_coeffs,
                               const Eigen::MatrixXd& interpolation_matrix,
                               const Eigen::ArrayXXd& interpolation_points,
                               const int order, bool condition_check = false);

/// Combines interpolation data
///
/// When the value size is not 1, the matrices are split up into
/// `value_size` parts, then recombined so that the columns of the
/// matrix that is output is ordered correctly.
///
/// @param[in] points_1d The interpolation points for a 1d entity
/// @param[in] points_2d The interpolation points for a 2d entity
/// @param[in] points_3d The interpolation points for a 3d entity
/// @param[in] matrix_1d The interpolation matrix for a 1d entity
/// @param[in] matrix_2d The interpolation matrix for a 2d entity
/// @param[in] matrix_3d The interpolation matrix for a 3d entity
/// @param[in] tdim The toplogical dimension
/// @param[in] value_size Value size
/// @return The interpolation points and matrix
std::pair<Eigen::ArrayXXd, Eigen::MatrixXd> combine_interpolation_data(
    const Eigen::ArrayXXd& points_1d, const Eigen::ArrayXXd& points_2d,
    const Eigen::ArrayXXd& points_3d, const Eigen::MatrixXd& matrix_1d,
    const Eigen::MatrixXd& matrix_2d, const Eigen::MatrixXd& matrix_3d,
    const int tdim, const int value_size);

/// Finite Element
/// The basis is stored as a set of coefficients, which are applied to the
/// underlying expansion set for that cell type, when tabulating.
class FiniteElement
{

public:
  /// A finite element
  FiniteElement(element::family family, cell::type cell_type, int degree,
                const std::vector<int>& value_shape,
                const Eigen::ArrayXXd& coeffs,
                const std::vector<std::vector<int>>& entity_dofs,
                const std::vector<Eigen::MatrixXd>& base_permutations,
                const Eigen::ArrayXXd& points,
                const Eigen::MatrixXd interpolation_matrix = {},
                mapping::type mapping_type = mapping::type::identity);

  /// Copy constructor
  FiniteElement(const FiniteElement& element) = default;

  /// Move constructor
  FiniteElement(FiniteElement&& element) = default;

  /// Destructor
  ~FiniteElement() = default;

  /// Assignment operator
  FiniteElement& operator=(const FiniteElement& element) = default;

  /// Move assignment operator
  FiniteElement& operator=(FiniteElement&& element) = default;

  /// Compute basis values and derivatives at set of points.
  ///
  /// @param[in] nd The order of derivatives, up to and including, to
  /// compute. Use 0 for the basis functions only.
  /// @param[in] x The points at which to compute the basis functions.
  /// The shape of x is (number of points, geometric dimension).
  /// @return The basis functions (and derivatives). The first entry in
  /// the list is the basis function. Higher derivatives are stored in
  /// triangular (2D) or tetrahedral (3D) ordering, i.e. for the (x,y)
  /// derivatives in 2D: (0,0),(1,0),(0,1),(2,0),(1,1),(0,2),(3,0)...
  /// The function basix::idx can be used to find the appropriate
  /// derivative. If a vector result is expected, it will be stacked
  /// with all x values, followed by all y-values (and then z, if any),
  /// likewise tensor-valued results will be stacked in index order.
  std::vector<Eigen::ArrayXXd> tabulate(int nd, const Eigen::ArrayXXd& x) const;

  /// Direct to memory block tabulation
  /// @param nd Number of derivatives
  /// @param x Points
  /// @param basis_data Memory location to fill
  void tabulate_to_memory(int nd, const Eigen::ArrayXXd& x,
                          double* basis_data) const;

  /// Get the element cell type
  /// @return The cell type
  cell::type cell_type() const;

  /// Get the element polynomial degree
  /// @return Polynomial degree
  int degree() const;

  /// Get the element value size
  /// This is just a convenience function returning product(value_shape)
  /// @return Value size
  int value_size() const;

  /// Get the element value tensor shape, e.g. returning [1] for scalars.
  /// @return Value shape
  const std::vector<int>& value_shape() const;

  /// Dimension of the finite element space (number of degrees of
  /// freedom for the element)
  /// @return Number of degrees of freedom
  int dim() const;

  /// Get the finite element family
  /// @return The family
  element::family family() const;

  /// Get the mapping type used for this element
  /// @return The mapping
  const mapping::type mapping_type() const;

  /// Map function values from the reference to a physical cell
  /// @param reference_data The function values on the reference
  /// @param J The Jacobian of the mapping
  /// @param detJ The determinant of the Jacobian of the mapping
  /// @param K The inverse of the Jacobian of the mapping
  /// @return The function values on the cell
  Eigen::Array<double, Eigen::Dynamic, Eigen::Dynamic, Eigen::RowMajor>
  map_push_forward(const Eigen::Array<double, Eigen::Dynamic, Eigen::Dynamic,
                                      Eigen::RowMajor>& reference_data,
                   const Eigen::Array<double, Eigen::Dynamic, Eigen::Dynamic,
                                      Eigen::RowMajor>& J,
                   const tcb::span<const double>& detJ,
                   const Eigen::Array<double, Eigen::Dynamic, Eigen::Dynamic,
                                      Eigen::RowMajor>& K) const;

  /// Direct to memory push forward
  /// @param reference_data The function values on the reference
  /// @param J The Jacobian of the mapping
  /// @param detJ The determinant of the Jacobian of the mapping
  /// @param K The inverse of the Jacobian of the mapping
  /// @param physical_data Memory location to fill
<<<<<<< HEAD
  void map_push_forward_to_memory_real(
      const Eigen::Array<double, Eigen::Dynamic, Eigen::Dynamic,
                         Eigen::RowMajor>& reference_data,
      const Eigen::Array<double, Eigen::Dynamic, Eigen::Dynamic,
                         Eigen::RowMajor>& J,
      const tcb::span<const double>& detJ,
      const Eigen::Array<double, Eigen::Dynamic, Eigen::Dynamic,
                         Eigen::RowMajor>& K,
      double* physical_data) const;

  /// Direct to memory push forward
  /// @param reference_data The function values on the reference
  /// @param J The Jacobian of the mapping
  /// @param detJ The determinant of the Jacobian of the mapping
  /// @param K The inverse of the Jacobian of the mapping
  /// @param physical_data Memory location to fill
  void map_push_forward_to_memory_complex(
      const Eigen::Array<std::complex<double>, Eigen::Dynamic, Eigen::Dynamic,
                         Eigen::RowMajor>& reference_data,
      const Eigen::Array<double, Eigen::Dynamic, Eigen::Dynamic,
                         Eigen::RowMajor>& J,
      const tcb::span<const double>& detJ,
      const Eigen::Array<double, Eigen::Dynamic, Eigen::Dynamic,
                         Eigen::RowMajor>& K,
      std::complex<double>* physical_data) const;
=======
  template <typename T>
  void
  map_push_forward_m(const Eigen::Array<T, Eigen::Dynamic, Eigen::Dynamic,
                                        Eigen::RowMajor>& reference_data,
                     const Eigen::Array<double, Eigen::Dynamic, Eigen::Dynamic,
                                        Eigen::RowMajor>& J,
                     const Eigen::ArrayXd& detJ,
                     const Eigen::Array<double, Eigen::Dynamic, Eigen::Dynamic,
                                        Eigen::RowMajor>& K,
                     T* physical_data) const;
>>>>>>> db5e57d6

  /// Map function values from a physical cell to the reference
  /// @param physical_data The function values on the cell
  /// @param J The Jacobian of the mapping
  /// @param detJ The determinant of the Jacobian of the mapping
  /// @param K The inverse of the Jacobian of the mapping
  /// @return The function values on the reference
  Eigen::Array<double, Eigen::Dynamic, Eigen::Dynamic, Eigen::RowMajor>
  map_pull_back(const Eigen::Array<double, Eigen::Dynamic, Eigen::Dynamic,
                                   Eigen::RowMajor>& physical_data,
                const Eigen::Array<double, Eigen::Dynamic, Eigen::Dynamic,
                                   Eigen::RowMajor>& J,
                const tcb::span<const double>& detJ,
                const Eigen::Array<double, Eigen::Dynamic, Eigen::Dynamic,
                                   Eigen::RowMajor>& K) const;

  /// Map function values from a physical cell to the reference
  /// @param physical_data The function values on the cell
  /// @param J The Jacobian of the mapping
  /// @param detJ The determinant of the Jacobian of the mapping
  /// @param K The inverse of the Jacobian of the mapping
  /// @param reference_data Memory location to fill
  template <typename T>
  void map_pull_back_m(
      const Eigen::Array<T, Eigen::Dynamic, Eigen::Dynamic>& physical_data,
      const Eigen::Array<double, Eigen::Dynamic, Eigen::Dynamic,
                         Eigen::RowMajor>& J,
      const tcb::span<const double>& detJ,
      const Eigen::Array<double, Eigen::Dynamic, Eigen::Dynamic,
                         Eigen::RowMajor>& K,
<<<<<<< HEAD
      double* reference_data) const;

  /// Map function values from a physical cell to the reference
  /// @param physical_data The function values on the cell
  /// @param J The Jacobian of the mapping
  /// @param detJ The determinant of the Jacobian of the mapping
  /// @param K The inverse of the Jacobian of the mapping
  /// @param reference_data Memory location to fill
  void map_pull_back_to_memory_complex(
      const Eigen::Array<std::complex<double>, Eigen::Dynamic, Eigen::Dynamic>&
          physical_data,
      const Eigen::Array<double, Eigen::Dynamic, Eigen::Dynamic,
                         Eigen::RowMajor>& J,
      const tcb::span<const double>& detJ,
      const Eigen::Array<double, Eigen::Dynamic, Eigen::Dynamic,
                         Eigen::RowMajor>& K,
      std::complex<double>* reference_data) const;
=======
      T* reference_data) const;
>>>>>>> db5e57d6

  /// Get the number of dofs on each topological entity: (vertices,
  /// edges, faces, cell) in that order. For example, Lagrange degree 2
  /// on a triangle has vertices: [1, 1, 1], edges: [1, 1, 1], cell: [0]
  /// The sum of the entity dofs must match the total number of dofs
  /// reported by FiniteElement::dim,
  /// @return List of entity dof counts on each dimension
  const std::vector<std::vector<int>>& entity_dofs() const;

  /// Get the base permutations
  /// The base permutations represent the effect of rotating or reflecting
  /// a subentity of the cell on the numbering and orientation of the DOFs.
  /// This returns a list of matrices with one matrix for each subentity
  /// permutation in the following order:
  ///   Reversing edge 0, reversing edge 1, ...
  ///   Rotate face 0, reflect face 0, rotate face 1, reflect face 1, ...
  ///
  /// Example: Order 3 Lagrange on a triangle
  /// ---------------------------------------
  /// This space has 10 dofs arranged like:
  /// ~~~~~~~~~~~~~~~~
  /// 2
  /// |\
  /// 6 4
  /// |  \
  /// 5 9 3
  /// |    \
  /// 0-7-8-1
  /// ~~~~~~~~~~~~~~~~
  /// For this element, the base permutations are:
  ///   [Matrix swapping 3 and 4,
  ///    Matrix swapping 5 and 6,
  ///    Matrix swapping 7 and 8]
  /// The first row shows the effect of reversing the diagonal edge. The
  /// second row shows the effect of reversing the vertical edge. The third
  /// row shows the effect of reversing the horizontal edge.
  ///
  /// Example: Order 1 Raviart-Thomas on a triangle
  /// ---------------------------------------------
  /// This space has 3 dofs arranged like:
  /// ~~~~~~~~~~~~~~~~
  ///   |\
  ///   | \
  ///   |  \
  /// <-1   0
  ///   |  / \
  ///   | L ^ \
  ///   |   |  \
  ///    ---2---
  /// ~~~~~~~~~~~~~~~~
  /// These DOFs are integrals of normal components over the edges: DOFs 0 and 2
  /// are oriented inward, DOF 1 is oriented outwards.
  /// For this element, the base permutation matrices are:
  /// ~~~~~~~~~~~~~~~~
  ///   0: [[-1, 0, 0],
  ///       [ 0, 1, 0],
  ///       [ 0, 0, 1]]
  ///   1: [[1,  0, 0],
  ///       [0, -1, 0],
  ///       [0,  0, 1]]
  ///   2: [[1, 0,  0],
  ///       [0, 1,  0],
  ///       [0, 0, -1]]
  /// ~~~~~~~~~~~~~~~~
  /// The first matrix reverses DOF 0 (as this is on the first edge). The second
  /// matrix reverses DOF 1 (as this is on the second edge). The third matrix
  /// reverses DOF 2 (as this is on the third edge).
  ///
  /// Example: DOFs on the face of Order 2 Nedelec first kind on a tetrahedron
  /// ------------------------------------------------------------------------
  /// On a face of this tetrahedron, this space has two face tangent DOFs:
  /// ~~~~~~~~~~~~~~~~
  /// |\        |\
  /// | \       | \
  /// |  \      | ^\
  /// |   \     | | \
  /// | 0->\    | 1  \
  /// |     \   |     \
  ///  ------    ------
  /// ~~~~~~~~~~~~~~~~
  /// For these DOFs, the subblocks of the base permutation matrices are:
  /// ~~~~~~~~~~~~~~~~
  ///   rotation: [[-1, 1],
  ///              [ 1, 0]]
  ///   reflection: [[0, 1],
  ///                [1, 0]]
  /// ~~~~~~~~~~~~~~~~
  std::vector<Eigen::MatrixXd> base_permutations() const;

  /// Return a set of interpolation points
  const Eigen::ArrayXXd& points() const;

  /// Return the number of interpolation points
  int num_points() const;

  /// Return a matrix of weights interpolation
  /// To interpolate a function in this finite element, the functions
  /// should be evaluated at each point given by
  /// FiniteElement::points(). These function values should then be
  /// multiplied by the weight matrix to give the coefficients of the
  /// interpolated function.
  const Eigen::MatrixXd& interpolation_matrix() const;

private:
  static int compute_value_size(mapping::type mapping_type, int dim);

  // Cell type
  cell::type _cell_type;

  // The name of the finite element family
  element::family _family;

  // Degree
  int _degree;

  // Value shape
  std::vector<int> _value_shape;

  /// The mapping used to map this element from the reference to a cell
  mapping::type _mapping_type;

  // Shape function coefficient of expansion sets on cell. If shape
  // function is given by @f$\psi_i = \sum_{k} \phi_{k}
  // \alpha^{i}_{k}@f$, then _coeffs(i, j) = @f$\alpha^i_k@f$. i.e.,
  // _coeffs.row(i) are the expansion coefficients for shape function i
  // (@f$\psi_{i}@f$).
  Eigen::MatrixXd _coeffs;

  // Number of dofs associated each subentity
  //
  // The dofs of an element are associated with entities of different
  // topological dimension (vertices, edges, faces, cells). The dofs are
  // listed in this order, with vertex dofs first. Each entry is the dof
  // count on the associated entity, as listed by cell::topology.
  std::vector<std::vector<int>> _entity_dofs;

  // Base permutations
  std::vector<Eigen::MatrixXd> _base_permutations;

  // Set of points used for point evaluation
  // Experimental - currently used for an implementation of
  // "tabulate_dof_coordinates" Most useful for Lagrange. This may change or go
  // away. For non-Lagrange elements, these points will be used in combination
  // with _interpolation_matrix to perform interpolation
  Eigen::ArrayXXd _points;

  /// The interpolation weights and points
  Eigen::MatrixXd _interpolation_matrix;

<<<<<<< HEAD
  // The mapping that maps values on the reference to values on a physical cell
  std::function<std::vector<double>(const tcb::span<const double>&,
                                    const Eigen::MatrixXd&, const double,
                                    const Eigen::MatrixXd&)>
=======
  // The mapping that maps values on the reference to values on a
  // physical cell
  std::function<Eigen::ArrayXd(const Eigen::ArrayXd&, const Eigen::MatrixXd&,
                               const double, const Eigen::MatrixXd&)>
>>>>>>> db5e57d6
      _map_push_forward;
};

template <typename T>
void FiniteElement::map_push_forward_m(
    const Eigen::Array<T, Eigen::Dynamic, Eigen::Dynamic, Eigen::RowMajor>&
        reference_data,
    const Eigen::Array<double, Eigen::Dynamic, Eigen::Dynamic, Eigen::RowMajor>&
        J,
    const Eigen::ArrayXd& detJ,
    const Eigen::Array<double, Eigen::Dynamic, Eigen::Dynamic, Eigen::RowMajor>&
        K,
    T* physical_data) const
{
  const int reference_dim = cell::topological_dimension(_cell_type);
  const int physical_dim = J.cols() / reference_dim;
  const int physical_value_size
      = compute_value_size(_mapping_type, physical_dim);
  const int reference_value_size = value_size();
  const int nresults = reference_data.cols() / reference_value_size;
  const int npoints = reference_data.rows();

  for (int pt = 0; pt < npoints; ++pt)
  {
    Eigen::Map<
        const Eigen::Array<T, Eigen::Dynamic, Eigen::Dynamic, Eigen::ColMajor>>
        reference_block(reference_data.row(pt).data(), reference_value_size,
                        nresults);
    Eigen::Map<Eigen::Array<T, Eigen::Dynamic, Eigen::Dynamic, Eigen::ColMajor>>
        physical_block(physical_data + pt * physical_value_size * nresults,
                       physical_value_size, nresults);
    Eigen::Map<const Eigen::Matrix<double, Eigen::Dynamic, Eigen::Dynamic,
                                   Eigen::RowMajor>>
        current_J(J.row(pt).data(), physical_dim, reference_dim);
    Eigen::Map<const Eigen::Matrix<double, Eigen::Dynamic, Eigen::Dynamic,
                                   Eigen::RowMajor>>
        current_K(K.row(pt).data(), reference_dim, physical_dim);
    for (int i = 0; i < reference_block.cols(); ++i)
    {
      if constexpr (std::is_same<T, double>::value)
      {
        for (int i = 0; i < reference_block.cols(); ++i)
          physical_block.col(i) = _map_push_forward(
              reference_block.col(i), current_J, detJ[pt], current_K);
      }
      else
      {
        physical_block.col(i).real() = _map_push_forward(
            reference_block.col(i).real(), current_J, detJ[pt], current_K);
        physical_block.col(i).imag() = _map_push_forward(
            reference_block.col(i).imag(), current_J, detJ[pt], current_K);
      }
    }
  }
}
//-----------------------------------------------------------------------------
template <typename T>
void FiniteElement::map_pull_back_m(
    const Eigen::Array<T, Eigen::Dynamic, Eigen::Dynamic>& physical_data,
    const Eigen::Array<double, Eigen::Dynamic, Eigen::Dynamic, Eigen::RowMajor>&
        J,
    const Eigen::ArrayXd& detJ,
    const Eigen::Array<double, Eigen::Dynamic, Eigen::Dynamic, Eigen::RowMajor>&
        K,
    T* reference_data) const
{
  const int reference_dim = cell::topological_dimension(_cell_type);
  const int physical_dim = J.cols() / reference_dim;
  const int physical_value_size
      = compute_value_size(_mapping_type, physical_dim);
  const int reference_value_size = value_size();
  const int nresults = physical_data.cols() / physical_value_size;
  const int npoints = physical_data.rows();

  Eigen::Map<Eigen::Array<T, Eigen::Dynamic, Eigen::Dynamic, Eigen::ColMajor>>
      reference_array(reference_data, nresults * npoints, reference_value_size);

  for (int pt = 0; pt < npoints; ++pt)
  {
    Eigen::Map<const Eigen::Matrix<double, Eigen::Dynamic, Eigen::Dynamic,
                                   Eigen::RowMajor>>
        current_J(J.row(pt).data(), physical_dim, reference_dim);
    Eigen::Map<const Eigen::Matrix<double, Eigen::Dynamic, Eigen::Dynamic,
                                   Eigen::RowMajor>>
        current_K(K.row(pt).data(), reference_dim, physical_dim);
    for (int i = 0; i < nresults; ++i)
    {
      if constexpr (std::is_same<T, double>::value)
      {
        reference_array.row(pt * nresults + i)
            = _map_push_forward(physical_data.row(pt * nresults + i), current_K,
                                1 / detJ[pt], current_J);
      }
      else
      {
        reference_array.row(pt * nresults + i).real()
            = _map_push_forward(physical_data.row(pt * nresults + i).real(),
                                current_K, 1 / detJ[pt], current_J);
        reference_array.row(pt * nresults + i).imag()
            = _map_push_forward(physical_data.row(pt * nresults + i).imag(),
                                current_K, 1 / detJ[pt], current_J);
      }
    }
  }
}
//-----------------------------------------------------------------------------

/// Create an element by name
FiniteElement create_element(std::string family, std::string cell, int degree);

/// Create an element by name
FiniteElement create_element(element::family family, cell::type cell,
                             int degree);

/// Return the version number of basix across projects
/// @return version string
std::string version();

} // namespace basix<|MERGE_RESOLUTION|>--- conflicted
+++ resolved
@@ -10,12 +10,8 @@
 #include "cell.h"
 #include "element-families.h"
 #include "mappings.h"
-<<<<<<< HEAD
 #include "span.hpp"
-#include <Eigen/Dense>
-=======
 #include <Eigen/Core>
->>>>>>> db5e57d6
 #include <string>
 #include <vector>
 
@@ -283,44 +279,16 @@
   /// @param detJ The determinant of the Jacobian of the mapping
   /// @param K The inverse of the Jacobian of the mapping
   /// @param physical_data Memory location to fill
-<<<<<<< HEAD
-  void map_push_forward_to_memory_real(
-      const Eigen::Array<double, Eigen::Dynamic, Eigen::Dynamic,
-                         Eigen::RowMajor>& reference_data,
-      const Eigen::Array<double, Eigen::Dynamic, Eigen::Dynamic,
-                         Eigen::RowMajor>& J,
-      const tcb::span<const double>& detJ,
-      const Eigen::Array<double, Eigen::Dynamic, Eigen::Dynamic,
-                         Eigen::RowMajor>& K,
-      double* physical_data) const;
-
-  /// Direct to memory push forward
-  /// @param reference_data The function values on the reference
-  /// @param J The Jacobian of the mapping
-  /// @param detJ The determinant of the Jacobian of the mapping
-  /// @param K The inverse of the Jacobian of the mapping
-  /// @param physical_data Memory location to fill
-  void map_push_forward_to_memory_complex(
-      const Eigen::Array<std::complex<double>, Eigen::Dynamic, Eigen::Dynamic,
-                         Eigen::RowMajor>& reference_data,
-      const Eigen::Array<double, Eigen::Dynamic, Eigen::Dynamic,
-                         Eigen::RowMajor>& J,
-      const tcb::span<const double>& detJ,
-      const Eigen::Array<double, Eigen::Dynamic, Eigen::Dynamic,
-                         Eigen::RowMajor>& K,
-      std::complex<double>* physical_data) const;
-=======
   template <typename T>
   void
   map_push_forward_m(const Eigen::Array<T, Eigen::Dynamic, Eigen::Dynamic,
                                         Eigen::RowMajor>& reference_data,
                      const Eigen::Array<double, Eigen::Dynamic, Eigen::Dynamic,
                                         Eigen::RowMajor>& J,
-                     const Eigen::ArrayXd& detJ,
+                     const tcb::span<const double>& detJ,
                      const Eigen::Array<double, Eigen::Dynamic, Eigen::Dynamic,
                                         Eigen::RowMajor>& K,
                      T* physical_data) const;
->>>>>>> db5e57d6
 
   /// Map function values from a physical cell to the reference
   /// @param physical_data The function values on the cell
@@ -351,27 +319,7 @@
       const tcb::span<const double>& detJ,
       const Eigen::Array<double, Eigen::Dynamic, Eigen::Dynamic,
                          Eigen::RowMajor>& K,
-<<<<<<< HEAD
-      double* reference_data) const;
-
-  /// Map function values from a physical cell to the reference
-  /// @param physical_data The function values on the cell
-  /// @param J The Jacobian of the mapping
-  /// @param detJ The determinant of the Jacobian of the mapping
-  /// @param K The inverse of the Jacobian of the mapping
-  /// @param reference_data Memory location to fill
-  void map_pull_back_to_memory_complex(
-      const Eigen::Array<std::complex<double>, Eigen::Dynamic, Eigen::Dynamic>&
-          physical_data,
-      const Eigen::Array<double, Eigen::Dynamic, Eigen::Dynamic,
-                         Eigen::RowMajor>& J,
-      const tcb::span<const double>& detJ,
-      const Eigen::Array<double, Eigen::Dynamic, Eigen::Dynamic,
-                         Eigen::RowMajor>& K,
-      std::complex<double>* reference_data) const;
-=======
       T* reference_data) const;
->>>>>>> db5e57d6
 
   /// Get the number of dofs on each topological entity: (vertices,
   /// edges, faces, cell) in that order. For example, Lagrange degree 2
@@ -521,17 +469,10 @@
   /// The interpolation weights and points
   Eigen::MatrixXd _interpolation_matrix;
 
-<<<<<<< HEAD
   // The mapping that maps values on the reference to values on a physical cell
   std::function<std::vector<double>(const tcb::span<const double>&,
                                     const Eigen::MatrixXd&, const double,
                                     const Eigen::MatrixXd&)>
-=======
-  // The mapping that maps values on the reference to values on a
-  // physical cell
-  std::function<Eigen::ArrayXd(const Eigen::ArrayXd&, const Eigen::MatrixXd&,
-                               const double, const Eigen::MatrixXd&)>
->>>>>>> db5e57d6
       _map_push_forward;
 };
 
@@ -541,7 +482,7 @@
         reference_data,
     const Eigen::Array<double, Eigen::Dynamic, Eigen::Dynamic, Eigen::RowMajor>&
         J,
-    const Eigen::ArrayXd& detJ,
+    const tcb::span<const double>& detJ,
     const Eigen::Array<double, Eigen::Dynamic, Eigen::Dynamic, Eigen::RowMajor>&
         K,
     T* physical_data) const
@@ -573,16 +514,30 @@
     {
       if constexpr (std::is_same<T, double>::value)
       {
-        for (int i = 0; i < reference_block.cols(); ++i)
-          physical_block.col(i) = _map_push_forward(
-              reference_block.col(i), current_J, detJ[pt], current_K);
+        Eigen::ArrayXd col = reference_block.col(i);
+        std::vector<double> u
+            = _map_push_forward(col, current_J, detJ[pt], current_K);
+        for (std::size_t j = 0; j < u.size(); ++j)
+          physical_block(j, i) = u[j];
+        // for (int i = 0; i < reference_block.cols(); ++i)
+        //   physical_block.col(i) = _map_push_forward(
+        //       reference_block.col(i), current_J, detJ[pt], current_K);
       }
       else
       {
-        physical_block.col(i).real() = _map_push_forward(
-            reference_block.col(i).real(), current_J, detJ[pt], current_K);
-        physical_block.col(i).imag() = _map_push_forward(
-            reference_block.col(i).imag(), current_J, detJ[pt], current_K);
+        Eigen::ArrayXd tmp_r = reference_block.col(i).real();
+        Eigen::ArrayXd tmp_c = reference_block.col(i).imag();
+        std::vector<double> ur
+            = _map_push_forward(tmp_r, current_J, detJ[pt], current_K);
+        std::vector<double> uc
+            = _map_push_forward(tmp_c, current_J, detJ[pt], current_K);
+        for (std::size_t j = 0; j < ur.size(); ++j)
+          physical_block(j, i) = std::complex(ur[j], uc[j]);
+
+        // physical_block.col(i).real() = _map_push_forward(
+        //     reference_block.col(i).real(), current_J, detJ[pt], current_K);
+        // physical_block.col(i).imag() = _map_push_forward(
+        //     reference_block.col(i).imag(), current_J, detJ[pt], current_K);
       }
     }
   }
@@ -593,7 +548,7 @@
     const Eigen::Array<T, Eigen::Dynamic, Eigen::Dynamic>& physical_data,
     const Eigen::Array<double, Eigen::Dynamic, Eigen::Dynamic, Eigen::RowMajor>&
         J,
-    const Eigen::ArrayXd& detJ,
+    const tcb::span<const double>& detJ,
     const Eigen::Array<double, Eigen::Dynamic, Eigen::Dynamic, Eigen::RowMajor>&
         K,
     T* reference_data) const
@@ -621,18 +576,22 @@
     {
       if constexpr (std::is_same<T, double>::value)
       {
-        reference_array.row(pt * nresults + i)
-            = _map_push_forward(physical_data.row(pt * nresults + i), current_K,
-                                1 / detJ[pt], current_J);
+        Eigen::ArrayXd tmp = physical_data.row(pt * nresults + i);
+        std::vector<double> U
+            = _map_push_forward(tmp, current_K, 1 / detJ[pt], current_J);
+        for (std::size_t j = 0; j < U.size(); ++j)
+          reference_array(pt * nresults + i, j) = U[j];
       }
       else
       {
-        reference_array.row(pt * nresults + i).real()
-            = _map_push_forward(physical_data.row(pt * nresults + i).real(),
-                                current_K, 1 / detJ[pt], current_J);
-        reference_array.row(pt * nresults + i).imag()
-            = _map_push_forward(physical_data.row(pt * nresults + i).imag(),
-                                current_K, 1 / detJ[pt], current_J);
+        Eigen::ArrayXd tmp_r = physical_data.row(pt * nresults + i).real();
+        Eigen::ArrayXd tmp_c = physical_data.row(pt * nresults + i).imag();
+        std::vector<double> Ur
+            = _map_push_forward(tmp_r, current_K, 1 / detJ[pt], current_J);
+        std::vector<double> Uc
+            = _map_push_forward(tmp_c, current_K, 1 / detJ[pt], current_J);
+        for (std::size_t j = 0; j < Ur.size(); ++j)
+          reference_array(pt * nresults + i, j) = std::complex(Ur[j], Uc[j]);
       }
     }
   }
