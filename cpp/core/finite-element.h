// Copyright (c) 2020 Chris Richardson
// FEniCS Project
// SPDX-License-Identifier:    MIT

// FIXME: just include everything for now
// Need to define public API

#pragma once

#include "cell.h"
#include "element-families.h"
#include "mappings.h"
#include "span.hpp"
#include <Eigen/Core>
#include <string>
#include <vector>

/// Placeholder
namespace basix
{

/// Calculates the basis functions of the finite element, in terms of the
/// polynomial basis.
///
/// The basis functions @f$(\phi_i)@f$ of a finite element can be represented
/// as a linear combination of polynomials @f$(p_j)@f$ in an underlying
/// polynomial basis that span the space of all d-dimensional polynomials up
/// to order
/// @f$k (P_k^d)@f$:
/// @f[  \phi_i = \sum_j c_{ij} p_j @f]
/// This function computed the matrix @f$C = (c_{ij})@f$.
///
/// In some cases, the basis functions @f$(\phi_i)@f$ do not span the full
/// space
/// @f$P_k@f$. In these cases, we represent the space spanned by the basis
/// functions as the span of some polynomials @f$(q_k)@f$. These can be
/// represented in terms of the underlying polynomial basis:
/// @f[  q_k = \sum_j b_{kj} p_j @f]
/// If the basis functions span the full space, then @f$B = (b_{kj})@f$ is
/// simply the identity.
///
/// The basis functions @f$\phi_i@f$ are defined by a dual set of functionals
/// @f$(f_l)@f$. The basis functions are the functions in span{@f$q_k@f$} such
/// that:
///   @f[ f_l(\phi_i) = 1 \mbox{ if } i=l \mbox{ else } 0 @f]
/// We can define a matrix D given by applying the functionals to each
/// polynomial p_j:
///  @f[ D = (d_{lj}),\mbox{ where } d_{lj} = f_l(p_j) @f]
///
/// This function takes the matrices B (span_coeffs) and D (dual) as
/// inputs and returns the matrix C. It computed C using:
///  @f[ C = (B D^T)^{-1} B @f]
///
/// Example: Order 1 Lagrange elements on a triangle
/// ------------------------------------------------
/// On a triangle, the scalar expansion basis is:
///  @f[ p_0 = \sqrt{2}/2 \qquad
///   p_1 = \sqrt{3}(2x + y - 1) \qquad
///   p_2 = 3y - 1 @f]
/// These span the space @f$P_1@f$.
///
/// Lagrange order 1 elements span the space P_1, so in this example,
/// B (span_coeffs) is the identity matrix:
///   @f[ B = \begin{bmatrix}
///                   1 & 0 & 0 \\
///                   0 & 1 & 0 \\
///                   0 & 0 & 1 \end{bmatrix} @f]
///
/// The functionals defining the Lagrange order 1 space are point
/// evaluations at the three vertices of the triangle. The matrix D
/// (dual) given by applying these to p_0 to p_2 is:
///  @f[ \mbox{dual} = \begin{bmatrix}
///              \sqrt{2}/2 &  -\sqrt{3} & -1 \\
///              \sqrt{2}/2 &   \sqrt{3} & -1 \\
///              \sqrt{2}/2 &          0 &  2 \end{bmatrix} @f]
///
/// For this example, this function outputs the matrix:
///  @f[ C = \begin{bmatrix}
///            \sqrt{2}/3 & -\sqrt{3}/6 &  -1/6 \\
///            \sqrt{2}/3 & \sqrt{3}/6  &  -1/6 \\
///            \sqrt{2}/3 &          0  &   1/3 \end{bmatrix} @f]
/// The basis functions of the finite element can be obtained by applying
/// the matrix C to the vector @f$[p_0, p_1, p_2]@f$, giving:
///   @f[ \begin{bmatrix} 1 - x - y \\ x \\ y \end{bmatrix} @f]
///
/// Example: Order 1 Raviart-Thomas on a triangle
/// ---------------------------------------------
/// On a triangle, the 2D vector expansion basis is:
///  @f[ \begin{matrix}
///   p_0 & = & (\sqrt{2}/2, 0) \\
///   p_1 & = & (\sqrt{3}(2x + y - 1), 0) \\
///   p_2 & = & (3y - 1, 0) \\
///   p_3 & = & (0, \sqrt{2}/2) \\
///   p_4 & = & (0, \sqrt{3}(2x + y - 1)) \\
///   p_5 & = & (0, 3y - 1)
///  \end{matrix}
/// @f]
/// These span the space @f$ P_1^2 @f$.
///
/// Raviart-Thomas order 1 elements span a space smaller than @f$ P_1^2 @f$,
/// so B (span_coeffs) is not the identity. It is given by:
///   @f[ B = \begin{bmatrix}
///  1 &  0 &  0 &    0 &  0 &   0 \\
///  0 &  0 &  0 &    1 &  0 &     0 \\
///  1/12 &  \sqrt{6}/48 &  -\sqrt{2}/48 &  1/12 &  0 &  \sqrt{2}/24
///  \end{bmatrix}
///  @f]
/// Applying the matrix B to the vector @f$[p_0, p_1, ..., p_5]@f$ gives the
/// basis of the polynomial space for Raviart-Thomas:
///   @f[ \begin{bmatrix}
///  \sqrt{2}/2 &  0 \\
///   0 &  \sqrt{2}/2 \\
///   \sqrt{2}x/8  & \sqrt{2}y/8
///  \end{bmatrix} @f]
///
/// The functionals defining the Raviart-Thomas order 1 space are integral
/// of the normal components along each edge. The matrix D (dual) given
/// by applying these to @f$p_0@f$ to @f$p_5@f$ is:
///   dual = @f[ \begin{bmatrix}
/// -\sqrt{2}/2 & -\sqrt{3}/2 & -1/2 & -\sqrt{2}/2 & -\sqrt{3}/2 & -1/2 \\
/// -\sqrt{2}/2 &  \sqrt{3}/2 & -1/2 &          0  &          0 &    0 \\
///           0 &         0   &    0 &  \sqrt{2}/2 &          0 &   -1
/// \end{bmatrix} @f]
///
/// In this example, this function outputs the matrix:
///  @f[  C = \begin{bmatrix}
///  -\sqrt{2}/2 & -\sqrt{3}/2 & -1/2 & -\sqrt{2}/2 & -\sqrt{3}/2 & -1/2 \\
///  -\sqrt{2}/2 &  \sqrt{3}/2 & -1/2 &          0  &          0  &    0 \\
///            0 &          0  &    0 &  \sqrt{2}/2 &          0  &   -1
/// \end{bmatrix} @f]
/// The basis functions of the finite element can be obtained by applying
/// the matrix C to the vector @f$[p_0, p_1, ..., p_5]@f$, giving:
///   @f[ \begin{bmatrix}
///   -x & -y \\
///   x - 1 & y \\
///   -x & 1 - y \end{bmatrix} @f]
///
/// @param[in] cell_type The cells shape
/// @param[in] B The matrix containing the expansion coefficients
/// defining a polynomial basis spanning the polynomial space for this
/// element
/// @param[in] M The interpolation matrix, such that the dual matrix
/// \f$D\f$ is computed by \f$D = MP\f$
/// @param[in] x The interpolation points
/// @param[in] degree The degree of the polynomial set
/// @param[in] kappa_tol If positive, the condition number is computed
/// and an error thrown if the condition number of \f$B D^{T}\f$ is
/// greater than @p kappa_tol. If @p kappa_tol is less than 1 the
/// condition number is not checked.
/// @return The matrix C of expansion coefficients that define the basis
/// functions of the finite element space.
Eigen::MatrixXd compute_expansion_coefficients(
    cell::type cell_type, const Eigen::MatrixXd& B, const Eigen::MatrixXd& M,
    const Eigen::ArrayXXd& x, int degree, double kappa_tol = 0.0);

/// Combines interpolation data
///
/// When the value size is not 1, the matrices are split up into
/// `value_size` parts, then recombined so that the columns of the
/// matrix that is output is ordered correctly.
///
/// @param[in] points_1d The interpolation points for a 1d entity
/// @param[in] points_2d The interpolation points for a 2d entity
/// @param[in] points_3d The interpolation points for a 3d entity
/// @param[in] matrix_1d The interpolation matrix for a 1d entity
/// @param[in] matrix_2d The interpolation matrix for a 2d entity
/// @param[in] matrix_3d The interpolation matrix for a 3d entity
/// @param[in] tdim The toplogical dimension
/// @param[in] value_size Value size
/// @return The interpolation points and matrix
std::pair<Eigen::ArrayXXd, Eigen::MatrixXd> combine_interpolation_data(
    const Eigen::ArrayXXd& points_1d, const Eigen::ArrayXXd& points_2d,
    const Eigen::ArrayXXd& points_3d, const Eigen::MatrixXd& matrix_1d,
    const Eigen::MatrixXd& matrix_2d, const Eigen::MatrixXd& matrix_3d,
    const int tdim, const int value_size);

/// Finite Element
/// The basis is stored as a set of coefficients, which are applied to the
/// underlying expansion set for that cell type, when tabulating.
class FiniteElement
{

public:
  /// @todo Document
  /// A finite element
  /// @param[in] family
  /// @param[in] cell_type
  /// @param[in] degree
  /// @param[in] value_shape
  /// @param[in] coeffs
  /// @param[in] entity_dofs
  /// @param[in] base_perms Base permutations
  /// @param[in] points
  /// @param[in] M The interpolation matrix
  /// @param[in] map_type
  FiniteElement(element::family family, cell::type cell_type, int degree,
                const std::vector<int>& value_shape,
                const Eigen::ArrayXXd& coeffs,
                const std::vector<std::vector<int>>& entity_dofs,
                const std::vector<Eigen::MatrixXd>& base_perms,
                const Eigen::ArrayXXd& points, const Eigen::MatrixXd M = {},
                mapping::type map_type = mapping::type::identity);

  /// Copy constructor
  FiniteElement(const FiniteElement& element) = default;

  /// Move constructor
  FiniteElement(FiniteElement&& element) = default;

  /// Destructor
  ~FiniteElement() = default;

  /// Assignment operator
  FiniteElement& operator=(const FiniteElement& element) = default;

  /// Move assignment operator
  FiniteElement& operator=(FiniteElement&& element) = default;

  /// Compute basis values and derivatives at set of points.
  ///
  /// @param[in] nd The order of derivatives, up to and including, to
  /// compute. Use 0 for the basis functions only.
  /// @param[in] x The points at which to compute the basis functions.
  /// The shape of x is (number of points, geometric dimension).
  /// @return The basis functions (and derivatives). The first entry in
  /// the list is the basis function. Higher derivatives are stored in
  /// triangular (2D) or tetrahedral (3D) ordering, i.e. for the (x,y)
  /// derivatives in 2D: (0,0),(1,0),(0,1),(2,0),(1,1),(0,2),(3,0)...
  /// The function basix::idx can be used to find the appropriate
  /// derivative. If a vector result is expected, it will be stacked
  /// with all x values, followed by all y-values (and then z, if any),
  /// likewise tensor-valued results will be stacked in index order.
  std::vector<Eigen::ArrayXXd> tabulate(int nd, const Eigen::ArrayXXd& x) const;

  /// Direct to memory block tabulation
  /// @param nd Number of derivatives
  /// @param x Points
  /// @param basis_data Memory location to fill
  void tabulate(int nd, const Eigen::ArrayXXd& x, double* basis_data) const;

  /// Get the element cell type
  /// @return The cell type
  cell::type cell_type() const;

  /// Get the element polynomial degree
  /// @return Polynomial degree
  int degree() const;

  /// Get the element value size
  /// This is just a convenience function returning product(value_shape)
  /// @return Value size
  int value_size() const;

  /// Get the element value tensor shape, e.g. returning [1] for scalars.
  /// @return Value shape
  const std::vector<int>& value_shape() const;

  /// Dimension of the finite element space (number of degrees of
  /// freedom for the element)
  /// @return Number of degrees of freedom
  int dim() const;

  /// Get the finite element family
  /// @return The family
  element::family family() const;

  /// Get the mapping type used for this element
  /// @return The mapping
  const mapping::type mapping_type() const;

  /// Map function values from the reference to a physical cell
  /// @param reference_data The function values on the reference
  /// @param J The Jacobian of the mapping
  /// @param detJ The determinant of the Jacobian of the mapping
  /// @param K The inverse of the Jacobian of the mapping
  /// @return The function values on the cell
  Eigen::Array<double, Eigen::Dynamic, Eigen::Dynamic, Eigen::RowMajor>
  map_push_forward(const Eigen::Array<double, Eigen::Dynamic, Eigen::Dynamic,
                                      Eigen::RowMajor>& reference_data,
                   const Eigen::Array<double, Eigen::Dynamic, Eigen::Dynamic,
                                      Eigen::RowMajor>& J,
                   const tcb::span<const double>& detJ,
                   const Eigen::Array<double, Eigen::Dynamic, Eigen::Dynamic,
                                      Eigen::RowMajor>& K) const;

  /// Direct to memory push forward
  /// @param reference_data The function values on the reference
  /// @param J The Jacobian of the mapping
  /// @param detJ The determinant of the Jacobian of the mapping
  /// @param K The inverse of the Jacobian of the mapping
  /// @param physical_data Memory location to fill
  template <typename T>
  void
  map_push_forward_m(const Eigen::Array<T, Eigen::Dynamic, Eigen::Dynamic,
                                        Eigen::RowMajor>& reference_data,
                     const Eigen::Array<double, Eigen::Dynamic, Eigen::Dynamic,
                                        Eigen::RowMajor>& J,
                     const tcb::span<const double>& detJ,
                     const Eigen::Array<double, Eigen::Dynamic, Eigen::Dynamic,
                                        Eigen::RowMajor>& K,
                     T* physical_data) const;

  /// Map function values from a physical cell to the reference
  /// @param physical_data The function values on the cell
  /// @param J The Jacobian of the mapping
  /// @param detJ The determinant of the Jacobian of the mapping
  /// @param K The inverse of the Jacobian of the mapping
  /// @return The function values on the reference
  Eigen::Array<double, Eigen::Dynamic, Eigen::Dynamic, Eigen::RowMajor>
  map_pull_back(const Eigen::Array<double, Eigen::Dynamic, Eigen::Dynamic,
                                   Eigen::RowMajor>& physical_data,
                const Eigen::Array<double, Eigen::Dynamic, Eigen::Dynamic,
                                   Eigen::RowMajor>& J,
                const tcb::span<const double>& detJ,
                const Eigen::Array<double, Eigen::Dynamic, Eigen::Dynamic,
                                   Eigen::RowMajor>& K) const;

  /// Map function values from a physical cell to the reference
  /// @param physical_data The function values on the cell
  /// @param J The Jacobian of the mapping
  /// @param detJ The determinant of the Jacobian of the mapping
  /// @param K The inverse of the Jacobian of the mapping
  /// @param reference_data Memory location to fill
  template <typename T>
  void map_pull_back_m(
      const Eigen::Array<T, Eigen::Dynamic, Eigen::Dynamic>& physical_data,
      const Eigen::Array<double, Eigen::Dynamic, Eigen::Dynamic,
                         Eigen::RowMajor>& J,
      const tcb::span<const double>& detJ,
      const Eigen::Array<double, Eigen::Dynamic, Eigen::Dynamic,
                         Eigen::RowMajor>& K,
      T* reference_data) const;

  /// Get the number of dofs on each topological entity: (vertices,
  /// edges, faces, cell) in that order. For example, Lagrange degree 2
  /// on a triangle has vertices: [1, 1, 1], edges: [1, 1, 1], cell: [0]
  /// The sum of the entity dofs must match the total number of dofs
  /// reported by FiniteElement::dim,
  /// @return List of entity dof counts on each dimension
  const std::vector<std::vector<int>>& entity_dofs() const;

  /// Get the base permutations
  /// The base permutations represent the effect of rotating or reflecting
  /// a subentity of the cell on the numbering and orientation of the DOFs.
  /// This returns a list of matrices with one matrix for each subentity
  /// permutation in the following order:
  ///   Reversing edge 0, reversing edge 1, ...
  ///   Rotate face 0, reflect face 0, rotate face 1, reflect face 1, ...
  ///
  /// Example: Order 3 Lagrange on a triangle
  /// ---------------------------------------
  /// This space has 10 dofs arranged like:
  /// ~~~~~~~~~~~~~~~~
  /// 2
  /// |\
  /// 6 4
  /// |  \
  /// 5 9 3
  /// |    \
  /// 0-7-8-1
  /// ~~~~~~~~~~~~~~~~
  /// For this element, the base permutations are:
  ///   [Matrix swapping 3 and 4,
  ///    Matrix swapping 5 and 6,
  ///    Matrix swapping 7 and 8]
  /// The first row shows the effect of reversing the diagonal edge. The
  /// second row shows the effect of reversing the vertical edge. The third
  /// row shows the effect of reversing the horizontal edge.
  ///
  /// Example: Order 1 Raviart-Thomas on a triangle
  /// ---------------------------------------------
  /// This space has 3 dofs arranged like:
  /// ~~~~~~~~~~~~~~~~
  ///   |\
  ///   | \
  ///   |  \
  /// <-1   0
  ///   |  / \
  ///   | L ^ \
  ///   |   |  \
  ///    ---2---
  /// ~~~~~~~~~~~~~~~~
  /// These DOFs are integrals of normal components over the edges: DOFs 0 and 2
  /// are oriented inward, DOF 1 is oriented outwards.
  /// For this element, the base permutation matrices are:
  /// ~~~~~~~~~~~~~~~~
  ///   0: [[-1, 0, 0],
  ///       [ 0, 1, 0],
  ///       [ 0, 0, 1]]
  ///   1: [[1,  0, 0],
  ///       [0, -1, 0],
  ///       [0,  0, 1]]
  ///   2: [[1, 0,  0],
  ///       [0, 1,  0],
  ///       [0, 0, -1]]
  /// ~~~~~~~~~~~~~~~~
  /// The first matrix reverses DOF 0 (as this is on the first edge). The second
  /// matrix reverses DOF 1 (as this is on the second edge). The third matrix
  /// reverses DOF 2 (as this is on the third edge).
  ///
  /// Example: DOFs on the face of Order 2 Nedelec first kind on a tetrahedron
  /// ------------------------------------------------------------------------
  /// On a face of this tetrahedron, this space has two face tangent DOFs:
  /// ~~~~~~~~~~~~~~~~
  /// |\        |\
  /// | \       | \
  /// |  \      | ^\
  /// |   \     | | \
  /// | 0->\    | 1  \
  /// |     \   |     \
  ///  ------    ------
  /// ~~~~~~~~~~~~~~~~
  /// For these DOFs, the subblocks of the base permutation matrices are:
  /// ~~~~~~~~~~~~~~~~
  ///   rotation: [[-1, 1],
  ///              [ 1, 0]]
  ///   reflection: [[0, 1],
  ///                [1, 0]]
  /// ~~~~~~~~~~~~~~~~
  std::vector<Eigen::MatrixXd> base_permutations() const;

  /// Return a set of interpolation points
  const Eigen::ArrayXXd& points() const;

  /// Return the number of interpolation points
  int num_points() const;

  /// Return a matrix of weights interpolation
  /// To interpolate a function in this finite element, the functions
  /// should be evaluated at each point given by
  /// FiniteElement::points(). These function values should then be
  /// multiplied by the weight matrix to give the coefficients of the
  /// interpolated function.
  const Eigen::MatrixXd& interpolation_matrix() const;

private:
  static int compute_value_size(mapping::type map_type, int dim);

  // Cell type
  cell::type _cell_type;

  // The name of the finite element family
  element::family _family;

  // Degree
  int _degree;

  // Value shape
  std::vector<int> _value_shape;

  /// The mapping used to map this element from the reference to a cell
  mapping::type _map_type;

  // Shape function coefficient of expansion sets on cell. If shape
  // function is given by @f$\psi_i = \sum_{k} \phi_{k}
  // \alpha^{i}_{k}@f$, then _coeffs(i, j) = @f$\alpha^i_k@f$. i.e.,
  // _coeffs.row(i) are the expansion coefficients for shape function i
  // (@f$\psi_{i}@f$).
  Eigen::MatrixXd _coeffs;

  // Number of dofs associated each subentity
  //
  // The dofs of an element are associated with entities of different
  // topological dimension (vertices, edges, faces, cells). The dofs are
  // listed in this order, with vertex dofs first. Each entry is the dof
  // count on the associated entity, as listed by cell::topology.
  std::vector<std::vector<int>> _entity_dofs;

  // Base permutations
  std::vector<Eigen::MatrixXd> _base_perms;

  // Set of points used for point evaluation
  // Experimental - currently used for an implementation of
  // "tabulate_dof_coordinates" Most useful for Lagrange. This may change or go
  // away. For non-Lagrange elements, these points will be used in combination
  // with _interpolation_matrix to perform interpolation
  Eigen::ArrayXXd _points;

  /// The interpolation weights and points
  Eigen::MatrixXd _matM;

  // The mapping that maps values on the reference to values on a physical cell
  std::function<std::vector<double>(const tcb::span<const double>&,
                                    const Eigen::MatrixXd&, const double,
                                    const Eigen::MatrixXd&)>
      _map_push_forward;
};

template <typename T>
void FiniteElement::map_push_forward_m(
    const Eigen::Array<T, Eigen::Dynamic, Eigen::Dynamic, Eigen::RowMajor>&
        reference_data,
    const Eigen::Array<double, Eigen::Dynamic, Eigen::Dynamic, Eigen::RowMajor>&
        J,
    const tcb::span<const double>& detJ,
    const Eigen::Array<double, Eigen::Dynamic, Eigen::Dynamic, Eigen::RowMajor>&
        K,
    T* physical_data) const
{
  const int reference_dim = cell::topological_dimension(_cell_type);
  const int physical_dim = J.cols() / reference_dim;
  const int physical_value_size = compute_value_size(_map_type, physical_dim);
  const int reference_value_size = value_size();
  const int npoints = J.rows();
  const int nresults = reference_data.rows() / npoints;

  for (int pt = 0; pt < npoints; ++pt)
  {
    Eigen::Map<
        const Eigen::Array<T, Eigen::Dynamic, Eigen::Dynamic, Eigen::ColMajor>>
        reference_block(reference_data.row(pt).data(), reference_value_size,
                        nresults);
    Eigen::Map<Eigen::Array<T, Eigen::Dynamic, Eigen::Dynamic, Eigen::ColMajor>>
        physical_block(physical_data + pt * physical_value_size * nresults,
                       physical_value_size, nresults);
    Eigen::Map<const Eigen::Matrix<double, Eigen::Dynamic, Eigen::Dynamic,
                                   Eigen::RowMajor>>
        current_J(J.row(pt).data(), physical_dim, reference_dim);
    Eigen::Map<const Eigen::Matrix<double, Eigen::Dynamic, Eigen::Dynamic,
                                   Eigen::RowMajor>>
        current_K(K.row(pt).data(), reference_dim, physical_dim);
    if constexpr (std::is_same<T, double>::value)
    {
      for (int i = 0; i < reference_block.cols(); ++i)
      {
        Eigen::ArrayXd col = reference_block.col(i);
<<<<<<< HEAD
        std::vector<double> u
            = _map_push_forward(col, current_J, detJ[pt], current_K);
        for (std::size_t j = 0; j < u.size(); ++j)
          physical_block(j, i) = u[j];
      }
    }
      else
      {
        for (int i = 0; i < reference_block.cols(); ++i)
        {
          Eigen::ArrayXd tmp_r = reference_block.col(i).real();
          Eigen::ArrayXd tmp_c = reference_block.col(i).imag();
          std::vector<double> ur
              = _map_push_forward(tmp_r, current_J, detJ[pt], current_K);
          std::vector<double> uc
              = _map_push_forward(tmp_c, current_J, detJ[pt], current_K);
          for (std::size_t j = 0; j < ur.size(); ++j)
            physical_block(j, i) = std::complex(ur[j], uc[j]);
        }
=======
        physical_block.col(i)
            = _map_push_forward(col, current_J, detJ[pt], current_K);
      }
    }
    else
    {
      for (int i = 0; i < reference_block.cols(); ++i)
      {
        physical_block.col(i).real() = _map_push_forward(
            reference_block.col(i).real(), current_J, detJ[pt], current_K);
        physical_block.col(i).imag() = _map_push_forward(
            reference_block.col(i).imag(), current_J, detJ[pt], current_K);
>>>>>>> ee2534b3
      }
    }
  }
}
//-----------------------------------------------------------------------------
template <typename T>
void FiniteElement::map_pull_back_m(
    const Eigen::Array<T, Eigen::Dynamic, Eigen::Dynamic>& physical_data,
    const Eigen::Array<double, Eigen::Dynamic, Eigen::Dynamic, Eigen::RowMajor>&
        J,
    const tcb::span<const double>& detJ,
    const Eigen::Array<double, Eigen::Dynamic, Eigen::Dynamic, Eigen::RowMajor>&
        K,
    T* reference_data) const
{
  const int reference_dim = cell::topological_dimension(_cell_type);
  const int physical_dim = J.cols() / reference_dim;
  const int reference_value_size = value_size();
  const int npoints = J.rows();
  const int nresults = physical_data.rows() / npoints;

  Eigen::Map<Eigen::Array<T, Eigen::Dynamic, Eigen::Dynamic, Eigen::ColMajor>>
      reference_array(reference_data, nresults * npoints, reference_value_size);

  for (int pt = 0; pt < npoints; ++pt)
  {
    Eigen::Map<const Eigen::Matrix<double, Eigen::Dynamic, Eigen::Dynamic,
                                   Eigen::RowMajor>>
        current_J(J.row(pt).data(), physical_dim, reference_dim);
    Eigen::Map<const Eigen::Matrix<double, Eigen::Dynamic, Eigen::Dynamic,
                                   Eigen::RowMajor>>
        current_K(K.row(pt).data(), reference_dim, physical_dim);
    if constexpr (std::is_same<T, double>::value)
    {
      for (int i = 0; i < nresults; ++i)
      {
<<<<<<< HEAD
        for (int i = 0; i < nresults; ++i)
        {
          Eigen::ArrayXd tmp = physical_data.row(pt * nresults + i);
          std::vector<double> U
              = _map_push_forward(tmp, current_K, 1 / detJ[pt], current_J);
          for (std::size_t j = 0; j < U.size(); ++j)
            reference_array(pt * nresults + i, j) = U[j];
        }
=======
        Eigen::ArrayXd row = physical_data.row(pt * nresults + i);
        reference_array.row(pt * nresults + i)
            = _map_push_forward(row, current_K, 1 / detJ[pt], current_J);
>>>>>>> ee2534b3
      }
    }
    else
    {
      for (int i = 0; i < nresults; ++i)
      {
<<<<<<< HEAD
        for (int i = 0; i < nresults; ++i)
        {
          Eigen::ArrayXd tmp_r = physical_data.row(pt * nresults + i).real();
          Eigen::ArrayXd tmp_c = physical_data.row(pt * nresults + i).imag();
          std::vector<double> Ur
              = _map_push_forward(tmp_r, current_K, 1 / detJ[pt], current_J);
          std::vector<double> Uc
              = _map_push_forward(tmp_c, current_K, 1 / detJ[pt], current_J);
          for (std::size_t j = 0; j < Ur.size(); ++j)
            reference_array(pt * nresults + i, j) = std::complex(Ur[j], Uc[j]);
        }
=======
        reference_array.row(pt * nresults + i).real()
            = _map_push_forward(physical_data.row(pt * nresults + i).real(),
                                current_K, 1 / detJ[pt], current_J);
        reference_array.row(pt * nresults + i).imag()
            = _map_push_forward(physical_data.row(pt * nresults + i).imag(),
                                current_K, 1 / detJ[pt], current_J);
      }
>>>>>>> ee2534b3
    }
}
} // class FiniteElement
//-----------------------------------------------------------------------------

/// Create an element by name
FiniteElement create_element(std::string family, std::string cell, int degree);

/// Create an element by name
FiniteElement create_element(element::family family, cell::type cell,
                             int degree);

/// Return the version number of basix across projects
/// @return version string
std::string version();

} // namespace basix<|MERGE_RESOLUTION|>--- conflicted
+++ resolved
@@ -524,40 +524,24 @@
       for (int i = 0; i < reference_block.cols(); ++i)
       {
         Eigen::ArrayXd col = reference_block.col(i);
-<<<<<<< HEAD
         std::vector<double> u
             = _map_push_forward(col, current_J, detJ[pt], current_K);
         for (std::size_t j = 0; j < u.size(); ++j)
           physical_block(j, i) = u[j];
       }
     }
-      else
-      {
-        for (int i = 0; i < reference_block.cols(); ++i)
-        {
-          Eigen::ArrayXd tmp_r = reference_block.col(i).real();
-          Eigen::ArrayXd tmp_c = reference_block.col(i).imag();
-          std::vector<double> ur
-              = _map_push_forward(tmp_r, current_J, detJ[pt], current_K);
-          std::vector<double> uc
-              = _map_push_forward(tmp_c, current_J, detJ[pt], current_K);
-          for (std::size_t j = 0; j < ur.size(); ++j)
-            physical_block(j, i) = std::complex(ur[j], uc[j]);
-        }
-=======
-        physical_block.col(i)
-            = _map_push_forward(col, current_J, detJ[pt], current_K);
-      }
-    }
     else
     {
       for (int i = 0; i < reference_block.cols(); ++i)
       {
-        physical_block.col(i).real() = _map_push_forward(
-            reference_block.col(i).real(), current_J, detJ[pt], current_K);
-        physical_block.col(i).imag() = _map_push_forward(
-            reference_block.col(i).imag(), current_J, detJ[pt], current_K);
->>>>>>> ee2534b3
+        Eigen::ArrayXd tmp_r = reference_block.col(i).real();
+        Eigen::ArrayXd tmp_c = reference_block.col(i).imag();
+        std::vector<double> ur
+            = _map_push_forward(tmp_r, current_J, detJ[pt], current_K);
+        std::vector<double> uc
+            = _map_push_forward(tmp_c, current_J, detJ[pt], current_K);
+        for (std::size_t j = 0; j < ur.size(); ++j)
+          physical_block(j, i) = std::complex(ur[j], uc[j]);
       }
     }
   }
@@ -594,7 +578,6 @@
     {
       for (int i = 0; i < nresults; ++i)
       {
-<<<<<<< HEAD
         for (int i = 0; i < nresults; ++i)
         {
           Eigen::ArrayXd tmp = physical_data.row(pt * nresults + i);
@@ -603,18 +586,12 @@
           for (std::size_t j = 0; j < U.size(); ++j)
             reference_array(pt * nresults + i, j) = U[j];
         }
-=======
-        Eigen::ArrayXd row = physical_data.row(pt * nresults + i);
-        reference_array.row(pt * nresults + i)
-            = _map_push_forward(row, current_K, 1 / detJ[pt], current_J);
->>>>>>> ee2534b3
       }
     }
     else
     {
       for (int i = 0; i < nresults; ++i)
       {
-<<<<<<< HEAD
         for (int i = 0; i < nresults; ++i)
         {
           Eigen::ArrayXd tmp_r = physical_data.row(pt * nresults + i).real();
@@ -626,18 +603,10 @@
           for (std::size_t j = 0; j < Ur.size(); ++j)
             reference_array(pt * nresults + i, j) = std::complex(Ur[j], Uc[j]);
         }
-=======
-        reference_array.row(pt * nresults + i).real()
-            = _map_push_forward(physical_data.row(pt * nresults + i).real(),
-                                current_K, 1 / detJ[pt], current_J);
-        reference_array.row(pt * nresults + i).imag()
-            = _map_push_forward(physical_data.row(pt * nresults + i).imag(),
-                                current_K, 1 / detJ[pt], current_J);
       }
->>>>>>> ee2534b3
     }
+  }
 }
-} // class FiniteElement
 //-----------------------------------------------------------------------------
 
 /// Create an element by name
