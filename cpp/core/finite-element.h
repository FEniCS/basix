--- conflicted
+++ resolved
@@ -462,11 +462,8 @@
   const Eigen::MatrixXd& interpolation_matrix() const;
 
 private:
-<<<<<<< HEAD
   static int compute_value_size(mapping::type map_type, int dim);
 
-=======
->>>>>>> b149d052
   // Cell type
   cell::type _cell_type;
 
@@ -514,7 +511,6 @@
       _map_push_forward;
 };
 
-<<<<<<< HEAD
 template <typename T>
 void FiniteElement::map_push_forward_m(
     const Eigen::Array<T, Eigen::Dynamic, Eigen::Dynamic, Eigen::RowMajor>&
@@ -617,8 +613,6 @@
 }
 //-----------------------------------------------------------------------------
 
-=======
->>>>>>> b149d052
 /// Create an element by name
 FiniteElement create_element(std::string family, std::string cell, int degree);
 
