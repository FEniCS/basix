--- conflicted
+++ resolved
@@ -512,15 +512,11 @@
         current_K(K.row(pt).data(), reference_dim, physical_dim);
       if constexpr (std::is_same<T, double>::value)
       {
-<<<<<<< HEAD
         Eigen::ArrayXd col = reference_block.col(i);
         std::vector<double> u
             = _map_push_forward(col, current_J, detJ[pt], current_K);
         for (std::size_t j = 0; j < u.size(); ++j)
           physical_block(j, i) = u[j];
-        // for (int i = 0; i < reference_block.cols(); ++i)
-        //   physical_block.col(i) = _map_push_forward(
-        //       reference_block.col(i), current_J, detJ[pt], current_K);
       }
       else
       {
@@ -532,29 +528,6 @@
             = _map_push_forward(tmp_c, current_J, detJ[pt], current_K);
         for (std::size_t j = 0; j < ur.size(); ++j)
           physical_block(j, i) = std::complex(ur[j], uc[j]);
-
-        // physical_block.col(i).real() = _map_push_forward(
-        //     reference_block.col(i).real(), current_J, detJ[pt], current_K);
-        // physical_block.col(i).imag() = _map_push_forward(
-        //     reference_block.col(i).imag(), current_J, detJ[pt], current_K);
-=======
-        for (int i = 0; i < reference_block.cols(); ++i)
-        {
-          Eigen::ArrayXd col = reference_block.col(i);
-          physical_block.col(i)
-              = _map_push_forward(col, current_J, detJ[pt], current_K);
-        }
-      }
-      else
-      {
-        for (int i = 0; i < reference_block.cols(); ++i)
-        {
-          physical_block.col(i).real() = _map_push_forward(
-              reference_block.col(i).real(), current_J, detJ[pt], current_K);
-          physical_block.col(i).imag() = _map_push_forward(
-              reference_block.col(i).imag(), current_J, detJ[pt], current_K);
-        }
->>>>>>> 7efa0277
       }
   }
 }
@@ -588,7 +561,6 @@
         current_K(K.row(pt).data(), reference_dim, physical_dim);
       if constexpr (std::is_same<T, double>::value)
       {
-<<<<<<< HEAD
         Eigen::ArrayXd tmp = physical_data.row(pt * nresults + i);
         std::vector<double> U
             = _map_push_forward(tmp, current_K, 1 / detJ[pt], current_J);
@@ -606,27 +578,6 @@
         for (std::size_t j = 0; j < Ur.size(); ++j)
           reference_array(pt * nresults + i, j) = std::complex(Ur[j], Uc[j]);
       }
-=======
-        for (int i = 0; i < nresults; ++i)
-        {
-          Eigen::ArrayXd row = physical_data.row(pt * nresults + i);
-
-          reference_array.row(pt * nresults + i)
-              = _map_push_forward(row, current_K, 1 / detJ[pt], current_J);
-        }
-      }
-      else
-      {
-        for (int i = 0; i < nresults; ++i)
-        {
-          reference_array.row(pt * nresults + i).real()
-              = _map_push_forward(physical_data.row(pt * nresults + i).real(),
-                                  current_K, 1 / detJ[pt], current_J);
-          reference_array.row(pt * nresults + i).imag()
-              = _map_push_forward(physical_data.row(pt * nresults + i).imag(),
-                                  current_K, 1 / detJ[pt], current_J);
-        }
->>>>>>> 7efa0277
     }
   }
 }
