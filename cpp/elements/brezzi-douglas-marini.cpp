// Copyright (c) 2020 Chris Richardson & Matthew Scroggs
// FEniCS Project
// SPDX-License-Identifier:    MIT

#include "brezzi-douglas-marini.h"
#include "core/element-families.h"
#include "core/mappings.h"
#include "core/moments.h"
#include "core/polyset.h"
#include "core/quadrature.h"
#include "lagrange.h"
#include "nedelec.h"
#include <Eigen/Dense>
#include <numeric>
#include <vector>

using namespace basix;

//----------------------------------------------------------------------------
FiniteElement basix::create_bdm(cell::type celltype, int degree)
{
  if (celltype != cell::type::triangle and celltype != cell::type::tetrahedron)
    throw std::runtime_error("Unsupported cell type");

  const int tdim = cell::topological_dimension(celltype);

  const cell::type facettype
      = (tdim == 2) ? cell::type::interval : cell::type::triangle;

  // The number of order (degree) scalar polynomials
  const int npoly = polyset::dim(celltype, degree);
  const int ndofs = npoly * tdim;

  // Create coefficients for order (degree-1) vector polynomials
  Eigen::MatrixXd wcoeffs = Eigen::MatrixXd::Identity(ndofs, ndofs);

  // quadrature degree
  int quad_deg = 5 * degree;

  // Add integral moments on facets
  const int facet_count = tdim + 1;
  const int facet_dofs = polyset::dim(facettype, degree);
  const int internal_dofs = ndofs - facet_count * facet_dofs;

  Eigen::ArrayXXd points_facet;
  Eigen::MatrixXd matrix_facet;
  FiniteElement facet_moment_space = create_dlagrange(facettype, degree);
  std::tie(points_facet, matrix_facet) = moments::make_normal_integral_moments(
      facet_moment_space, celltype, tdim, degree, quad_deg);

  std::vector<Eigen::MatrixXd> facet_transforms
      = moments::create_normal_moment_dof_transformations(facet_moment_space);

  Eigen::ArrayXXd points_cell;
  Eigen::MatrixXd matrix_cell;
  // Add integral moments on interior
  if (degree > 1)
  {
    // Interior integral moment
    std::tie(points_cell, matrix_cell) = moments::make_dot_integral_moments(
        create_nedelec(celltype, degree - 1), celltype, tdim, degree, quad_deg);
  }

  // Interpolation points and matrix
  Eigen::ArrayXXd points;
  Eigen::MatrixXd matrix;

  std::tie(points, matrix) = combine_interpolation_data(
      points_facet, points_cell, {}, matrix_facet, matrix_cell, {}, tdim, tdim);

  const std::vector<std::vector<std::vector<int>>> topology
      = cell::topology(celltype);

  int transform_count = 0;
  for (int i = 1; i < tdim; ++i)
    transform_count += topology[i].size() * i;

  std::vector<Eigen::MatrixXd> base_transformations(
      transform_count, Eigen::MatrixXd::Identity(ndofs, ndofs));
  if (tdim == 2)
  {
<<<<<<< HEAD
    for (int edge = 0; edge < facet_count; ++edge)
    {
      const int start = facet_dofs * edge;
      base_transformations[edge].block(start, start, facet_dofs, facet_dofs)
          = facet_transforms[0];
=======
    const std::vector<int> edge_ref = dofperms::interval_reflection(degree + 1);
    ndarray<double, 2> edge_dir
        = dofperms::interval_reflection_tangent_directions(degree + 1);
    Eigen::Map<const Eigen::Array<double, Eigen::Dynamic, Eigen::Dynamic,
                                  Eigen::RowMajor>>
        _edge_dir(edge_dir.data(), edge_dir.shape[0], edge_dir.shape[1]);
    for (int edge = 0; edge < facet_count; ++edge)
    {
      const int start = edge_ref.size() * edge;
      for (std::size_t i = 0; i < edge_ref.size(); ++i)
      {
        base_permutations[edge](start + i, start + i) = 0;
        base_permutations[edge](start + i, start + edge_ref[i]) = 1;
      }
      Eigen::MatrixXd directions = Eigen::MatrixXd::Identity(ndofs, ndofs);
      directions.block(_edge_dir.rows() * edge, _edge_dir.cols() * edge,
                       _edge_dir.rows(), _edge_dir.cols())
          = _edge_dir;
      base_permutations[edge] *= directions;
>>>>>>> 39348a7f
    }
  }
  else if (tdim == 3)
  {
<<<<<<< HEAD
    for (int face = 0; face < facet_count; ++face)
    {
      const int start = facet_dofs * face;
      base_transformations[6 + 2 * face].block(start, start, facet_dofs,
                                               facet_dofs)
          = facet_transforms[0];
      base_transformations[6 + 2 * face + 1].block(start, start, facet_dofs,
                                                   facet_dofs)
          = facet_transforms[1];
=======
    const std::vector<int> face_ref = dofperms::triangle_reflection(degree + 1);
    const std::vector<int> face_rot = dofperms::triangle_rotation(degree + 1);
    for (int face = 0; face < facet_count; ++face)
    {
      const int start = face_ref.size() * face;
      for (std::size_t i = 0; i < face_rot.size(); ++i)
      {
        base_permutations[6 + 2 * face](start + i, start + i) = 0;
        base_permutations[6 + 2 * face](start + i, start + face_rot[i]) = 1;
        base_permutations[6 + 2 * face + 1](start + i, start + i) = 0;
        base_permutations[6 + 2 * face + 1](start + i, start + face_ref[i])
            = -1;
      }
>>>>>>> 39348a7f
    }
  }

  // BDM has facet_dofs dofs on each facet, and
  // ndofs-facet_count*facet_dofs in the interior
  std::vector<std::vector<int>> entity_dofs(topology.size());
  for (int i = 0; i < tdim - 1; ++i)
    entity_dofs[i].resize(topology[i].size(), 0);
  entity_dofs[tdim - 1].resize(topology[tdim - 1].size(), facet_dofs);
  entity_dofs[tdim] = {internal_dofs};

  Eigen::MatrixXd coeffs = compute_expansion_coefficients(
      celltype, wcoeffs, matrix, points, degree);

  return FiniteElement(element::family::BDM, celltype, degree, {tdim}, coeffs,
                       entity_dofs, base_transformations, points, matrix,
                       mapping::type::contravariantPiola);
}
//-----------------------------------------------------------------------------<|MERGE_RESOLUTION|>--- conflicted
+++ resolved
@@ -79,38 +79,15 @@
       transform_count, Eigen::MatrixXd::Identity(ndofs, ndofs));
   if (tdim == 2)
   {
-<<<<<<< HEAD
     for (int edge = 0; edge < facet_count; ++edge)
     {
       const int start = facet_dofs * edge;
       base_transformations[edge].block(start, start, facet_dofs, facet_dofs)
           = facet_transforms[0];
-=======
-    const std::vector<int> edge_ref = dofperms::interval_reflection(degree + 1);
-    ndarray<double, 2> edge_dir
-        = dofperms::interval_reflection_tangent_directions(degree + 1);
-    Eigen::Map<const Eigen::Array<double, Eigen::Dynamic, Eigen::Dynamic,
-                                  Eigen::RowMajor>>
-        _edge_dir(edge_dir.data(), edge_dir.shape[0], edge_dir.shape[1]);
-    for (int edge = 0; edge < facet_count; ++edge)
-    {
-      const int start = edge_ref.size() * edge;
-      for (std::size_t i = 0; i < edge_ref.size(); ++i)
-      {
-        base_permutations[edge](start + i, start + i) = 0;
-        base_permutations[edge](start + i, start + edge_ref[i]) = 1;
-      }
-      Eigen::MatrixXd directions = Eigen::MatrixXd::Identity(ndofs, ndofs);
-      directions.block(_edge_dir.rows() * edge, _edge_dir.cols() * edge,
-                       _edge_dir.rows(), _edge_dir.cols())
-          = _edge_dir;
-      base_permutations[edge] *= directions;
->>>>>>> 39348a7f
     }
   }
   else if (tdim == 3)
   {
-<<<<<<< HEAD
     for (int face = 0; face < facet_count; ++face)
     {
       const int start = facet_dofs * face;
@@ -120,21 +97,6 @@
       base_transformations[6 + 2 * face + 1].block(start, start, facet_dofs,
                                                    facet_dofs)
           = facet_transforms[1];
-=======
-    const std::vector<int> face_ref = dofperms::triangle_reflection(degree + 1);
-    const std::vector<int> face_rot = dofperms::triangle_rotation(degree + 1);
-    for (int face = 0; face < facet_count; ++face)
-    {
-      const int start = face_ref.size() * face;
-      for (std::size_t i = 0; i < face_rot.size(); ++i)
-      {
-        base_permutations[6 + 2 * face](start + i, start + i) = 0;
-        base_permutations[6 + 2 * face](start + i, start + face_rot[i]) = 1;
-        base_permutations[6 + 2 * face + 1](start + i, start + i) = 0;
-        base_permutations[6 + 2 * face + 1](start + i, start + face_ref[i])
-            = -1;
-      }
->>>>>>> 39348a7f
     }
   }
 
