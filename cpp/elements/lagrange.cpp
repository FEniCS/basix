--- conflicted
+++ resolved
@@ -96,11 +96,8 @@
   }
   else if (celltype == cell::type::triangle)
   {
-<<<<<<< HEAD
-    Eigen::ArrayXi edge_ref = doftransforms::interval_reflection(degree - 1);
-=======
-    const std::vector<int> edge_ref = dofperms::interval_reflection(degree - 1);
->>>>>>> 39348a7f
+    const std::vector<int> edge_ref
+        = doftransforms::interval_reflection(degree - 1);
     for (int edge = 0; edge < 3; ++edge)
     {
       const int start = 3 + edge_ref.size() * edge;
@@ -113,11 +110,8 @@
   }
   else if (celltype == cell::type::quadrilateral)
   {
-<<<<<<< HEAD
-    Eigen::ArrayXi edge_ref = doftransforms::interval_reflection(degree - 1);
-=======
-    const std::vector<int> edge_ref = dofperms::interval_reflection(degree - 1);
->>>>>>> 39348a7f
+    const std::vector<int> edge_ref
+        = doftransforms::interval_reflection(degree - 1);
     for (int edge = 0; edge < 4; ++edge)
     {
       const int start = 4 + edge_ref.size() * edge;
@@ -130,11 +124,8 @@
   }
   else if (celltype == cell::type::tetrahedron)
   {
-<<<<<<< HEAD
-    Eigen::ArrayXi edge_ref = doftransforms::interval_reflection(degree - 1);
-=======
-    const std::vector<int> edge_ref = dofperms::interval_reflection(degree - 1);
->>>>>>> 39348a7f
+    const std::vector<int> edge_ref
+        = doftransforms::interval_reflection(degree - 1);
     for (int edge = 0; edge < 6; ++edge)
     {
       const int start = 4 + edge_ref.size() * edge;
@@ -144,14 +135,10 @@
         base_transformations[edge](start + i, start + edge_ref[i]) = 1;
       }
     }
-<<<<<<< HEAD
-    Eigen::ArrayXi face_ref = doftransforms::triangle_reflection(degree - 2);
-    Eigen::ArrayXi face_rot = doftransforms::triangle_rotation(degree - 2);
-=======
-
-    const std::vector<int> face_ref = dofperms::triangle_reflection(degree - 2);
-    const std::vector<int> face_rot = dofperms::triangle_rotation(degree - 2);
->>>>>>> 39348a7f
+    const std::vector<int> face_ref
+        = doftransforms::triangle_reflection(degree - 2);
+    const std::vector<int> face_rot
+        = doftransforms::triangle_rotation(degree - 2);
     for (int face = 0; face < 4; ++face)
     {
       const int start = 4 + edge_ref.size() * 6 + face_ref.size() * face;
@@ -167,11 +154,8 @@
   }
   else if (celltype == cell::type::hexahedron)
   {
-<<<<<<< HEAD
-    Eigen::ArrayXi edge_ref = doftransforms::interval_reflection(degree - 1);
-=======
-    const std::vector<int> edge_ref = dofperms::interval_reflection(degree - 1);
->>>>>>> 39348a7f
+    const std::vector<int> edge_ref
+        = doftransforms::interval_reflection(degree - 1);
     for (int edge = 0; edge < 12; ++edge)
     {
       const int start = 8 + edge_ref.size() * edge;
@@ -181,17 +165,11 @@
         base_transformations[edge](start + i, start + edge_ref[i]) = 1;
       }
     }
-<<<<<<< HEAD
-    Eigen::ArrayXi face_ref
+
+    const std::vector<int> face_ref
         = doftransforms::quadrilateral_reflection(degree - 1);
-    Eigen::ArrayXi face_rot = doftransforms::quadrilateral_rotation(degree - 1);
-=======
-
-    const std::vector<int> face_ref
-        = dofperms::quadrilateral_reflection(degree - 1);
     const std::vector<int> face_rot
-        = dofperms::quadrilateral_rotation(degree - 1);
->>>>>>> 39348a7f
+        = doftransforms::quadrilateral_rotation(degree - 1);
     for (int face = 0; face < 6; ++face)
     {
       const int start = 8 + edge_ref.size() * 12 + face_ref.size() * face;
@@ -234,7 +212,6 @@
     entity_dofs[i].resize(topology[i].size(), 0);
   entity_dofs[topology.size() - 1][0] = ndofs;
 
-  // Eigen::ArrayXXd geometry = cell::geometry(celltype);
   const Eigen::ArrayXXd pt
       = lattice::create(celltype, degree, lattice::type::equispaced, true);
 
@@ -294,7 +271,6 @@
     entity_dofs[i].resize(topology[i].size(), 0);
   entity_dofs[topology.size() - 1][0] = ndofs;
 
-  Eigen::ArrayXXd geometry = cell::geometry(celltype);
   const Eigen::ArrayXXd pt
       = lattice::create(simplex_type, degree, lattice::type::equispaced, true);
 
