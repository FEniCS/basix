// Copyright (c) 2020 Chris Richardson & Matthew Scroggs
// FEniCS Project
// SPDX-License-Identifier:    MIT

#include "finite-element.h"
#include "brezzi-douglas-marini.h"
#include "crouzeix-raviart.h"
#include "lagrange.h"
#include "nce-rtc.h"
#include "nedelec.h"
#include "polyset.h"
#include "raviart-thomas.h"
#include "regge.h"
#include <iostream>
#include <numeric>

#define str_macro(X) #X
#define str(X) str_macro(X)

using namespace basix;

//-----------------------------------------------------------------------------
basix::FiniteElement basix::create_element(std::string family, std::string cell,
                                           int degree)
{
  return basix::create_element(element::str_to_type(family),
                               cell::str_to_type(cell), degree);
}
//-----------------------------------------------------------------------------
basix::FiniteElement basix::create_element(element::family family,
                                           cell::type cell, int degree)
{

  if (family == element::family::P)
    return create_lagrange(cell, degree);
  else if (family == element::family::DP)
    return create_dlagrange(cell, degree);
  else if (family == element::family::BDM)
    return create_bdm(cell, degree);
  else if (family == element::family::RT)
  {
    if (cell == cell::type::quadrilateral or cell == cell::type::hexahedron)
      return create_rtc(cell, degree);
    else
      return create_rt(cell, degree);
  }
  else if (family == element::family::N1E)
  {
    if (cell == cell::type::quadrilateral or cell == cell::type::hexahedron)
      return create_nce(cell, degree);
    else
      return create_nedelec(cell, degree);
  }
  else if (family == element::family::N2E)
    return create_nedelec2(cell, degree);
  else if (family == element::family::Regge)
    return create_regge(cell, degree);
  else if (family == element::family::CR)
    return create_cr(cell, degree);
  else
    throw std::runtime_error("Family not found");
}
//-----------------------------------------------------------------------------
Eigen::MatrixXd
basix::compute_expansion_coefficients(const Eigen::MatrixXd& coeffs,
                                      const Eigen::MatrixXd& dual,
                                      bool condition_check)
{
#ifndef NDEBUG
  std::cout << "Initial coeffs = \n[" << coeffs << "]\n";
  std::cout << "Dual matrix = \n[" << dual << "]\n";
#endif

  const Eigen::MatrixXd A = coeffs * dual.transpose();
  if (condition_check)
  {
    Eigen::JacobiSVD svd(A);
    const int size = svd.singularValues().size();
    const double kappa
        = svd.singularValues()(0) / svd.singularValues()(size - 1);
    if (kappa > 1e6)
    {
      throw std::runtime_error("Poorly conditioned B.D^T when computing "
                               "expansion coefficients");
    }
  }

  Eigen::MatrixXd new_coeffs = A.colPivHouseholderQr().solve(coeffs);
#ifndef NDEBUG
  std::cout << "New coeffs = \n[" << new_coeffs << "]\n";
#endif

  return new_coeffs;
}
//-----------------------------------------------------------------------------
//-----------------------------------------------------------------------------
FiniteElement::FiniteElement(
    element::family family, cell::type cell_type, int degree,
    const std::vector<int>& value_shape, const Eigen::ArrayXXd& coeffs,
    const std::vector<std::vector<int>>& entity_dofs,
    const std::vector<Eigen::MatrixXd>& base_permutations,
    const Eigen::ArrayXXd& points, const Eigen::MatrixXd interpolation_matrix,
    mapping::type mapping_type)
    : _cell_type(cell_type), _family(family), _degree(degree),
      _value_shape(value_shape), _mapping_type(mapping_type), _coeffs(coeffs),
      _entity_dofs(entity_dofs), _base_permutations(base_permutations),
      _points(points), _interpolation_matrix(interpolation_matrix)
{
  // Check that entity dofs add up to total number of dofs
  int sum = 0;
  for (const std::vector<int>& q : entity_dofs)
    sum = std::accumulate(q.begin(), q.end(), sum);

  if (sum != _coeffs.rows())
  {
    throw std::runtime_error(
        "Number of entity dofs does not match total number of dofs");
  }
}
//-----------------------------------------------------------------------------
cell::type FiniteElement::cell_type() const { return _cell_type; }
//-----------------------------------------------------------------------------
int FiniteElement::degree() const { return _degree; }
//-----------------------------------------------------------------------------
int FiniteElement::value_size() const
{
  int value_size = 1;
  for (const int& d : _value_shape)
    value_size *= d;
  return value_size;
}
//-----------------------------------------------------------------------------
const std::vector<int>& FiniteElement::value_shape() const
{
  return _value_shape;
}
//-----------------------------------------------------------------------------
int FiniteElement::dim() const { return _coeffs.rows(); }
//-----------------------------------------------------------------------------
element::family FiniteElement::family() const { return _family; }
//-----------------------------------------------------------------------------
const mapping::type FiniteElement::mapping_type() const
{
  return _mapping_type;
}
//-----------------------------------------------------------------------------
const Eigen::MatrixXd& FiniteElement::interpolation_matrix() const
{
  return _interpolation_matrix;
}
//-----------------------------------------------------------------------------
const std::vector<std::vector<int>>& FiniteElement::entity_dofs() const
{
  return _entity_dofs;
}
//-----------------------------------------------------------------------------
std::vector<Eigen::ArrayXXd>
FiniteElement::tabulate(int nd, const Eigen::ArrayXXd& x) const
{
  const int tdim = cell::topological_dimension(_cell_type);
  int ndsize = 1;
  for (int i = 1; i <= nd; ++i)
    ndsize *= (tdim + i);
  for (int i = 1; i <= nd; ++i)
    ndsize /= i;

  const int ndofs = _coeffs.rows();
  const int vs = value_size();

  std::vector<double> basis_data(ndsize * x.rows() * ndofs * vs);
  tabulate_to_memory(nd, x, basis_data.data());

  std::vector<Eigen::ArrayXXd> dresult;
  for (int p = 0; p < ndsize; ++p)
    dresult.push_back(Eigen::Map<Eigen::ArrayXXd>(
        basis_data.data() + p * x.rows() * ndofs * vs, x.rows(), ndofs * vs));

  return dresult;
}
//-----------------------------------------------------------------------------
void FiniteElement::tabulate_to_memory(int nd, const Eigen::ArrayXXd& x,
                                       double* basis_data) const
{
  const int tdim = cell::topological_dimension(_cell_type);
  if (x.cols() != tdim)
    throw std::runtime_error("Point dim does not match element dim.");

  std::vector<Eigen::ArrayXXd> basis
      = polyset::tabulate(_cell_type, _degree, nd, x);
  const int psize = polyset::dim(_cell_type, _degree);
  const int ndofs = _coeffs.rows();
  const int vs = value_size();

  for (std::size_t p = 0; p < basis.size(); ++p)
  {
    // Map block for current derivative
    Eigen::Map<Eigen::ArrayXXd> dresult(basis_data + p * x.rows() * ndofs * vs,
                                        x.rows(), ndofs * vs);
    for (int j = 0; j < vs; ++j)
    {
      dresult.block(0, ndofs * j, x.rows(), ndofs)
          = basis[p].matrix()
            * _coeffs.block(0, psize * j, _coeffs.rows(), psize).transpose();
    }
  }
}
//-----------------------------------------------------------------------------
std::vector<Eigen::MatrixXd> FiniteElement::base_permutations() const
{
  return _base_permutations;
}
//-----------------------------------------------------------------------------
int FiniteElement::num_points() const { return _points.rows(); }
//-----------------------------------------------------------------------------
const Eigen::ArrayXXd& FiniteElement::points() const { return _points; }
//-----------------------------------------------------------------------------
Eigen::ArrayXXd
FiniteElement::map_push_forward(const Eigen::ArrayXXd& reference_data,
                                const Eigen::MatrixXd& J, double detJ,
                                const Eigen::MatrixXd& K) const
{
<<<<<<< HEAD
  return mapping::map_push_forward(reference_data, J, detJ, K, _mapping_type);
=======
  Eigen::ArrayXXd result(value_size(), reference_data.cols());
  for (int i = 0; i < reference_data.cols(); ++i)
    result.col(i) = mapping::map_push_forward(reference_data.col(i), J, detJ, K,
                                              _mapping_type, _value_shape);
  return result;
>>>>>>> 0b3de5c6
}
//-----------------------------------------------------------------------------
Eigen::ArrayXXd
FiniteElement::map_pull_back(const Eigen::ArrayXXd& physical_data,
                             const Eigen::MatrixXd& J, double detJ,
                             const Eigen::MatrixXd& K) const
{
<<<<<<< HEAD
  return mapping::map_pull_back(physical_data, J, detJ, K, _mapping_type);
=======
  Eigen::ArrayXXd result(J.rows(), physical_data.cols());
  for (int i = 0; i < physical_data.cols(); ++i)
    result.col(i) = mapping::map_push_forward(physical_data.col(i), J, detJ, K,
                                              _mapping_type, _value_shape);
  return result;
>>>>>>> 0b3de5c6
}
//-----------------------------------------------------------------------------
const std::string& basix::version()
{
  static const std::string version_str = str(BASIX_VERSION);
  return version_str;
}
//-----------------------------------------------------------------------------<|MERGE_RESOLUTION|>--- conflicted
+++ resolved
@@ -19,6 +19,28 @@
 
 using namespace basix;
 
+namespace
+{
+  int compute_value_size(const mapping::type mapping_type, const Eigen::MatrixXd& J)
+  {
+    switch (mapping_type)
+    {
+    case mapping::type::identity:
+      return 1;
+    case mapping::type::covariantPiola:
+      return J.rows();
+    case mapping::type::contravariantPiola:
+      return J.rows();
+    case mapping::type::doubleCovariantPiola:
+      return J.rows() * J.rows();
+    case mapping::type::doubleContravariantPiola:
+      return J.rows() * J.rows();
+    default:
+      throw std::runtime_error("Mapping not yet implemented");
+    }
+  }
+} // namespace
+
 //-----------------------------------------------------------------------------
 basix::FiniteElement basix::create_element(std::string family, std::string cell,
                                            int degree)
@@ -219,15 +241,12 @@
                                 const Eigen::MatrixXd& J, double detJ,
                                 const Eigen::MatrixXd& K) const
 {
-<<<<<<< HEAD
-  return mapping::map_push_forward(reference_data, J, detJ, K, _mapping_type);
-=======
-  Eigen::ArrayXXd result(value_size(), reference_data.cols());
+  const int physical_value_size = compute_value_size(_mapping_type, J);
+  Eigen::ArrayXXd physical_data(physical_value_size, reference_data.cols());
   for (int i = 0; i < reference_data.cols(); ++i)
-    result.col(i) = mapping::map_push_forward(reference_data.col(i), J, detJ, K,
-                                              _mapping_type, _value_shape);
-  return result;
->>>>>>> 0b3de5c6
+    physical_data.col(i) = mapping::map_push_forward(reference_data.col(i), J, detJ, K,
+                                              _mapping_type);
+  return physical_data;
 }
 //-----------------------------------------------------------------------------
 Eigen::ArrayXXd
@@ -235,15 +254,11 @@
                              const Eigen::MatrixXd& J, double detJ,
                              const Eigen::MatrixXd& K) const
 {
-<<<<<<< HEAD
-  return mapping::map_pull_back(physical_data, J, detJ, K, _mapping_type);
-=======
-  Eigen::ArrayXXd result(J.rows(), physical_data.cols());
+  Eigen::ArrayXXd reference_data(value_size(), physical_data.cols());
   for (int i = 0; i < physical_data.cols(); ++i)
-    result.col(i) = mapping::map_push_forward(physical_data.col(i), J, detJ, K,
-                                              _mapping_type, _value_shape);
-  return result;
->>>>>>> 0b3de5c6
+    reference_data.col(i) = mapping::map_pull_back(physical_data.col(i), J, detJ, K,
+                                              _mapping_type);
+  return reference_data;
 }
 //-----------------------------------------------------------------------------
 const std::string& basix::version()
