// Copyright (c) 2020 Chris Richardson & Matthew Scroggs
// FEniCS Project
// SPDX-License-Identifier:    MIT

#include "nedelec-second-kind.h"
#include "integral-moments.h"
#include "lagrange.h"
#include "polynomial-set.h"
#include "quadrature.h"
#include "raviart-thomas.h"
#include <Eigen/Dense>
#include <Eigen/SVD>
#include <iostream>
#include <numeric>
#include <vector>

using namespace libtab;

namespace
{
//-----------------------------------------------------------------------------
Eigen::Array<double, Eigen::Dynamic, Eigen::Dynamic, Eigen::RowMajor>
create_nedelec_2d_dual(int degree)
{
  // Number of dofs and size of polynomial set P(k+1)
  const int ndofs = (degree + 1) * (degree + 2);
  const int psize = (degree + 1) * (degree + 2) / 2;

  // Dual space
  Eigen::Matrix<double, Eigen::Dynamic, Eigen::Dynamic, Eigen::RowMajor>
      dualmat(ndofs, psize * 2);
  dualmat.setZero();

  // dof counter
  int quad_deg = 5 * degree;

  // Integral representation for the boundary (edge) dofs
  FiniteElement moment_space_E
      = DiscontinuousLagrange::create(cell::Type::interval, degree);
  dualmat.block(0, 0, 3 * (degree + 1), psize * 2)
      = moments::make_tangent_integral_moments(
          moment_space_E, cell::Type::triangle, 2, degree, quad_deg);

  if (degree > 1)
  {
    // Interior integral moment
    FiniteElement moment_space_I
        = RaviartThomas::create(cell::Type::triangle, degree - 1);
    dualmat.block(3 * (degree + 1), 0, (degree - 1) * (degree + 1), psize * 2)
        = moments::make_dot_integral_moments(
            moment_space_I, cell::Type::triangle, 2, degree, quad_deg);
  }
  return dualmat;
}
//-----------------------------------------------------------------------------
Eigen::Matrix<double, Eigen::Dynamic, Eigen::Dynamic, Eigen::RowMajor>
create_nedelec_3d_dual(int degree)
{
  const int tdim = 3;

  // Size of polynomial set P(k+1)
  const int psize = (degree + 1) * (degree + 2) * (degree + 3) / 6;

  // Work out number of dofs
  int ndofs = (degree + 1) * (degree + 2) * (degree + 3) / 2;

  Eigen::Matrix<double, Eigen::Dynamic, Eigen::Dynamic, Eigen::RowMajor>
      dualmat(ndofs, psize * tdim);
  dualmat.setZero();

  // Create quadrature scheme on the edge
  int quad_deg = 5 * degree;

  // Integral representation for the boundary (edge) dofs
  FiniteElement moment_space_E
      = DiscontinuousLagrange::create(cell::Type::interval, degree);
  dualmat.block(0, 0, 6 * (degree + 1), psize * 3)
      = moments::make_tangent_integral_moments(
          moment_space_E, cell::Type::tetrahedron, 3, degree, quad_deg);

  if (degree > 1)
  {
    // Integral moments on faces
    FiniteElement moment_space_F
        = RaviartThomas::create(cell::Type::triangle, degree - 1);
    dualmat.block(6 * (degree + 1), 0, 4 * (degree - 1) * (degree + 1),
                  psize * 3)
        = moments::make_dot_integral_moments(
            moment_space_F, cell::Type::tetrahedron, 3, degree, quad_deg);
  }

  if (degree > 2)
  {
    // Interior integral moment
    FiniteElement moment_space_I
        = DiscontinuousLagrange::create(cell::Type::tetrahedron, degree - 2);
    dualmat.block((6 + 4 * (degree - 1)) * (degree + 1), 0,
                  (degree - 1) * (degree - 2) * (degree + 1) / 2, psize * 3)
        = moments::make_integral_moments(
            moment_space_I, cell::Type::tetrahedron, 3, degree, quad_deg);
  }

  return dualmat;
}

} // namespace

//-----------------------------------------------------------------------------
FiniteElement NedelecSecondKind::create(cell::Type celltype, int degree)
{
  const int tdim = cell::topological_dimension(celltype);
  const int psize = polyset::size(celltype, degree);
  Eigen::Matrix<double, Eigen::Dynamic, Eigen::Dynamic, Eigen::RowMajor> wcoeffs
      = Eigen::MatrixXd::Identity(tdim * psize, tdim * psize);

  Eigen::Matrix<double, Eigen::Dynamic, Eigen::Dynamic, Eigen::RowMajor>
      dualmat;

  if (celltype == cell::Type::triangle)
    dualmat = create_nedelec_2d_dual(degree);
  else if (celltype == cell::Type::tetrahedron)
    dualmat = create_nedelec_3d_dual(degree);
  else
    throw std::runtime_error("Invalid celltype in Nedelec");

  // TODO
  const int ndofs = dualmat.rows();
  int perm_count = 0;
  std::vector<Eigen::Matrix<double, Eigen::Dynamic, Eigen::Dynamic, Eigen::RowMajor>>
      base_permutations(perm_count, Eigen::MatrixXd::Identity(ndofs, ndofs));

  auto new_coeffs
      = FiniteElement::compute_expansion_coefficents(wcoeffs, dualmat);
<<<<<<< HEAD
  FiniteElement el(celltype, degree, tdim, new_coeffs, base_permutations);
=======

  const std::vector<std::vector<std::vector<int>>> topology
      = cell::topology(celltype);

  std::vector<std::vector<int>> entity_dofs(topology.size());
  for (std::size_t i = 0; i < topology.size(); ++i)
    entity_dofs[i].resize(topology[i].size(), 0);
  for (int& q : entity_dofs[1])
    q = degree + 1;
  for (int& q : entity_dofs[2])
    q = (degree + 1) * (degree - 1);
  if (tdim == 3)
    entity_dofs[3] = {(degree - 2) * (degree - 1) * (degree + 1) / 2};

  FiniteElement el(celltype, degree, {tdim}, new_coeffs, entity_dofs);
>>>>>>> d7e1ffa6
  return el;
}
//-----------------------------------------------------------------------------<|MERGE_RESOLUTION|>--- conflicted
+++ resolved
@@ -131,9 +131,6 @@
 
   auto new_coeffs
       = FiniteElement::compute_expansion_coefficents(wcoeffs, dualmat);
-<<<<<<< HEAD
-  FiniteElement el(celltype, degree, tdim, new_coeffs, base_permutations);
-=======
 
   const std::vector<std::vector<std::vector<int>>> topology
       = cell::topology(celltype);
@@ -148,8 +145,8 @@
   if (tdim == 3)
     entity_dofs[3] = {(degree - 2) * (degree - 1) * (degree + 1) / 2};
 
-  FiniteElement el(celltype, degree, {tdim}, new_coeffs, entity_dofs);
->>>>>>> d7e1ffa6
+  FiniteElement el(celltype, degree, {tdim}, new_coeffs, entity_dofs,
+                   base_permutations);
   return el;
 }
 //-----------------------------------------------------------------------------