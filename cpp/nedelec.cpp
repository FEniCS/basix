--- conflicted
+++ resolved
@@ -245,14 +245,9 @@
   else
     throw std::runtime_error("Invalid celltype in Nedelec");
 
-<<<<<<< HEAD
-  auto new_coeffs = FiniteElement::apply_dualmat_to_basis(wcoeffs, dualmat);
-  FiniteElement el(celltype, degree, tdim, new_coeffs, entity_dofs);
-=======
   auto new_coeffs
       = FiniteElement::compute_expansion_coefficents(wcoeffs, dualmat);
-  FiniteElement el(celltype, degree, tdim, new_coeffs);
->>>>>>> 8559ee5f
+  FiniteElement el(celltype, degree, tdim, new_coeffs, entity_dofs);
   return el;
 }
 //-----------------------------------------------------------------------------