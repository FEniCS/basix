// Copyright (c) 2020 Chris Richardson & Matthew Scroggs
// FEniCS Project
// SPDX-License-Identifier:    MIT

#include "nedelec.h"
#include "dof-permutations.h"
#include "integral-moments.h"
#include "lagrange.h"
#include "polynomial-set.h"
#include "quadrature.h"
#include <Eigen/Dense>
#include <Eigen/SVD>
#include <numeric>
#include <vector>

using namespace libtab;

namespace
{

Eigen::Array<double, Eigen::Dynamic, Eigen::Dynamic, Eigen::RowMajor>
create_nedelec_2d_space(int degree)
{
  // 2D space on triangle
  const int tdim = 2;

  // Number of order (degree) vector polynomials
  const int nv = degree * (degree + 1) / 2;
  // Number of order (degree-1) vector polynomials
  const int ns0 = (degree - 1) * degree / 2;
  // Number of additional polynomials in Nedelec set
  const int ns = degree;

  // Tabulate polynomial set at quadrature points
  auto [Qpts, Qwts] = quadrature::make_quadrature(tdim, 2 * degree);
  Eigen::Array<double, Eigen::Dynamic, Eigen::Dynamic, Eigen::RowMajor>
      Pkp1_at_Qpts
      = polyset::tabulate(cell::Type::triangle, degree, 0, Qpts)[0];

  const int psize = Pkp1_at_Qpts.cols();

  // Create coefficients for order (degree-1) vector polynomials
  Eigen::Matrix<double, Eigen::Dynamic, Eigen::Dynamic, Eigen::RowMajor>
      wcoeffs(nv * 2 + ns, psize * 2);
  wcoeffs.setZero();
  wcoeffs.block(0, 0, nv, nv) = Eigen::MatrixXd::Identity(nv, nv);
  wcoeffs.block(nv, psize, nv, nv) = Eigen::MatrixXd::Identity(nv, nv);

  // Create coefficients for the additional Nedelec polynomials
  for (int i = 0; i < ns; ++i)
  {
    for (int k = 0; k < psize; ++k)
    {
      auto w0 = Qwts * Pkp1_at_Qpts.col(ns0 + i) * Qpts.col(1)
                * Pkp1_at_Qpts.col(k);
      wcoeffs(2 * nv + i, k) = w0.sum();

      auto w1 = -Qwts * Pkp1_at_Qpts.col(ns0 + i) * Qpts.col(0)
                * Pkp1_at_Qpts.col(k);
      wcoeffs(2 * nv + i, k + psize) = w1.sum();
    }
  }
  return wcoeffs;
}
//-----------------------------------------------------------------------------
Eigen::Array<double, Eigen::Dynamic, Eigen::Dynamic, Eigen::RowMajor>
create_nedelec_2d_dual(int degree)
{
  // Number of dofs and size of polynomial set P(k+1)
  const int ndofs = 3 * degree + degree * (degree - 1);
  const int psize = (degree + 1) * (degree + 2) / 2;

  // Dual space
  Eigen::Matrix<double, Eigen::Dynamic, Eigen::Dynamic, Eigen::RowMajor>
      dualmat(ndofs, psize * 2);
  dualmat.setZero();

  // dof counter
  int quad_deg = 5 * degree;

  // Integral representation for the boundary (edge) dofs
  FiniteElement moment_space_E
      = DiscontinuousLagrange::create(cell::Type::interval, degree - 1);
  dualmat.block(0, 0, 3 * degree, psize * 2)
      = moments::make_tangent_integral_moments(
          moment_space_E, cell::Type::triangle, 2, degree, quad_deg);

  if (degree > 1)
  {
    // Interior integral moment
    FiniteElement moment_space_I
        = DiscontinuousLagrange::create(cell::Type::triangle, degree - 2);
    dualmat.block(3 * degree, 0, degree * (degree - 1), psize * 2)
        = moments::make_integral_moments(moment_space_I, cell::Type::triangle,
                                         2, degree, quad_deg);
  }
  return dualmat;
}
//-----------------------------------------------------------------------------
Eigen::Array<int, Eigen::Dynamic, Eigen::Dynamic, Eigen::RowMajor>
create_nedelec_2d_base_perms(int degree)
{
  const int ndofs = degree * (degree + 2);
  Eigen::Array<int, Eigen::Dynamic, Eigen::Dynamic, Eigen::RowMajor>
      base_permutations(3, ndofs);
  for (int i = 0; i < ndofs; ++i)
    base_permutations.col(i) = i;

  Eigen::Array<int, Eigen::Dynamic, 1> edge_ref
      = dofperms::interval_reflection(degree);
  for (int edge = 0; edge < 3; ++edge)
  {
    const int start = edge_ref.size() * edge;
    for (int i = 0; i < edge_ref.size(); ++i)
      base_permutations(edge, start + i) = start + edge_ref[i];
  }
  return base_permutations;
}
//-----------------------------------------------------------------------------
std::vector<Eigen::Matrix<double, Eigen::Dynamic, Eigen::Dynamic, Eigen::RowMajor>>
create_nedelec_2d_direction_correction(int degree)
{
  const int ndofs = degree * (degree + 2);
  std::vector<Eigen::Matrix<double, Eigen::Dynamic, Eigen::Dynamic, Eigen::RowMajor>>
    directions(3);
  Eigen::Array<double, Eigen::Dynamic, Eigen::Dynamic, Eigen::RowMajor>
    edge_dir = dofperms::interval_reflection_tangent_directions(degree);
  for (int edge = 0; edge < 3; ++edge)
  {
    directions[edge] = Eigen::MatrixXd::Identity(ndofs, ndofs);
    directions[edge].block(edge_dir.rows() * edge, edge_dir.cols() * edge,
                           edge_dir.rows(), edge_dir.cols()) = edge_dir;
  }
  return directions;
}
//-----------------------------------------------------------------------------
Eigen::Array<double, Eigen::Dynamic, Eigen::Dynamic, Eigen::RowMajor>
create_nedelec_3d_space(int degree)
{
  // Reference tetrahedron
  const int tdim = 3;

  // Number of order (degree) vector polynomials
  const int nv = degree * (degree + 1) * (degree + 2) / 6;

  // Number of order (degree-1) vector polynomials
  const int ns0 = (degree - 1) * degree * (degree + 1) / 6;
  // Number of additional Nedelec polynomials that could be added
  const int ns = degree * (degree + 1) / 2;
  // Number of polynomials that would be included that are not independent so are removed
  const int ns_remove = degree * (degree - 1) / 2;

  // Number of dofs in the space, ie size of polynomial set
  const int ndofs = 6 * degree + 4 * degree * (degree - 1)
                    + (degree - 2) * (degree - 1) * degree / 2;

  // Tabulate polynomial basis at quadrature points
  auto [Qpts, Qwts] = quadrature::make_quadrature(tdim, 2 * degree);
  Eigen::Array<double, Eigen::Dynamic, Eigen::Dynamic, Eigen::RowMajor>
      Pkp1_at_Qpts
      = polyset::tabulate(cell::Type::tetrahedron, degree, 0, Qpts)[0];
  const int psize = Pkp1_at_Qpts.cols();

  // Create coefficients for order (degree-1) polynomials
  Eigen::Matrix<double, Eigen::Dynamic, Eigen::Dynamic, Eigen::RowMajor>
      wcoeffs(ndofs, psize * tdim);
   wcoeffs.setZero();
  for (int i = 0; i < tdim; ++i)
    wcoeffs.block(nv * i, psize * i, nv, nv) = Eigen::MatrixXd::Identity(nv, nv);

  // Create coefficients for additional Nedelec polynomials
  for (int i = 0; i < ns; ++i)
  {
    for (int k = 0; k < psize; ++k)
    {
      auto w = Qwts * Pkp1_at_Qpts.col(ns0 + i) * Qpts.col(2)
               * Pkp1_at_Qpts.col(k);
      // Don't include polynomials (*, *, 0) that are dependant
      if (i >= ns_remove)
        wcoeffs(tdim * nv + i - ns_remove, psize + k) = -w.sum();
      wcoeffs(tdim * nv + i + ns - ns_remove, k) = w.sum();
    }
  }
  for (int i = 0; i < ns; ++i)
  {
    for (int k = 0; k < psize; ++k)
    {
      auto w = Qwts * Pkp1_at_Qpts.col(ns0 + i) * Qpts.col(1)
               * Pkp1_at_Qpts.col(k);
      wcoeffs(tdim * nv + i + ns * 2 - ns_remove, k) = -w.sum();
      // Don't include polynomials (*, *, 0) that are dependant
      if (i >= ns_remove)
        wcoeffs(tdim * nv + i - ns_remove, psize * 2 + k) = w.sum();
    }
  }
  for (int i = 0; i < ns; ++i)
  {
    for (int k = 0; k < psize; ++k)
    {
      auto w = Qwts * Pkp1_at_Qpts.col(ns0 + i) * Qpts.col(0)
               * Pkp1_at_Qpts.col(k);
      wcoeffs(tdim * nv + i + ns - ns_remove, psize * 2 + k) = -w.sum();
      wcoeffs(tdim * nv + i + ns * 2 - ns_remove, psize + k) = w.sum();
    }
  }

  return wcoeffs;
}
//-----------------------------------------------------------------------------
Eigen::Array<double, Eigen::Dynamic, Eigen::Dynamic, Eigen::RowMajor>
create_nedelec_3d_dual(int degree)
{
  const int tdim = 3;

  // Size of polynomial set P(k+1)
  const int psize = (degree + 1) * (degree + 2) * (degree + 3) / 6;

  // Work out number of dofs
  const int ndofs = 6 * degree + 4 * degree * (degree - 1)
                    + (degree - 2) * (degree - 1) * degree / 2;
  Eigen::Matrix<double, Eigen::Dynamic, Eigen::Dynamic, Eigen::RowMajor>
      dualmat(ndofs, psize * tdim);
  dualmat.setZero();

  // Create quadrature scheme on the edge
  const int quad_deg = 5 * degree;

  // Integral representation for the boundary (edge) dofs
  FiniteElement moment_space_E
      = DiscontinuousLagrange::create(cell::Type::interval, degree - 1);
  dualmat.block(0, 0, 6 * degree, psize * 3)
      = moments::make_tangent_integral_moments(
          moment_space_E, cell::Type::tetrahedron, 3, degree, quad_deg);

  if (degree > 1)
  {
    // Integral moments on faces
    FiniteElement moment_space_F
        = DiscontinuousLagrange::create(cell::Type::triangle, degree - 2);
    dualmat.block(6 * degree, 0, 4 * (degree - 1) * degree, psize * 3)
        = moments::make_integral_moments(
            moment_space_F, cell::Type::tetrahedron, 3, degree, quad_deg);
  }

  if (degree > 2)
  {
    // Interior integral moment
    FiniteElement moment_space_I
        = DiscontinuousLagrange::create(cell::Type::tetrahedron, degree - 3);
    dualmat.block(6 * degree + 4 * degree * (degree - 1), 0,
                  (degree - 2) * (degree - 1) * degree / 2, psize * 3)
        = moments::make_integral_moments(
            moment_space_I, cell::Type::tetrahedron, 3, degree, quad_deg);
  }

  return dualmat;
}
//-----------------------------------------------------------------------------
Eigen::Array<int, Eigen::Dynamic, Eigen::Dynamic, Eigen::RowMajor>
create_nedelec_3d_base_perms(int degree)
{
  const int ndofs = 6 * degree + 4 * degree * (degree - 1)
                    + (degree - 2) * (degree - 1) * degree / 2;
  Eigen::Array<int, Eigen::Dynamic, Eigen::Dynamic, Eigen::RowMajor>
      base_permutations(14, ndofs);
  for (int i = 0; i < ndofs; ++i)
    base_permutations.col(i) = i;

  Eigen::Array<int, Eigen::Dynamic, 1> edge_ref
      = dofperms::interval_reflection(degree);
  for (int edge = 0; edge < 6; ++edge)
  {
    const int start = edge_ref.size() * edge;
    for (int i = 0; i < edge_ref.size(); ++i)
      base_permutations(edge, start + i) = start + edge_ref[i];
  }
  Eigen::Array<int, Eigen::Dynamic, 1> face_rot
      = dofperms::triangle_rotation(degree - 1);
  Eigen::Array<int, Eigen::Dynamic, 1> face_ref
      = dofperms::triangle_reflection(degree - 1);
  for (int face = 0; face < 4; ++face)
  {
    const int start = edge_ref.size() * 6 + face_ref.size() * 2 * face;
    for (int i = 0; i < face_rot.size(); ++i)
      for (int b = 0; b < 2; ++b)
        base_permutations(6 + 2 * face, start + 2 * i + b)
            = start + face_rot[i] * 2 + b;
    for (int i = 0; i < face_ref.size(); ++i)
      for (int b = 0; b < 2; ++b)
        base_permutations(6 + 2 * face + 1, start + 2 * i + b)
            = start + face_ref[i] * 2 + b;
  }
  return base_permutations;
}
//-----------------------------------------------------------------------------
std::vector<Eigen::Matrix<double, Eigen::Dynamic, Eigen::Dynamic, Eigen::RowMajor>>
create_nedelec_3d_direction_correction(int degree)
{
  const int ndofs = 6 * degree + 4 * degree * (degree - 1)
                    + (degree - 2) * (degree - 1) * degree / 2;
  std::vector<Eigen::Matrix<double, Eigen::Dynamic, Eigen::Dynamic, Eigen::RowMajor>>
    directions(14);

  // Edges
  Eigen::Array<double, Eigen::Dynamic, Eigen::Dynamic, Eigen::RowMajor> edge_ref
      = dofperms::interval_reflection_tangent_directions(degree);
  for (int edge = 0; edge < 6; ++edge)
  {
    directions[edge] = Eigen::MatrixXd::Identity(ndofs, ndofs);
    directions[edge].block(edge_ref.rows() * edge, edge_ref.cols() * edge,
                           edge_ref.rows(), edge_ref.cols())
        = edge_ref;
  }

  // Faces
  Eigen::Array<double, Eigen::Dynamic, Eigen::Dynamic, Eigen::RowMajor> face_ref
      = dofperms::triangle_reflection_tangent_directions(degree - 1);
  Eigen::Array<double, Eigen::Dynamic, Eigen::Dynamic, Eigen::RowMajor> face_rot
      = dofperms::triangle_rotation_tangent_directions(degree - 1);
  for (int face = 0; face < 4; ++face)
  {
    // Rotate face
    directions[6 + 2 * face] = Eigen::MatrixXd::Identity(ndofs, ndofs);
    directions[6 + 2 * face].block(edge_ref.rows() * 6 + face_rot.rows() * face,
                                   edge_ref.cols() * 6 + face_rot.rows() * face,
                                   face_rot.rows(), face_rot.cols())
        = face_rot;
    // Reflect face
    directions[6 + 2 * face + 1] = Eigen::MatrixXd::Identity(ndofs, ndofs);
    directions[6 + 2 * face + 1].block(
        edge_ref.rows() * 6 + face_ref.rows() * face,
        edge_ref.cols() * 6 + face_ref.rows() * face, face_ref.rows(),
        face_ref.cols())
        = face_ref;
  }
  return directions;
}

} // namespace

//-----------------------------------------------------------------------------
FiniteElement Nedelec::create(cell::Type celltype, int degree)
{
  const int tdim = cell::topological_dimension(celltype);

  Eigen::Array<double, Eigen::Dynamic, Eigen::Dynamic, Eigen::RowMajor> wcoeffs;
  Eigen::Array<double, Eigen::Dynamic, Eigen::Dynamic, Eigen::RowMajor> dualmat;
  Eigen::Array<int, Eigen::Dynamic, Eigen::Dynamic, Eigen::RowMajor> perms;
  std::vector<Eigen::Matrix<double, Eigen::Dynamic, Eigen::Dynamic, Eigen::RowMajor>> directions;

  if (celltype == cell::Type::triangle)
  {
    wcoeffs = create_nedelec_2d_space(degree);
    dualmat = create_nedelec_2d_dual(degree);
    perms = create_nedelec_2d_base_perms(degree);
    directions = create_nedelec_2d_direction_correction(degree);
  }
  else if (celltype == cell::Type::tetrahedron)
  {
    wcoeffs = create_nedelec_3d_space(degree);
    dualmat = create_nedelec_3d_dual(degree);
    perms = create_nedelec_3d_base_perms(degree);
    directions = create_nedelec_3d_direction_correction(degree);
  }
  else
    throw std::runtime_error("Invalid celltype in Nedelec");

<<<<<<< HEAD
  auto new_coeffs = FiniteElement::apply_dualmat_to_basis(wcoeffs, dualmat);
  FiniteElement el(celltype, degree, tdim, new_coeffs, perms, directions);
=======
  auto new_coeffs
      = FiniteElement::compute_expansion_coefficents(wcoeffs, dualmat);
  FiniteElement el(celltype, degree, tdim, new_coeffs);
>>>>>>> 8559ee5f
  return el;
}
//-----------------------------------------------------------------------------<|MERGE_RESOLUTION|>--- conflicted
+++ resolved
@@ -365,14 +365,9 @@
   else
     throw std::runtime_error("Invalid celltype in Nedelec");
 
-<<<<<<< HEAD
-  auto new_coeffs = FiniteElement::apply_dualmat_to_basis(wcoeffs, dualmat);
-  FiniteElement el(celltype, degree, tdim, new_coeffs, perms, directions);
-=======
   auto new_coeffs
       = FiniteElement::compute_expansion_coefficents(wcoeffs, dualmat);
-  FiniteElement el(celltype, degree, tdim, new_coeffs);
->>>>>>> 8559ee5f
+  FiniteElement el(celltype, degree, tdim, new_coeffs, perms, directions);
   return el;
 }
 //-----------------------------------------------------------------------------