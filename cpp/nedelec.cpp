--- conflicted
+++ resolved
@@ -241,13 +241,8 @@
   else
     throw std::runtime_error("Invalid celltype in Nedelec");
 
-<<<<<<< HEAD
   auto new_coeffs
       = FiniteElement::compute_expansion_coefficents(wcoeffs, dualmat);
-
-=======
-  auto new_coeffs = FiniteElement::apply_dualmat_to_basis(wcoeffs, dualmat);
->>>>>>> ab74370c
   FiniteElement el(celltype, degree, tdim, new_coeffs);
   return el;
 }
