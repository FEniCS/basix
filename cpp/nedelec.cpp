--- conflicted
+++ resolved
@@ -356,16 +356,9 @@
   if (tdim > 2)
     entity_dofs[3] = {degree * (degree - 1) * (degree - 2) / 2};
 
-<<<<<<< HEAD
-  const Eigen::MatrixXd new_coeffs
-      = FiniteElement::compute_expansion_coefficients(wcoeffs, dualmat);
-
-  return FiniteElement(Nedelec::family_name, celltype, degree, {tdim},
-                       new_coeffs, entity_dofs, perms);
-=======
   const Eigen::MatrixXd coeffs
       = FiniteElement::compute_expansion_coefficients(wcoeffs, dual);
-  return FiniteElement(celltype, degree, {tdim}, coeffs, entity_dofs, perms);
->>>>>>> d29c97ce
+  return FiniteElement(Nedelec::family_name, celltype, degree, {tdim}, coeffs,
+                       entity_dofs, perms);
 }
 //-----------------------------------------------------------------------------