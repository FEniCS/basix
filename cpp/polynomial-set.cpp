// Copyright (c) 2020 Chris Richardson
// FEniCS Project
// SPDX-License-Identifier:    MIT

#include "polynomial-set.h"
#include "cell.h"
#include <Eigen/Dense>

namespace
{
// Compute coefficients in the Jacobi Polynomial recurrence relation
std::tuple<double, double, double> jrc(int a, int n)
{
  double an = (a + 2 * n + 1) * (a + 2 * n + 2)
              / static_cast<double>(2 * (n + 1) * (a + n + 1));
  double bn = a * a * (a + 2 * n + 1)
              / static_cast<double>(2 * (n + 1) * (a + n + 1) * (a + 2 * n));
  double cn = n * (a + n) * (a + 2 * n + 2)
              / static_cast<double>((n + 1) * (a + n + 1) * (a + 2 * n));
  return std::tuple<double, double, double>(an, bn, cn);
}
//-----------------------------------------------------------------------------
Eigen::Array<double, Eigen::Dynamic, Eigen::Dynamic, Eigen::RowMajor>
tabulate_polyset_line(int n,
                      const Eigen::Array<double, Eigen::Dynamic, Eigen::Dynamic,
                                         Eigen::RowMajor>& pts)
{
  assert(pts.cols() == 1);

<<<<<<< HEAD
  // Polynomial representing x, y, or z.
  std::vector<double> w(dim + 1, 0.0);
  w[axis + 1] = 1.0;
  const Polynomial x0(w, dim);

  const Polynomial one = Polynomial::one();
  const Polynomial x = x0 * 2.0 - one;
=======
  Eigen::Array<double, Eigen::Dynamic, Eigen::Dynamic, Eigen::RowMajor> x
      = pts * 2.0 - 1.0;
>>>>>>> faa21857

  const int m = (n + 1);
  Eigen::Array<double, Eigen::Dynamic, Eigen::Dynamic, Eigen::RowMajor> result(
      pts.rows(), m);

  result.col(0).fill(1.0);
  if (n > 0)
    result.col(1) = x;

  for (int p = 2; p < n + 1; ++p)
  {
    double a = 1.0 - 1.0 / static_cast<double>(p);
    result.col(p) = x * result.col(p - 1) * (a + 1.0) - result.col(p - 2) * a;
  }

  for (int p = 0; p < n + 1; ++p)
    result.col(p) *= sqrt(p + 0.5);

  return result;
}
//-----------------------------------------------------------------------------
Eigen::Array<double, Eigen::Dynamic, Eigen::Dynamic, Eigen::RowMajor>
tabulate_polyset_triangle(
    int n,
    const Eigen::Array<double, Eigen::Dynamic, Eigen::Dynamic, Eigen::RowMajor>&
        pts)
{
  assert(pts.cols() == 2);

  Eigen::Array<double, Eigen::Dynamic, Eigen::Dynamic, Eigen::RowMajor> x
      = pts * 2.0 - 1.0;

  const int m = (n + 1) * (n + 2) / 2;
  Eigen::Array<double, Eigen::Dynamic, Eigen::Dynamic, Eigen::RowMajor> result(
      pts.rows(), m);

  result.col(0).fill(1.0);
  if (n > 0)
    result.col(1) = x.col(0) + 0.5 * x.col(1) + 0.5;
  else
    return result;

  const auto f3 = (1.0 - x.col(1)) * (1.0 - x.col(1)) * 0.25;

  for (int p = 1; p < n; ++p)
  {
    double a = static_cast<double>(2 * p + 1) / static_cast<double>(p + 1);
    double b = static_cast<double>(p) / static_cast<double>(p + 1);
    result.col(idx(p + 1, 0)) = result.col(1) * result.col(idx(p, 0)) * a
                                - f3 * result.col(idx(p - 1, 0)) * b;
  }

  for (int p = 0; p < n; ++p)
  {
    result.col(idx(p, 1))
        = result.col(idx(p, 0)) * (x.col(1) * (1.5 + p) + 0.5 + p);
    for (int q = 1; q < n - p; ++q)
    {
      auto [a1, a2, a3] = jrc(2 * p + 1, q);
      result.col(idx(p, q + 1)) = result.col(idx(p, q)) * (x.col(1) * a1 + a2)
                                  - result.col(idx(p, q - 1)) * a3;
    }
  }

  for (int p = 0; p < n + 1; ++p)
    for (int q = 0; q < n - p + 1; ++q)
      result.col(idx(p, q)) *= sqrt((p + 0.5) * (p + q + 1));

  return result;
}
//-----------------------------------------------------------------------------
Eigen::Array<double, Eigen::Dynamic, Eigen::Dynamic, Eigen::RowMajor>
tabulate_polyset_tetrahedron(
    int n,
    const Eigen::Array<double, Eigen::Dynamic, Eigen::Dynamic, Eigen::RowMajor>&
        pts)
{
  assert(pts.cols() == 3);

  Eigen::Array<double, Eigen::Dynamic, Eigen::Dynamic, Eigen::RowMajor> x
      = pts * 2.0 - 1.0;

  const int m = (n + 1) * (n + 2) * (n + 3) / 6;
  Eigen::Array<double, Eigen::Dynamic, Eigen::Dynamic, Eigen::RowMajor> result(
      pts.rows(), m);

  result.col(0).fill(1.0);
  if (n > 0)
    result.col(1) = x.col(0) + 0.5 * (x.col(1) + x.col(2)) + 1.0;
  else
    return result;

  const auto f2 = (x.col(1) + x.col(2)).square() * 0.25;
  const auto f3 = (1.0 + x.col(1) * 2.0 + x.col(2)) * 0.5;
  const auto f4 = (1.0 - x.col(2)) * 0.5;
  const auto f5 = f4 * f4;

  for (int p = 1; p < n; ++p)
  {
    double a = static_cast<double>(p) / static_cast<double>(p + 1);
    result.col(idx(p + 1, 0, 0))
        = result.col(1) * result.col(idx(p, 0, 0)) * (a + 1.0)
          - f2 * result.col(idx(p - 1, 0, 0)) * a;
  }

  for (int p = 0; p < n; ++p)
  {
    result.col(idx(p, 1, 0))
        = result.col(idx(p, 0, 0))
          * ((1.0 + x.col(1)) * p + (2.0 + x.col(1) * 3.0 + x.col(2)) * 0.5);
    for (int q = 1; q < n - p; ++q)
    {
      auto [aq, bq, cq] = jrc(2 * p + 1, q);
      result.col(idx(p, q + 1, 0))
          = result.col(idx(p, q, 0)) * (f3 * aq + f4 * bq)
            - result.col(idx(p, q - 1, 0)) * f5 * cq;
    }
  }

  for (int p = 0; p < n; ++p)
    for (int q = 0; q < n - p; ++q)
      result.col(idx(p, q, 1)) = result.col(idx(p, q, 0))
                                 * ((1.0 + p + q) + x.col(2) * (2.0 + p + q));

  for (int p = 0; p < n - 1; ++p)
    for (int q = 0; q < n - p - 1; ++q)
      for (int r = 1; r < n - p - q; ++r)
      {
        auto [ar, br, cr] = jrc(2 * p + 2 * q + 2, r);
        result.col(idx(p, q, r + 1))
            = result.col(idx(p, q, r)) * (x.col(2) * ar + br)
              - result.col(idx(p, q, r - 1)) * cr;
      }

  for (int p = 0; p < n + 1; ++p)
    for (int q = 0; q < n - p + 1; ++q)
      for (int r = 0; r < n - p - q + 1; ++r)
        result.col(idx(p, q, r))
            *= sqrt((p + 0.5) * (p + q + 1.0) * (p + q + r + 1.5));

  return result;
}
//-----------------------------------------------------------------------------
Eigen::Array<double, Eigen::Dynamic, Eigen::Dynamic, Eigen::RowMajor>
tabulate_polyset_pyramid(
    int n,
    const Eigen::Array<double, Eigen::Dynamic, Eigen::Dynamic, Eigen::RowMajor>&
        pts)
{
  assert(pts.cols() == 3);

  Eigen::Array<double, Eigen::Dynamic, Eigen::Dynamic, Eigen::RowMajor> x
      = pts * 2.0 - 1.0;

  const int m = (n + 1) * (n + 2) * (2 * n + 3) / 6;
  Eigen::Array<double, Eigen::Dynamic, Eigen::Dynamic, Eigen::RowMajor> result(
      pts.rows(), m);

  //  const auto f1x = (1.0 + x.col(0) * 2.0 + x.col(2)) * 0.5;
  //  const auto f1y = (1.0 + x.col(1) * 2.0 + x.col(2)) * 0.5;
  const auto f2 = (1.0 - x.col(2)).square() * 0.25;

  // Indexing for pyramidal basis functions
  auto pyr_idx = [&n, &m](int p, int q, int r) {
    const int rv = (n - r);
    const int r0 = rv * (rv + 1) * (2 * rv + 1) / 6;
    const int idx = r0 + p * (rv + 1) + q;
    assert(idx < m);
    return idx;
  };

  result.col(pyr_idx(0, 0, 0)).fill(1.0);
  if (n > 0)
  {
    result.col(pyr_idx(1, 0, 0)) = (1.0 + x.col(0) * 2.0 + x.col(2)) * 0.5;
    result.col(pyr_idx(0, 1, 0)) = (1.0 + x.col(1) * 2.0 + x.col(2)) * 0.5;
  }
  else
    return result;

  // r = 0
  for (int p = 1; p < n; ++p)
  {
    const double a = static_cast<double>(p) / static_cast<double>(p + 1);
    result.col(pyr_idx(p + 1, 0, 0))
        = result.col(pyr_idx(1, 0, 0)) * result.col(pyr_idx(p, 0, 0))
              * (a + 1.0)
          - f2 * result.col(pyr_idx(p - 1, 0, 0)) * a;
  }

  for (int q = 1; q < n; ++q)
  {
    const double a = static_cast<double>(q) / static_cast<double>(q + 1);
    result.col(pyr_idx(0, q + 1, 0))
        = result.col(pyr_idx(0, 1, 0)) * result.col(pyr_idx(0, q, 0))
              * (a + 1.0)
          - f2 * result.col(pyr_idx(0, q - 1, 0)) * a;
  }

  for (int p = 1; p < n + 1; ++p)
    for (int q = 1; q < n + 1; ++q)
    {
      result.col(pyr_idx(p, q, 0))
          = result.col(pyr_idx(p, 0, 0)) * result.col(pyr_idx(0, q, 0));
    }

  // Extend into r > 0
  for (int p = 0; p < n; ++p)
    for (int q = 0; q < n; ++q)
    {
      result.col(pyr_idx(p, q, 1))
          = result.col(pyr_idx(p, q, 0))
            * ((1.0 + p + q) + x.col(2) * (2.0 + p + q));
    }

  for (int r = 1; r < n + 1; ++r)
    for (int p = 0; p < n - r; ++p)
      for (int q = 0; q < n - r; ++q)
      {
        auto [ar, br, cr] = jrc(2 * p + 2 * q + 2, r);
        result.col(pyr_idx(p, q, r + 1))
            = result.col(pyr_idx(p, q, r)) * (x.col(2) * ar + br)
              - result.col(pyr_idx(p, q, r - 1)) * cr;
      }

  for (int r = 0; r < n + 1; ++r)
    for (int p = 0; p < n - r + 1; ++p)
      for (int q = 0; q < n - r + 1; ++q)
      {
        result.col(pyr_idx(p, q, r))
            *= sqrt((q + 0.5) * (p + 0.5) * (p + q + r + 1.5));
      }

  return result;
}
//-----------------------------------------------------------------------------
Eigen::Array<double, Eigen::Dynamic, Eigen::Dynamic, Eigen::RowMajor>
tabulate_polyset_quad(int n,
                      const Eigen::Array<double, Eigen::Dynamic, Eigen::Dynamic,
                                         Eigen::RowMajor>& pts)
{
  assert(pts.cols() == 2);
  const int m = (n + 1) * (n + 1);
  Eigen::Array<double, Eigen::Dynamic, Eigen::Dynamic, Eigen::RowMajor> result(
      pts.rows(), m);
  Eigen::Array<double, Eigen::Dynamic, Eigen::Dynamic, Eigen::RowMajor> px
      = tabulate_polyset_line(n, pts.col(0));
  Eigen::Array<double, Eigen::Dynamic, Eigen::Dynamic, Eigen::RowMajor> py
      = tabulate_polyset_line(n, pts.col(1));

  int c = 0;
  for (int i = 0; i < px.cols(); ++i)
    for (int j = 0; j < py.cols(); ++j)
      result.col(c++) = px.col(i) * py.col(j);

  return result;
}
//-----------------------------------------------------------------------------
Eigen::Array<double, Eigen::Dynamic, Eigen::Dynamic, Eigen::RowMajor>
tabulate_polyset_hex(int n,
                     const Eigen::Array<double, Eigen::Dynamic, Eigen::Dynamic,
                                        Eigen::RowMajor>& pts)
{
  assert(pts.cols() == 3);
  const int m = (n + 1) * (n + 1) * (n + 1);
  Eigen::Array<double, Eigen::Dynamic, Eigen::Dynamic, Eigen::RowMajor> result(
      pts.rows(), m);
  Eigen::Array<double, Eigen::Dynamic, Eigen::Dynamic, Eigen::RowMajor> px
      = tabulate_polyset_line(n, pts.col(0));
  Eigen::Array<double, Eigen::Dynamic, Eigen::Dynamic, Eigen::RowMajor> py
      = tabulate_polyset_line(n, pts.col(1));
  Eigen::Array<double, Eigen::Dynamic, Eigen::Dynamic, Eigen::RowMajor> pz
      = tabulate_polyset_line(n, pts.col(2));

  int c = 0;
  for (int i = 0; i < px.cols(); ++i)
    for (int j = 0; j < py.cols(); ++j)
      for (int k = 0; k < pz.cols(); ++k)
        result.col(c++) = px.col(i) * py.col(j) * pz.col(k);

  return result;
}
//-----------------------------------------------------------------------------
Eigen::Array<double, Eigen::Dynamic, Eigen::Dynamic, Eigen::RowMajor>
tabulate_polyset_prism(int n,
                       const Eigen::Array<double, Eigen::Dynamic,
                                          Eigen::Dynamic, Eigen::RowMajor>& pts)
{
  assert(pts.cols() == 3);
  const int m = (n + 1) * (n + 1) * (n + 2) / 2;
  Eigen::Array<double, Eigen::Dynamic, Eigen::Dynamic, Eigen::RowMajor> result(
      pts.rows(), m);
  Eigen::Array<double, Eigen::Dynamic, Eigen::Dynamic, Eigen::RowMajor> pxy
      = tabulate_polyset_triangle(n, pts.leftCols(2));
  Eigen::Array<double, Eigen::Dynamic, Eigen::Dynamic, Eigen::RowMajor> pz
      = tabulate_polyset_line(n, pts.col(2));

  int c = 0;
  for (int i = 0; i < pxy.cols(); ++i)
    for (int k = 0; k < pz.cols(); ++k)
      result.col(c++) = pxy.col(i) * pz.col(k);

  return result;
}
} // namespace
//-----------------------------------------------------------------------------
Eigen::Array<double, Eigen::Dynamic, Eigen::Dynamic, Eigen::RowMajor>
PolynomialSet::tabulate_polynomial_set(
    Cell::Type celltype, int n,
    const Eigen::Array<double, Eigen::Dynamic, Eigen::Dynamic, Eigen::RowMajor>&
        pts)
{
  if (celltype == Cell::Type::interval)
    return tabulate_polyset_line(n, pts);
  else if (celltype == Cell::Type::triangle)
    return tabulate_polyset_triangle(n, pts);
  else if (celltype == Cell::Type::tetrahedron)
    return tabulate_polyset_tetrahedron(n, pts);
  else if (celltype == Cell::Type::quadrilateral)
    return tabulate_polyset_quad(n, pts);
  else if (celltype == Cell::Type::hexahedron)
    return tabulate_polyset_hex(n, pts);
  else if (celltype == Cell::Type::prism)
    return tabulate_polyset_prism(n, pts);
  else if (celltype == Cell::Type::pyramid)
    return tabulate_polyset_pyramid(n, pts);

  throw std::runtime_error("Polynomial set: Unsupported cell type");
}<|MERGE_RESOLUTION|>--- conflicted
+++ resolved
@@ -27,18 +27,8 @@
 {
   assert(pts.cols() == 1);
 
-<<<<<<< HEAD
-  // Polynomial representing x, y, or z.
-  std::vector<double> w(dim + 1, 0.0);
-  w[axis + 1] = 1.0;
-  const Polynomial x0(w, dim);
-
-  const Polynomial one = Polynomial::one();
-  const Polynomial x = x0 * 2.0 - one;
-=======
   Eigen::Array<double, Eigen::Dynamic, Eigen::Dynamic, Eigen::RowMajor> x
       = pts * 2.0 - 1.0;
->>>>>>> faa21857
 
   const int m = (n + 1);
   Eigen::Array<double, Eigen::Dynamic, Eigen::Dynamic, Eigen::RowMajor> result(
