// Copyright (c) 2020 Chris Richardson
// FEniCS Project
// SPDX-License-Identifier:    MIT

#include "quadrature.h"
#include <cmath>
#include <iostream>
#include <vector>

using namespace libtab;

namespace
{
//-----------------------------------------------------------
std::tuple<Eigen::ArrayXd, Eigen::ArrayXd> rec_jacobi(int N, double a, double b)
{
  // Generate the recursion coefficients alpha_k, beta_k

  // P_{k+1}(x) = (x-alpha_k)*P_{k}(x) - beta_k P_{k-1}(x)

  // for the Jacobi polynomials which are orthogonal on [-1,1]
  // with respect to the weight w(x)=[(1-x)^a]*[(1+x)^b]

  // Inputs:
  // N - polynomial order
  // a - weight parameter
  // b - weight parameter

  // Outputs:
  // alpha - recursion coefficients
  // beta - recursion coefficients

  // Adapted from the MATLAB code by Dirk Laurie and Walter Gautschi
  // http://www.cs.purdue.edu/archives/2002/wxg/codes/r_jacobi.m

  double nu = (b - a) / (a + b + 2.0);
  double mu = pow(2.0, (a + b + 1)) * tgamma(a + 1.0) * tgamma(b + 1.0)
              / tgamma(a + b + 2.0);

  Eigen::ArrayXd alpha(N), beta(N);

  alpha[0] = nu;
  beta[0] = mu;

  Eigen::ArrayXd n = Eigen::ArrayXd::LinSpaced(N - 1, 1.0, N - 1);
  Eigen::ArrayXd nab = 2.0 * n + a + b;
  alpha.tail(N - 1) = (b * b - a * a) / (nab * (nab + 2.0));
  beta.tail(N - 1) = 4 * (n + a) * (n + b) * n * (n + a + b)
                     / (nab * nab * (nab + 1.0) * (nab - 1.0));

  return {alpha, beta};
}
//-----------------------------------------------------------------------------
std::tuple<Eigen::ArrayXd, Eigen::ArrayXd> gauss(const Eigen::ArrayXd& alpha,
                                                 const Eigen::ArrayXd& beta)
{
  // Compute the Gauss nodes and weights from the recursion
  // coefficients associated with a set of orthogonal polynomials
  //
  //  Inputs:
  //  alpha - recursion coefficients
  //  beta - recursion coefficients
  //
  // Outputs:
  // x - quadrature nodes
  // w - quadrature weights
  //
  // Adapted from the MATLAB code by Walter Gautschi
  // http://www.cs.purdue.edu/archives/2002/wxg/codes/gauss.m

  Eigen::MatrixXd A = alpha.matrix().asDiagonal();
  int nb = beta.rows();
  assert(nb == A.cols());
  A.bottomLeftCorner(nb - 1, nb - 1)
      += beta.cwiseSqrt().tail(nb - 1).matrix().asDiagonal();
  Eigen::SelfAdjointEigenSolver<Eigen::MatrixXd> solver(
      A, Eigen::DecompositionOptions::ComputeEigenvectors);
  Eigen::ArrayXd x = solver.eigenvalues();
  Eigen::ArrayXd w = beta[0] * solver.eigenvectors().row(0).array().square();
  return {x, w};
}
//-------------------------------------------------------
std::tuple<Eigen::ArrayXd, Eigen::ArrayXd> lobatto(const Eigen::ArrayXd& alpha,
                                                   const Eigen::ArrayXd& beta,
                                                   double xl1, double xl2)
{

  // Compute the Lobatto nodes and weights with the preassigned
  // nodes xl1,xl2
  //
  // Inputs:
  //   alpha - recursion coefficients
  //   beta - recursion coefficients
  //   xl1 - assigned node location
  //   xl2 - assigned node location

  // Outputs:
  // x - quadrature nodes
  // w - quadrature weights

  // Based on the section 7 of the paper
  // "Some modified matrix eigenvalue problems"
  // by Gene Golub, SIAM Review Vol 15, No. 2, April 1973, pp.318--334

  int n = alpha.rows() - 1;

<<<<<<< HEAD
  Eigen::VectorXd bsqrt(n);
  bsqrt.head(n - 1) = beta.segment(1, n - 1).cwiseSqrt();
  bsqrt(n - 1) = 1.0;

  // Solve tridiagonal system using Thomas algorithm
  double g1 = bsqrt(0) / (alpha(1) - xl1);
  double g2 = bsqrt(0) / (alpha(1) - xl2);
  for (int i = 1; i < bsqrt.rows(); ++i)
  {
    g1 = bsqrt(i) / (alpha(i - 1) - xl1 - bsqrt(i - 1) * g1);
    g2 = bsqrt(i) / (alpha(i - 1) - xl2 - bsqrt(i - 1) * g2);
  }
=======
  const Eigen::VectorXd bsqrt = beta.segment(1, n - 1).cwiseSqrt();
  const Eigen::VectorXd a1 = alpha.tail(n) - xl1;
  const Eigen::VectorXd a2 = alpha.tail(n) - xl2;

  Eigen::MatrixXd J = a1.asDiagonal();
  J.topRightCorner(n - 1, n - 1) += bsqrt.asDiagonal();
  J.bottomLeftCorner(n - 1, n - 1) += bsqrt.asDiagonal();

  Eigen::VectorXd en = Eigen::VectorXd::Zero(n);
  en[n - 1] = 1;
  double g1 = J.colPivHouseholderQr().solve(en)[n - 1];
  J.diagonal() = a2;
  double g2 = J.colPivHouseholderQr().solve(en)[n - 1];
>>>>>>> ef1c9b9e

  Eigen::ArrayXd alpha_l = alpha;
  alpha_l[n] = (g1 * xl2 - g2 * xl1) / (g1 - g2);
  Eigen::ArrayXd beta_l = beta;
  beta_l[n] = (xl2 - xl1) / (g1 - g2);
  auto [x, w] = gauss(alpha_l, beta_l);
  return {x, w};
}
}; // namespace
//-----------------------------------------------------------------------------
Eigen::Array<double, Eigen::Dynamic, Eigen::Dynamic, Eigen::RowMajor>
quadrature::compute_jacobi_deriv(double a, int n, int nderiv,
                                 const Eigen::ArrayXd& x)
{
  std::vector<
      Eigen::Array<double, Eigen::Dynamic, Eigen::Dynamic, Eigen::RowMajor>>
      J(nderiv + 1);

  for (int i = 0; i < nderiv + 1; ++i)
  {
    Eigen::Array<double, Eigen::Dynamic, Eigen::Dynamic, Eigen::RowMajor>& Jd
        = J[i];
    Jd.resize(n + 1, x.rows());

    if (i == 0)
      Jd.row(0).fill(1.0);
    else
      Jd.row(0).setZero();

    if (n > 0)
    {
      if (i == 0)
        Jd.row(1) = (x.transpose() * (a + 2.0) + a) * 0.5;
      else if (i == 1)
        Jd.row(1) = a * 0.5 + 1;
      else
        Jd.row(1).setZero();
    }

    for (int k = 2; k < n + 1; ++k)
    {
      const double a1 = 2 * k * (k + a) * (2 * k + a - 2);
      const double a2 = (2 * k + a - 1) * (a * a) / a1;
      const double a3 = (2 * k + a - 1) * (2 * k + a) / (2 * k * (k + a));
      const double a4 = 2 * (k + a - 1) * (k - 1) * (2 * k + a) / a1;
      Jd.row(k)
          = Jd.row(k - 1) * (x.transpose() * a3 + a2) - Jd.row(k - 2) * a4;
      if (i > 0)
        Jd.row(k) += i * a3 * J[i - 1].row(k - 1);
    }
  }

  Eigen::Array<double, Eigen::Dynamic, Eigen::Dynamic, Eigen::RowMajor> result(
      nderiv + 1, x.rows());
  for (int i = 0; i < nderiv + 1; ++i)
    result.row(i) = J[i].row(n);

  return result;
}
//-----------------------------------------------------------------------------
Eigen::ArrayXd quadrature::compute_gauss_jacobi_points(double a, int m)
{
  /// Computes the m roots of \f$P_{m}^{a,0}\f$ on [-1,1] by Newton's method.
  ///    The initial guesses are the Chebyshev points.  Algorithm
  ///    implemented from the pseudocode given by Karniadakis and
  ///    Sherwin

  const double eps = 1.e-8;
  const int max_iter = 100;
  Eigen::ArrayXd x(m);

  for (int k = 0; k < m; ++k)
  {
    // Initial guess
    x[k] = -cos((2.0 * k + 1.0) * M_PI / (2.0 * m));
    if (k > 0)
      x[k] = 0.5 * (x[k] + x[k - 1]);

    int j = 0;
    while (j < max_iter)
    {
      double s = 0;
      for (int i = 0; i < k; ++i)
        s += 1.0 / (x[k] - x[i]);
      Eigen::ArrayXd f = quadrature::compute_jacobi_deriv(a, m, 1, x.row(k));
      double delta = f[0] / (f[1] - f[0] * s);
      x[k] -= delta;

      if (fabs(delta) < eps)
        break;
      ++j;
    }
  }

  return x;
}
//-----------------------------------------------------------------------------
std::pair<Eigen::ArrayXd, Eigen::ArrayXd>
quadrature::compute_gauss_jacobi_rule(double a, int m)
{
  /// @note Computes on [-1, 1]
  const Eigen::ArrayXd pts = quadrature::compute_gauss_jacobi_points(a, m);
  const Eigen::ArrayXd Jd
      = quadrature::compute_jacobi_deriv(a, m, 1, pts).row(1);

  const double a1 = pow(2.0, a + 1.0);
  const double a3 = tgamma(m + 1.0);
  // factorial(m)
  double a5 = 1.0;
  for (int i = 0; i < m; ++i)
    a5 *= (i + 1);
  const double a6 = a1 * a3 / a5;

  Eigen::ArrayXd wts(m);
  for (int i = 0; i < m; ++i)
  {
    const double x = pts[i];
    const double f = Jd[i];
    wts[i] = a6 / (1.0 - x * x) / (f * f);
  }

  return {pts, wts};
}
//-----------------------------------------------------------------------------
std::pair<Eigen::ArrayXd, Eigen::ArrayXd>
quadrature::make_quadrature_line(int m)
{
  auto [ptx, wx] = quadrature::compute_gauss_jacobi_rule(0.0, m);
  Eigen::ArrayXd pts = 0.5 * (ptx + 1.0);
  Eigen::ArrayXd wts = wx * 0.5;
  return {pts, wts};
}
//-----------------------------------------------------------------------------
std::pair<Eigen::Array<double, Eigen::Dynamic, 2, Eigen::RowMajor>,
          Eigen::ArrayXd>
quadrature::make_quadrature_triangle_collapsed(int m)
{
  auto [ptx, wx] = quadrature::compute_gauss_jacobi_rule(0.0, m);
  auto [pty, wy] = quadrature::compute_gauss_jacobi_rule(1.0, m);

  Eigen::Array<double, Eigen::Dynamic, 2, Eigen::RowMajor> pts(m * m, 2);
  Eigen::ArrayXd wts(m * m);

  int c = 0;
  for (int i = 0; i < m; ++i)
  {
    for (int j = 0; j < m; ++j)
    {
      pts(c, 0) = 0.25 * (1.0 + ptx[i]) * (1.0 - pty[j]);
      pts(c, 1) = 0.5 * (1.0 + pty[j]);
      wts[c] = wx[i] * wy[j] * 0.125;
      ++c;
    }
  }

  return {pts, wts};
}
//-----------------------------------------------------------------------------
std::pair<Eigen::Array<double, Eigen::Dynamic, 3, Eigen::RowMajor>,
          Eigen::ArrayXd>
quadrature::make_quadrature_tetrahedron_collapsed(int m)
{
  auto [ptx, wx] = quadrature::compute_gauss_jacobi_rule(0.0, m);
  auto [pty, wy] = quadrature::compute_gauss_jacobi_rule(1.0, m);
  auto [ptz, wz] = quadrature::compute_gauss_jacobi_rule(2.0, m);

  Eigen::Array<double, Eigen::Dynamic, 3, Eigen::RowMajor> pts(m * m * m, 3);
  Eigen::ArrayXd wts(m * m * m);

  int c = 0;
  for (int i = 0; i < m; ++i)
  {
    for (int j = 0; j < m; ++j)
    {
      for (int k = 0; k < m; ++k)
      {
        pts(c, 0) = 0.125 * (1.0 + ptx[i]) * (1.0 - pty[j]) * (1.0 - ptz[k]);
        pts(c, 1) = 0.25 * (1. + pty[j]) * (1. - ptz[k]);
        pts(c, 2) = 0.5 * (1.0 + ptz[k]);
        wts[c] = wx[i] * wy[j] * wz[k] * 0.125 * 0.125;
        ++c;
      }
    }
  }

  return {pts, wts};
}
//-----------------------------------------------------------------------------
std::pair<Eigen::Array<double, Eigen::Dynamic, Eigen::Dynamic, Eigen::RowMajor>,
          Eigen::ArrayXd>
quadrature::make_quadrature(int dim, int m)
{
  if (dim == 1)
    return quadrature::make_quadrature_line(m);
  else if (dim == 2)
    return quadrature::make_quadrature_triangle_collapsed(m);
  else
    return quadrature::make_quadrature_tetrahedron_collapsed(m);
}
//-----------------------------------------------------------------------------
std::pair<Eigen::Array<double, Eigen::Dynamic, Eigen::Dynamic, Eigen::RowMajor>,
          Eigen::ArrayXd>
quadrature::make_quadrature(
    const Eigen::Array<double, Eigen::Dynamic, Eigen::Dynamic, Eigen::RowMajor>&
        simplex,
    int m)
{
  const int dim = simplex.rows() - 1;
  if (dim < 1 or dim > 3)
    throw std::runtime_error("Unsupported dim");
  if (simplex.cols() < dim)
    throw std::runtime_error("Invalid simplex");

  // Compute edge vectors of simplex
  Eigen::Matrix<double, Eigen::Dynamic, Eigen::Dynamic, Eigen::RowMajor> bvec(
      dim, simplex.cols());
  for (int i = 0; i < dim; ++i)
    bvec.row(i) = simplex.row(i + 1) - simplex.row(0);

  Eigen::Array<double, Eigen::Dynamic, Eigen::Dynamic, Eigen::RowMajor> Qpts;
  Eigen::ArrayXd Qwts;

  double scale = 1.0;
  if (dim == 1)
  {
    std::tie(Qpts, Qwts) = quadrature::make_quadrature_line(m);
    scale = bvec.norm();
  }
  else if (dim == 2)
  {
    std::tie(Qpts, Qwts) = quadrature::make_quadrature_triangle_collapsed(m);
    if (bvec.cols() == 2)
      scale = bvec.determinant();
    else
    {
      Eigen::Vector3d a = bvec.row(0);
      Eigen::Vector3d b = bvec.row(1);
      scale = a.cross(b).norm();
    }
  }
  else
  {
    std::tie(Qpts, Qwts) = quadrature::make_quadrature_tetrahedron_collapsed(m);
    assert(bvec.cols() == 3);
    scale = bvec.determinant();
  }

#ifndef NDEBUG
  std::cout << "vecs = \n[" << bvec << "]\n";
  std::cout << "scale = " << scale << "\n";
#endif

  Eigen::Array<double, Eigen::Dynamic, Eigen::Dynamic, Eigen::RowMajor>
      Qpts_scaled(Qpts.rows(), bvec.cols());
  Eigen::ArrayXd Qwts_scaled = Qwts * scale;
  for (int i = 0; i < Qpts.rows(); ++i)
  {
    Eigen::RowVectorXd s = Qpts.row(i).matrix() * bvec;
    Qpts_scaled.row(i) = simplex.row(0) + s.array();
  }

  return {Qpts_scaled, Qwts_scaled};
}
//-----------------------------------------------------------------------------
std::tuple<Eigen::ArrayXd, Eigen::ArrayXd>
quadrature::gauss_lobatto_legendre_line_rule(int m)
{
  // Implement the Gauss-Lobatto-Legendre quadrature rules on the interval
  // using Greg von Winckel's implementation. This facilitates implementing
  // spectral elements.
  // The quadrature rule uses m points for a degree of precision of 2m-3.

  if (m < 2)
    throw std::runtime_error(
        "Gauss-Labotto-Legendre quadrature invalid for fewer than 2 points");

  // Calculate the recursion coefficients
  auto [alpha, beta] = rec_jacobi(m, 0, 0);
  // Compute Lobatto nodes and weights
  auto [xs_ref, ws_ref] = lobatto(alpha, beta, -1.0, 1.0);

  // TODO: scaling

  return {xs_ref, ws_ref};
}<|MERGE_RESOLUTION|>--- conflicted
+++ resolved
@@ -84,7 +84,6 @@
                                                    const Eigen::ArrayXd& beta,
                                                    double xl1, double xl2)
 {
-
   // Compute the Lobatto nodes and weights with the preassigned
   // nodes xl1,xl2
   //
@@ -102,36 +101,20 @@
   // "Some modified matrix eigenvalue problems"
   // by Gene Golub, SIAM Review Vol 15, No. 2, April 1973, pp.318--334
 
+  assert(alpha.rows() == beta.rows());
   int n = alpha.rows() - 1;
 
-<<<<<<< HEAD
-  Eigen::VectorXd bsqrt(n);
-  bsqrt.head(n - 1) = beta.segment(1, n - 1).cwiseSqrt();
-  bsqrt(n - 1) = 1.0;
+  Eigen::VectorXd bsqrt = beta.cwiseSqrt();
+  bsqrt(n) = 1.0;
 
   // Solve tridiagonal system using Thomas algorithm
-  double g1 = bsqrt(0) / (alpha(1) - xl1);
-  double g2 = bsqrt(0) / (alpha(1) - xl2);
+  double g1 = 0.0;
+  double g2 = 0.0;
   for (int i = 1; i < bsqrt.rows(); ++i)
   {
-    g1 = bsqrt(i) / (alpha(i - 1) - xl1 - bsqrt(i - 1) * g1);
-    g2 = bsqrt(i) / (alpha(i - 1) - xl2 - bsqrt(i - 1) * g2);
-  }
-=======
-  const Eigen::VectorXd bsqrt = beta.segment(1, n - 1).cwiseSqrt();
-  const Eigen::VectorXd a1 = alpha.tail(n) - xl1;
-  const Eigen::VectorXd a2 = alpha.tail(n) - xl2;
-
-  Eigen::MatrixXd J = a1.asDiagonal();
-  J.topRightCorner(n - 1, n - 1) += bsqrt.asDiagonal();
-  J.bottomLeftCorner(n - 1, n - 1) += bsqrt.asDiagonal();
-
-  Eigen::VectorXd en = Eigen::VectorXd::Zero(n);
-  en[n - 1] = 1;
-  double g1 = J.colPivHouseholderQr().solve(en)[n - 1];
-  J.diagonal() = a2;
-  double g2 = J.colPivHouseholderQr().solve(en)[n - 1];
->>>>>>> ef1c9b9e
+    g1 = bsqrt(i) / (alpha(i) - xl1 - bsqrt(i - 1) * g1);
+    g2 = bsqrt(i) / (alpha(i) - xl2 - bsqrt(i - 1) * g2);
+  }
 
   Eigen::ArrayXd alpha_l = alpha;
   alpha_l[n] = (g1 * xl2 - g2 * xl1) / (g1 - g2);
@@ -141,6 +124,7 @@
   return {x, w};
 }
 }; // namespace
+
 //-----------------------------------------------------------------------------
 Eigen::Array<double, Eigen::Dynamic, Eigen::Dynamic, Eigen::RowMajor>
 quadrature::compute_jacobi_deriv(double a, int n, int nderiv,
