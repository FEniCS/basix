// Copyright (c) 2020 Chris Richardson
// FEniCS Project
// SPDX-License-Identifier:    MIT

#include "raviart-thomas.h"
#include "integral-moments.h"
#include "lagrange.h"
#include "polynomial-set.h"
#include "quadrature.h"
#include <Eigen/Dense>
#include <numeric>
#include <vector>

using namespace libtab;

FiniteElement RaviartThomas::create(cell::Type celltype, int degree)
{
  if (celltype != cell::Type::triangle and celltype != cell::Type::tetrahedron)
    throw std::runtime_error("Unsupported cell type");

  const int tdim = cell::topological_dimension(celltype);

  const cell::Type facettype
      = (tdim == 2) ? cell::Type::interval : cell::Type::triangle;

  // The number of order (degree-1) scalar polynomials
  const int nv = polyset::size(celltype, degree - 1);
  // The number of order (degree-2) scalar polynomials
  const int ns0 = polyset::size(celltype, degree - 2);
  // The number of additional polnomials in the polynomial basis for
  // Raviart-Thomas
  const int ns = polyset::size(facettype, degree - 1);

  // Evaluate the expansion polynomials at the quadrature points
  auto [Qpts, Qwts] = quadrature::make_quadrature(tdim, 2 * degree);
  Eigen::Array<double, Eigen::Dynamic, Eigen::Dynamic, Eigen::RowMajor>
      Pkp1_at_Qpts = polyset::tabulate(celltype, degree, 0, Qpts)[0];

  // The number of order (degree) polynomials
  const int psize = Pkp1_at_Qpts.cols();

  // Create coefficients for order (degree-1) vector polynomials
  Eigen::Matrix<double, Eigen::Dynamic, Eigen::Dynamic, Eigen::RowMajor> wcoeffs
      = Eigen::Matrix<double, Eigen::Dynamic, Eigen::Dynamic,
                      Eigen::RowMajor>::Zero(nv * tdim + ns, psize * tdim);
  for (int j = 0; j < tdim; ++j)
  {
    wcoeffs.block(nv * j, psize * j, nv, nv)
        = Eigen::MatrixXd::Identity(nv, nv);
  }

  // Create coefficients for additional polynomials in Raviart-Thomas polynomial
  // basis
  for (int i = 0; i < ns; ++i)
  {
    for (int k = 0; k < psize; ++k)
    {
      for (int j = 0; j < tdim; ++j)
      {
        auto w = Qwts * Pkp1_at_Qpts.col(ns0 + i) * Qpts.col(j)
                 * Pkp1_at_Qpts.col(k);
        wcoeffs(nv * tdim + i, k + psize * j) = w.sum();
      }
    }
  }

  // Dual space
  Eigen::Matrix<double, Eigen::Dynamic, Eigen::Dynamic, Eigen::RowMajor> dualmat
      = Eigen::Matrix<double, Eigen::Dynamic, Eigen::Dynamic,
                      Eigen::RowMajor>::Zero(nv * tdim + ns, psize * tdim);

  // quadrature degree
  int quad_deg = 5 * degree;

  // Add rows to dualmat for integral moments on facets
  FiniteElement moment_space_facet
      = DiscontinuousLagrange::create(facettype, degree - 1);
  const int facet_count = tdim + 1;
  const int facet_dofs = ns;
  dualmat.block(0, 0, facet_count * facet_dofs, psize * tdim)
      = moments::make_normal_integral_moments(moment_space_facet, celltype,
                                              tdim, degree, quad_deg);

  // Add rows to dualmat for integral moments on interior
  if (degree > 1)
  {
    const int internal_dofs = tdim * ns0;
    // Interior integral moment
    FiniteElement moment_space_interior
        = DiscontinuousLagrange::create(celltype, degree - 2);
    dualmat.block(facet_count * facet_dofs, 0, internal_dofs, psize * tdim)
        = moments::make_integral_moments(moment_space_interior, celltype, tdim,
                                         degree, quad_deg);
  }

  // TODO
  const int ndofs = dualmat.rows();
  int perm_count = 0;
  std::vector<Eigen::Matrix<double, Eigen::Dynamic, Eigen::Dynamic, Eigen::RowMajor>>
      base_permutations(perm_count, Eigen::MatrixXd::Identity(ndofs, ndofs));

  auto new_coeffs
      = FiniteElement::compute_expansion_coefficents(wcoeffs, dualmat);
<<<<<<< HEAD
  FiniteElement el(celltype, degree, tdim, new_coeffs, base_permutations);
=======

  const std::vector<std::vector<std::vector<int>>> topology
      = cell::topology(celltype);
  std::vector<std::vector<int>> entity_dofs(topology.size());
  for (std::size_t i = 0; i < topology.size(); ++i)
    entity_dofs[i].resize(topology[i].size(), 0);
  for (int& q : entity_dofs[tdim - 1])
    q = ns;
  entity_dofs[tdim] = {ns0 * tdim};

  FiniteElement el(celltype, degree, {tdim}, new_coeffs, entity_dofs);
>>>>>>> d7e1ffa6
  return el;
}
//-----------------------------------------------------------------------------<|MERGE_RESOLUTION|>--- conflicted
+++ resolved
@@ -101,9 +101,6 @@
 
   auto new_coeffs
       = FiniteElement::compute_expansion_coefficents(wcoeffs, dualmat);
-<<<<<<< HEAD
-  FiniteElement el(celltype, degree, tdim, new_coeffs, base_permutations);
-=======
 
   const std::vector<std::vector<std::vector<int>>> topology
       = cell::topology(celltype);
@@ -114,8 +111,8 @@
     q = ns;
   entity_dofs[tdim] = {ns0 * tdim};
 
-  FiniteElement el(celltype, degree, {tdim}, new_coeffs, entity_dofs);
->>>>>>> d7e1ffa6
+  FiniteElement el(celltype, degree, {tdim}, new_coeffs, entity_dofs,
+                   base_permutations);
   return el;
 }
 //-----------------------------------------------------------------------------