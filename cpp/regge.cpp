--- conflicted
+++ resolved
@@ -149,12 +149,7 @@
   if (tdim > 2)
     entity_dofs[3] = {(degree + 1) * degree * (degree - 1)};
 
-<<<<<<< HEAD
   return FiniteElement(Regge::family_name, celltype, degree, {tdim, tdim},
-                       new_coeffs, entity_dofs, base_permutations);
-=======
-  return FiniteElement(celltype, degree, {tdim, tdim}, coeffs, entity_dofs,
-                       base_permutations);
->>>>>>> d29c97ce
+                       coeffs, entity_dofs, base_permutations);
 }
 //-----------------------------------------------------------------------------