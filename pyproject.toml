[build-system]
requires = ["scikit-build-core[pyproject]>=0.10.0", "nanobind>=2.5.0"]
build-backend = "scikit_build_core.build"

[project]
name = "fenics-basix"
<<<<<<< HEAD
version = "0.9.0"
=======
version = "0.10.0.dev0"
>>>>>>> 5cfc8813
description = "Basix Python interface"
readme = "README.md"
requires-python = ">=3.10"
license = { file = "LICENSE" }
authors = [
    { email = "fenics-steering-council@googlegroups.com" },
    { name = "FEniCS Steering Council" },
]
dependencies = ["numpy>=1.21"]

[project.urls]
homepage = "https://fenicsproject.org"
repository = "https://github.com/fenics/basix.git"
documentation = "https://docs.fenicsproject.org"

[project.optional-dependencies]
docs = ["markdown", "pylit3", "pyyaml", "sphinx", "sphinx_rtd_theme"]
lint = ["ruff"]
optional = ["numba", "fenics-ufl>=2024.2.0,<2024.3.0"]
test = ["pytest", "sympy", "scipy", "matplotlib", "fenics-basix[optional]"]
ci = ["mypy", "pytest-xdist", "fenics-basix[docs,lint,test,optional]"]

[tool.pytest.ini_options]
testpaths = ["test"]

[tool.scikit-build]
wheel.packages = ["python/basix"]

[tool.cibuildwheel]
build-frontend = {name = "pip", args = ["--config-settings=wheel.py-api=cp312"] }
build = [
    "cp3{10,11,12,13}-manylinux_x86_64",
    "cp3{10,11,12,13}-manylinux_aarch64",
    "cp3{10,11,12,13}-macosx_x86_64",
    "cp3{10,11,12,13}-macosx_arm64",
    "cp3{10,11,12,13}-win_amd64",
]
test-command = [
    "cmake -G Ninja -DPython3_EXECUTABLE=$(which python) -B build-dir -S {project}/test/test_cmake",
    "cmake --build build-dir/",
    "build-dir/a.out",
    "python -m pytest -n auto --durations 20 {project}/test/",
]
test-requires = ["pytest-xdist"]
test-extras = ["test"]
test-skip = "*-*linux_aarch64"
manylinux-x86_64-image = "quay.io/pypa/manylinux_2_28_x86_64:2025.08.29-1"
manylinux-aarch64-image = "quay.io/pypa/manylinux_2_28_aarch64:2025.08.29-1"

[tool.cibuildwheel.windows]
build-frontend = {name = "pip", args = ["--config-settings=wheel.py-api=cp312", "--config-settings=cmake.args=-DINSTALL_RUNTIME_DEPENDENCIES=ON", "--config-settings=cmake.args=-DCMAKE_TOOLCHAIN_FILE=C:/vcpkg/scripts/buildsystems/vcpkg.cmake"] }
test-command = [
    "python -m pytest -n auto --durations 20 {project}/test/",
]
repair-wheel-command = [
  "copy {wheel} {dest_dir}",
  "pipx run abi3audit --strict --report {wheel}",
]

[tool.cibuildwheel.linux]
archs = [
    "x86_64",
    "aarch64",
] # Forces arm64 build on x86_64 runner using emulation (and vice-versa).
before-build = "yum -y update && yum install -y epel-release && yum install -y openblas-devel ninja-build"
test-command = [
    "cmake -G Ninja -DPython3_EXECUTABLE=$(which python) -B build-dir -S {project}/test/test_cmake",
    "cmake --build build-dir/",
    "build-dir/a.out",
    "python -m pytest -n auto --durations 20 {project}/test/",
]
repair-wheel-command = [
  "auditwheel repair -w {dest_dir} {wheel}",
  "pipx run abi3audit --strict --report {wheel}",
]

[tool.cibuildwheel.macos]
environment = { "MACOSX_DEPLOYMENT_TARGET" = "10.14" }
archs = [
    "x86_64",
    "arm64",
] # Forces x86_64 build on arm64 runner using cross-compilation (and vice-versa).
before-build = "export HOMEBREW_AUTO_UPDATING=0 && brew update && brew install ninja"
test-command = [
    "cmake -G Ninja -DPython3_EXECUTABLE=$(which python) -B build-dir -S {project}/test/test_cmake",
    "cmake --build build-dir/",
    "build-dir/a.out",
    "python -m pytest -n auto --durations 20 {project}/test/",
]
repair-wheel-command = [
  "delocate-wheel --require-archs {delocate_archs} -w {dest_dir} -v {wheel}",
  "pipx run abi3audit --strict --report {wheel}",
]

[tool.mypy]
ignore_missing_imports = true

[tool.ruff]
line-length = 100
indent-width = 4
extend-exclude = ["_basixcpp.pyi", "./joss", "make_html.py"]

[tool.ruff.format]
docstring-code-format = true

[tool.ruff.lint]
exclude = ["joss/"]
select = [
    # "N", # pep8-naming
    "E",   # pycodestyle
    "W",   # pycodestyle
    "D",   # pydocstyle - used only in python/
    "F",   # pyflakes
    "I",   # isort
    "RUF", # Ruff-specific rules
    "UP",  # pyupgrade
    "ICN", # flake8-import-conventions
    "NPY", # numpy-specific rules
    "FLY", # use f-string not static joins
    "LOG", # https://docs.astral.sh/ruff/rules/#flake8-logging-log
    # "ISC", # https://docs.astral.sh/ruff/rules/#flake8-implicit-str-concat-isc
    # "B", https://docs.astral.sh/ruff/rules/#flake8-bugbear-b
    # "A", # https://docs.astral.sh/ruff/rules/#flake8-builtins-a
]
# ignore = ["UP007", "RUF012"]

[tool.ruff.lint.per-file-ignores]
"test/*" = ["D"]
"demo/*" = ["D"]
"doc/*" = ["D"]

[tool.ruff.lint.pydocstyle]
convention = "google"

[tool.ruff.lint.isort]
known-first-party = ["basix", "ufl"]<|MERGE_RESOLUTION|>--- conflicted
+++ resolved
@@ -4,11 +4,7 @@
 
 [project]
 name = "fenics-basix"
-<<<<<<< HEAD
-version = "0.9.0"
-=======
-version = "0.10.0.dev0"
->>>>>>> 5cfc8813
+version = "0.10.0"
 description = "Basix Python interface"
 readme = "README.md"
 requires-python = ">=3.10"
@@ -27,7 +23,7 @@
 [project.optional-dependencies]
 docs = ["markdown", "pylit3", "pyyaml", "sphinx", "sphinx_rtd_theme"]
 lint = ["ruff"]
-optional = ["numba", "fenics-ufl>=2024.2.0,<2024.3.0"]
+optional = ["numba", "fenics-ufl>=2025.2.0,<2025.3.0"]
 test = ["pytest", "sympy", "scipy", "matplotlib", "fenics-basix[optional]"]
 ci = ["mypy", "pytest-xdist", "fenics-basix[docs,lint,test,optional]"]
 
@@ -38,7 +34,9 @@
 wheel.packages = ["python/basix"]
 
 [tool.cibuildwheel]
-build-frontend = {name = "pip", args = ["--config-settings=wheel.py-api=cp312"] }
+build-frontend = { name = "pip", args = [
+    "--config-settings=wheel.py-api=cp312",
+] }
 build = [
     "cp3{10,11,12,13}-manylinux_x86_64",
     "cp3{10,11,12,13}-manylinux_aarch64",
@@ -59,13 +57,15 @@
 manylinux-aarch64-image = "quay.io/pypa/manylinux_2_28_aarch64:2025.08.29-1"
 
 [tool.cibuildwheel.windows]
-build-frontend = {name = "pip", args = ["--config-settings=wheel.py-api=cp312", "--config-settings=cmake.args=-DINSTALL_RUNTIME_DEPENDENCIES=ON", "--config-settings=cmake.args=-DCMAKE_TOOLCHAIN_FILE=C:/vcpkg/scripts/buildsystems/vcpkg.cmake"] }
-test-command = [
-    "python -m pytest -n auto --durations 20 {project}/test/",
-]
+build-frontend = { name = "pip", args = [
+    "--config-settings=wheel.py-api=cp312",
+    "--config-settings=cmake.args=-DINSTALL_RUNTIME_DEPENDENCIES=ON",
+    "--config-settings=cmake.args=-DCMAKE_TOOLCHAIN_FILE=C:/vcpkg/scripts/buildsystems/vcpkg.cmake",
+] }
+test-command = ["python -m pytest -n auto --durations 20 {project}/test/"]
 repair-wheel-command = [
-  "copy {wheel} {dest_dir}",
-  "pipx run abi3audit --strict --report {wheel}",
+    "copy {wheel} {dest_dir}",
+    "pipx run abi3audit --strict --report {wheel}",
 ]
 
 [tool.cibuildwheel.linux]
@@ -81,8 +81,8 @@
     "python -m pytest -n auto --durations 20 {project}/test/",
 ]
 repair-wheel-command = [
-  "auditwheel repair -w {dest_dir} {wheel}",
-  "pipx run abi3audit --strict --report {wheel}",
+    "auditwheel repair -w {dest_dir} {wheel}",
+    "pipx run abi3audit --strict --report {wheel}",
 ]
 
 [tool.cibuildwheel.macos]
@@ -99,8 +99,8 @@
     "python -m pytest -n auto --durations 20 {project}/test/",
 ]
 repair-wheel-command = [
-  "delocate-wheel --require-archs {delocate_archs} -w {dest_dir} -v {wheel}",
-  "pipx run abi3audit --strict --report {wheel}",
+    "delocate-wheel --require-archs {delocate_archs} -w {dest_dir} -v {wheel}",
+    "pipx run abi3audit --strict --report {wheel}",
 ]
 
 [tool.mypy]
