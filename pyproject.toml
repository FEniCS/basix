[build-system]
requires = ["scikit-build-core[pyproject]>=0.10.0", "nanobind>=2.5.0"]
build-backend = "scikit_build_core.build"

[project]
name = "fenics-basix"
version = "0.11.0.dev0"
description = "Basix Python interface"
readme = "README.md"
requires-python = ">=3.10"
license = { file = "LICENSE" }
authors = [
    { email = "fenics-steering-council@googlegroups.com" },
    { name = "FEniCS Steering Council" },
]
dependencies = ["numpy>=1.21"]

[project.urls]
homepage = "https://fenicsproject.org"
repository = "https://github.com/fenics/basix.git"
documentation = "https://docs.fenicsproject.org"

[project.optional-dependencies]
docs = ["markdown", "pylit3", "pyyaml", "sphinx", "sphinx_rtd_theme"]
lint = ["ruff"]
optional = ["numba", "fenics-ufl@git+https://github.com/fenics/ufl"]
test = ["pytest", "sympy", "scipy", "matplotlib", "fenics-basix[optional]"]
ci = ["mypy", "pytest-xdist", "fenics-basix[docs,lint,test,optional]"]

[tool.pytest.ini_options]
testpaths = ["test"]

[tool.scikit-build]
wheel.packages = ["python/basix"]

[tool.cibuildwheel]
build-frontend = { name = "pip", args = [
    "--config-settings=wheel.py-api=cp312",
] }
build = [
    "cp3{10,11,12,13}-manylinux_x86_64",
    "cp3{10,11,12,13}-manylinux_aarch64",
    "cp3{10,11,12,13}-macosx_x86_64",
    "cp3{10,11,12,13}-macosx_arm64",
    "cp3{10,11,12,13}-win_amd64",
]
test-command = [
    "cmake -G Ninja -DPython3_EXECUTABLE=$(which python) -B build-dir -S {project}/test/test_cmake",
    "cmake --build build-dir/",
    "build-dir/a.out",
    "python -m pytest -n auto --durations 20 {project}/test/",
]
test-requires = ["pytest-xdist"]
test-extras = ["test"]
test-skip = "*-*linux_aarch64"

[tool.cibuildwheel.windows]
build-frontend = { name = "pip", args = [
    "--config-settings=wheel.py-api=cp312",
    "--config-settings=cmake.args=-DINSTALL_RUNTIME_DEPENDENCIES=ON",
    "--config-settings=cmake.args=-DCMAKE_TOOLCHAIN_FILE=C:/vcpkg/scripts/buildsystems/vcpkg.cmake",
] }
test-command = ["python -m pytest -n auto --durations 20 {project}/test/"]
<<<<<<< HEAD
repair-wheel-command = [
    "copy {wheel} {dest_dir}",
    "pipx run abi3audit --strict --report {wheel}",
=======

[[tool.cibuildwheel.overrides]]
select = "cp3{12,13}-win_amd64"
repair-wheel-command = [
    "copy {wheel} {dest_dir}",
    "pipx run abi3audit --verbose --strict --report {wheel}",
>>>>>>> 7f7e291b
]

[tool.cibuildwheel.linux]
archs = [
    "x86_64",
    "aarch64",
] # Forces arm64 build on x86_64 runner using emulation (and vice-versa).
before-build = "yum -y update && yum install -y epel-release && yum install -y openblas-devel ninja-build"

[[tool.cibuildwheel.overrides]]
select = "cp3{12,13}-manylinux*"
repair-wheel-command = [
    "auditwheel repair -w {dest_dir} {wheel}",
<<<<<<< HEAD
    "pipx run abi3audit --strict --report {wheel}",
=======
    "pipx run abi3audit --verbose --strict --report {wheel}",
>>>>>>> 7f7e291b
]

[tool.cibuildwheel.macos]
environment = { "MACOSX_DEPLOYMENT_TARGET" = "10.14" }
archs = [
    "x86_64",
    "arm64",
] # Forces x86_64 build on arm64 runner using cross-compilation (and vice-versa).
before-build = "export HOMEBREW_AUTO_UPDATING=0 && brew update && brew install ninja"

[[tool.cibuildwheel.overrides]]
select = "cp3{12,13}-macosx*"
repair-wheel-command = [
    "delocate-wheel --require-archs {delocate_archs} -w {dest_dir} -v {wheel}",
<<<<<<< HEAD
    "pipx run abi3audit --strict --report {wheel}",
=======
    "pipx run abi3audit --verbose --strict --report {wheel}",
>>>>>>> 7f7e291b
]

[tool.mypy]
ignore_missing_imports = true

[tool.ruff]
line-length = 100
indent-width = 4
extend-exclude = ["_basixcpp.pyi", "./joss", "make_html.py"]

[tool.ruff.format]
docstring-code-format = true

[tool.ruff.lint]
exclude = ["joss/"]
select = [
    # "N", # pep8-naming
    "E",   # pycodestyle
    "W",   # pycodestyle
    "D",   # pydocstyle - used only in python/
    "F",   # pyflakes
    "I",   # isort
    "RUF", # Ruff-specific rules
    "UP",  # pyupgrade
    "ICN", # flake8-import-conventions
    "NPY", # numpy-specific rules
    "FLY", # use f-string not static joins
    "LOG", # https://docs.astral.sh/ruff/rules/#flake8-logging-log
    # "ISC", # https://docs.astral.sh/ruff/rules/#flake8-implicit-str-concat-isc
    # "B", https://docs.astral.sh/ruff/rules/#flake8-bugbear-b
    # "A", # https://docs.astral.sh/ruff/rules/#flake8-builtins-a
]
# ignore = ["UP007", "RUF012"]

[tool.ruff.lint.per-file-ignores]
"test/*" = ["D"]
"demo/*" = ["D"]
"doc/*" = ["D"]

[tool.ruff.lint.pydocstyle]
convention = "google"

[tool.ruff.lint.isort]
known-first-party = ["basix", "ufl"]<|MERGE_RESOLUTION|>--- conflicted
+++ resolved
@@ -61,18 +61,12 @@
     "--config-settings=cmake.args=-DCMAKE_TOOLCHAIN_FILE=C:/vcpkg/scripts/buildsystems/vcpkg.cmake",
 ] }
 test-command = ["python -m pytest -n auto --durations 20 {project}/test/"]
-<<<<<<< HEAD
-repair-wheel-command = [
-    "copy {wheel} {dest_dir}",
-    "pipx run abi3audit --strict --report {wheel}",
-=======
 
 [[tool.cibuildwheel.overrides]]
 select = "cp3{12,13}-win_amd64"
 repair-wheel-command = [
     "copy {wheel} {dest_dir}",
     "pipx run abi3audit --verbose --strict --report {wheel}",
->>>>>>> 7f7e291b
 ]
 
 [tool.cibuildwheel.linux]
@@ -86,11 +80,7 @@
 select = "cp3{12,13}-manylinux*"
 repair-wheel-command = [
     "auditwheel repair -w {dest_dir} {wheel}",
-<<<<<<< HEAD
-    "pipx run abi3audit --strict --report {wheel}",
-=======
     "pipx run abi3audit --verbose --strict --report {wheel}",
->>>>>>> 7f7e291b
 ]
 
 [tool.cibuildwheel.macos]
@@ -105,11 +95,7 @@
 select = "cp3{12,13}-macosx*"
 repair-wheel-command = [
     "delocate-wheel --require-archs {delocate_archs} -w {dest_dir} -v {wheel}",
-<<<<<<< HEAD
-    "pipx run abi3audit --strict --report {wheel}",
-=======
     "pipx run abi3audit --verbose --strict --report {wheel}",
->>>>>>> 7f7e291b
 ]
 
 [tool.mypy]
