--- conflicted
+++ resolved
@@ -5,11 +5,7 @@
   set(CMAKE_OSX_DEPLOYMENT_TARGET "10.14")
 endif()
 
-<<<<<<< HEAD
-project(basix_nanobind VERSION "0.8.0" LANGUAGES CXX)
-=======
 project(basix_nanobind VERSION "0.9.0.0" LANGUAGES CXX)
->>>>>>> 18a2c6ba
 
 if (WIN32)
     # Windows requires all symbols to be manually exported.
