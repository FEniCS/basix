cmake_minimum_required(VERSION 3.19)

<<<<<<< HEAD
PROJECT(basix_pybind11 VERSION "0.7.0"  LANGUAGES CXX)
=======
# nanobind uses aligned deallocators only present on macOS > 10.14
if(APPLE)
  set(CMAKE_OSX_DEPLOYMENT_TARGET "10.14")
endif()

project(basix_nanobind VERSION "0.8.0.0" LANGUAGES CXX)
>>>>>>> 9360e745

# Set C++ standard
set(CMAKE_CXX_STANDARD 20)
set(CMAKE_CXX_STANDARD_REQUIRED ON)
set(CMAKE_CXX_EXTENSIONS OFF)

# See https://gitlab.kitware.com/cmake/cmake/-/issues/16414
if(TARGET basix)
  add_library(Basix::basix ALIAS basix)
else()
  find_package(Basix REQUIRED)
endif()

find_package(Python COMPONENTS Interpreter Development.Module REQUIRED)

# Detect the installed nanobind package and import it into CMake
execute_process(
  COMMAND "${Python_EXECUTABLE}" -c "import nanobind; print(nanobind.cmake_dir())"
  OUTPUT_STRIP_TRAILING_WHITESPACE OUTPUT_VARIABLE NB_DIR)
list(APPEND CMAKE_PREFIX_PATH "${NB_DIR}")
find_package(nanobind CONFIG REQUIRED)

# Create the binding library
nanobind_add_module(_basixcpp wrapper.cpp)
target_link_libraries(_basixcpp PRIVATE Basix::basix)

# Add strict compiler flags
include(CheckCXXCompilerFlag)
CHECK_CXX_COMPILER_FLAG("-Wall -Werror -Wextra -Wno-comment -pedantic" HAVE_PEDANTIC)

if(HAVE_PEDANTIC)
  target_compile_options(_basixcpp PRIVATE -Wall;-Wextra;-Werror;-Wno-comment)

  # target_compile_options(_basixcpp PRIVATE -Wall;-Wextra;-Werror;-Wno-comment;-pedantic)
endif()

# Add relative rpath so _basixcpp can find the Basix::basix library
# when the build is relocated
if(BASIX_FULL_SKBUILD)
  if(APPLE)
    set_target_properties(_basixcpp PROPERTIES INSTALL_RPATH "@loader_path/lib")
  else()
    set_target_properties(_basixcpp PROPERTIES INSTALL_RPATH "$ORIGIN/lib")
  endif()
else()
  get_target_property(_location Basix::basix LOCATION)
  get_filename_component(_basix_dir ${_location} DIRECTORY)
  set_target_properties(_basixcpp PROPERTIES INSTALL_RPATH ${_basix_dir})
endif()

install(TARGETS _basixcpp LIBRARY DESTINATION basix)<|MERGE_RESOLUTION|>--- conflicted
+++ resolved
@@ -1,15 +1,11 @@
 cmake_minimum_required(VERSION 3.19)
 
-<<<<<<< HEAD
-PROJECT(basix_pybind11 VERSION "0.7.0"  LANGUAGES CXX)
-=======
 # nanobind uses aligned deallocators only present on macOS > 10.14
 if(APPLE)
   set(CMAKE_OSX_DEPLOYMENT_TARGET "10.14")
 endif()
 
 project(basix_nanobind VERSION "0.8.0.0" LANGUAGES CXX)
->>>>>>> 9360e745
 
 # Set C++ standard
 set(CMAKE_CXX_STANDARD 20)
