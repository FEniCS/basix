cmake_minimum_required(VERSION 3.16)

<<<<<<< HEAD
PROJECT(basix_nanobind VERSION "0.4.3.0"  LANGUAGES CXX)
=======
PROJECT(basix_pybind11 VERSION "0.5.2.0"  LANGUAGES CXX)
>>>>>>> 8f731b9f

# Set C++ standard
set(CMAKE_CXX_STANDARD 20)
set(CMAKE_CXX_STANDARD_REQUIRED ON)
set(CMAKE_CXX_EXTENSIONS OFF)

# See https://gitlab.kitware.com/cmake/cmake/-/issues/16414
if (TARGET basix)
  add_library(Basix::basix ALIAS basix)
else()
  # Find Basix (C++)
  find_package(Basix REQUIRED)
endif()

# Correct COMPONENT specification Development.Module added only in CMake 3.18
# and above.
if(NOT SKBUILD)
  if(${CMAKE_VERSION} VERSION_GREATER_EQUAL "3.18.0")
    find_package(Python3 COMPONENTS Interpreter Development.Module REQUIRED)
  else()
    find_package(Python3 COMPONENTS Interpreter Development REQUIRED)
  endif()
endif()

execute_process(
  COMMAND
    "${Python3_EXECUTABLE}" -c
    "import nanobind; print(nanobind.cmake_dir())"
  OUTPUT_VARIABLE _tmp_dir
  OUTPUT_STRIP_TRAILING_WHITESPACE COMMAND_ECHO STDOUT)
list(APPEND CMAKE_PREFIX_PATH "${_tmp_dir}")

# find_package(pybind11 REQUIRED CONFIG HINTS ${PYBIND11_DIR} ${PYBIND11_ROOT}
#   $ENV{PYBIND11_DIR} $ENV{PYBIND11_ROOT})

find_package(Python COMPONENTS Interpreter Development REQUIRED)

message("Hints: $ENV{PYBIND11_ROOT}")
find_package(nanobind REQUIRED CONFIG HINTS ${PYBIND11_DIR} ${PYBIND11_ROOT}
  $ENV{PYBIND11_DIR} $ENV{PYBIND11_ROOT})

# Create the binding library
# pybind11_add_module(_basixcpp MODULE wrapper.cpp)
nanobind_add_module(_basixcpp MODULE wrapper.cpp)
target_link_libraries(_basixcpp PRIVATE Basix::basix nanobind)

# Add strict compiler flags
include(CheckCXXCompilerFlag)
<<<<<<< HEAD
# CHECK_CXX_COMPILER_FLAG("-Wall -Werror -Wextra -Wno-comment -pedantic" HAVE_PEDANTIC)
# if (HAVE_PEDANTIC)
#   target_compile_options(_basixcpp PRIVATE -Wall;-Wextra;-Werror;-Wno-comment;-pedantic)
# endif()
=======
CHECK_CXX_COMPILER_FLAG("-Wall -Werror -Wextra -Wno-comment -pedantic" HAVE_PEDANTIC)
if (HAVE_PEDANTIC)
  target_compile_options(_basixcpp PRIVATE -Wall;-Wextra;-Werror;-Wno-comment;-pedantic)
endif()
>>>>>>> 8f731b9f

# In Debug mode override pybind11 symbols visibility. Symbols must be
# visible to backtrace_symbols() to produce nice logs
if (CMAKE_BUILD_TYPE STREQUAL "Debug")
  target_compile_options(_basixcpp PRIVATE "-fvisibility=default")
endif()

# scikit-build specific steps
if (SKBUILD)
  # Add relative rpath so _basixcpp can find the Basix::basix library
  # when the build is relocated
  if (APPLE)
    set_target_properties(_basixcpp PROPERTIES INSTALL_RPATH "@loader_path/lib")
  else()
    set_target_properties(_basixcpp PROPERTIES INSTALL_RPATH "$ORIGIN/lib")
  endif()

  install(TARGETS _basixcpp DESTINATION .)
  install(TARGETS nanobind DESTINATION lib)
endif()<|MERGE_RESOLUTION|>--- conflicted
+++ resolved
@@ -1,10 +1,6 @@
 cmake_minimum_required(VERSION 3.16)
 
-<<<<<<< HEAD
-PROJECT(basix_nanobind VERSION "0.4.3.0"  LANGUAGES CXX)
-=======
-PROJECT(basix_pybind11 VERSION "0.5.2.0"  LANGUAGES CXX)
->>>>>>> 8f731b9f
+PROJECT(basix_nanobind VERSION "0.5.2.0"  LANGUAGES CXX)
 
 # Set C++ standard
 set(CMAKE_CXX_STANDARD 20)
@@ -53,17 +49,14 @@
 
 # Add strict compiler flags
 include(CheckCXXCompilerFlag)
-<<<<<<< HEAD
 # CHECK_CXX_COMPILER_FLAG("-Wall -Werror -Wextra -Wno-comment -pedantic" HAVE_PEDANTIC)
 # if (HAVE_PEDANTIC)
 #   target_compile_options(_basixcpp PRIVATE -Wall;-Wextra;-Werror;-Wno-comment;-pedantic)
 # endif()
-=======
 CHECK_CXX_COMPILER_FLAG("-Wall -Werror -Wextra -Wno-comment -pedantic" HAVE_PEDANTIC)
 if (HAVE_PEDANTIC)
-  target_compile_options(_basixcpp PRIVATE -Wall;-Wextra;-Werror;-Wno-comment;-pedantic)
+  target_compile_options(_basixcpp PRIVATE -Wall;-Wextra;-Werror;-Wno-comment)
 endif()
->>>>>>> 8f731b9f
 
 # In Debug mode override pybind11 symbols visibility. Symbols must be
 # visible to backtrace_symbols() to produce nice logs
