--- conflicted
+++ resolved
@@ -15,20 +15,6 @@
   find_package(Basix REQUIRED)
 endif()
 
-<<<<<<< HEAD
-if(SKBUILD)
-  # Scikit-Build does not add your site-packages to the search path
-  # automatically, so we need to add it or the pybind11 specific
-  # directory here.
-  execute_process(
-    COMMAND
-      "${Python3_EXECUTABLE}" -c
-      "import pybind11; print(pybind11.get_cmake_dir())"
-    OUTPUT_VARIABLE _tmp_dir
-    OUTPUT_STRIP_TRAILING_WHITESPACE COMMAND_ECHO STDOUT)
-  list(APPEND CMAKE_PREFIX_PATH "${_tmp_dir}")
-endif()
-=======
 # Correct COMPONENT specification Development.Module added only in CMake 3.18
 # and above.
 if(NOT SKBUILD)
@@ -46,7 +32,6 @@
   OUTPUT_VARIABLE _tmp_dir
   OUTPUT_STRIP_TRAILING_WHITESPACE COMMAND_ECHO STDOUT)
 list(APPEND CMAKE_PREFIX_PATH "${_tmp_dir}")
->>>>>>> 45f56951
 
 find_package(pybind11 REQUIRED CONFIG HINTS ${PYBIND11_DIR} ${PYBIND11_ROOT}
   $ENV{PYBIND11_DIR} $ENV{PYBIND11_ROOT})
