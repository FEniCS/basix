--- conflicted
+++ resolved
@@ -1,10 +1,6 @@
 cmake_minimum_required(VERSION 3.16)
 
-<<<<<<< HEAD
-PROJECT(basix_pybind11 VERSION "0.5.0"  LANGUAGES CXX)
-=======
-PROJECT(basix_pybind11 VERSION "0.5.1.0"  LANGUAGES CXX)
->>>>>>> 6291548d
+PROJECT(basix_pybind11 VERSION "0.5.1"  LANGUAGES CXX)
 
 # Set C++ standard
 set(CMAKE_CXX_STANDARD 20)
