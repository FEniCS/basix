--- conflicted
+++ resolved
@@ -46,7 +46,7 @@
         The quadrature rule as a string.
 
     """
-    return quadraturetype.name
+    return quadraturetype.__name__
 
 
 def make_quadrature(
@@ -66,8 +66,4 @@
         The quadrature points and weights.
 
     """
-<<<<<<< HEAD
-    return quadraturetype.__name__
-=======
-    return _mq(rule, cell, polyset_type, degree)
->>>>>>> b172e622
+    return _mq(rule, cell, polyset_type, degree)