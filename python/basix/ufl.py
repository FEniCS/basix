--- conflicted
+++ resolved
@@ -170,23 +170,13 @@
 
     @property
     def cell(self) -> _ufl.Cell:
-<<<<<<< HEAD
         """Cell of the finite element."""
-        return _ufl.cell.Cell(self._cellname, self._gdim)
+        return _ufl.cell.Cell(self._cellname)
 
     @property
     def reference_value_shape(self) -> tuple[int, ...]:
         """Shape of the value space on the reference cell."""
-        return self._value_shape
-=======
-        """Return the cell of the finite element."""
-        return _ufl.cell.Cell(self._cellname)
-
-    @property
-    def reference_value_shape(self) -> tuple[int, ...]:
-        """Return the shape of the value space on the reference cell."""
         return self._reference_value_shape
->>>>>>> e795acbd
 
     @property
     def sub_elements(self) -> list[_AbstractFiniteElement]:
