--- conflicted
+++ resolved
@@ -19,14 +19,6 @@
 
 _nda_f64 = _numpy_typing.NDArray[_numpy.float64]
 
-<<<<<<< HEAD
-    def __init__(self, element: _basix.finite_element.FiniteElement):
-        """Create a basix element."""
-        super().__init__(
-            element.family.__name__, element.cell_type.__name__, element.degree, None, tuple(element.value_shape),
-            tuple(element.value_shape))
-=======
->>>>>>> 33d8b5fd
 
 _spacemap = {
     _basix.SobolevSpace.L2: _ufl.sobolevspace.L2,
@@ -331,16 +323,9 @@
             self._is_custom = True
             repr = f"custom Basix element ({_compute_signature(element)})"
         else:
-<<<<<<< HEAD
-            self._repr = (f"Basix element ({element.family.__name__}, {element.cell_type.__name__}, {element.degree}, "
-                          f"{element.lagrange_variant.__name__}, "
-                          f"{element.dpc_variant.__name__}, {element.discontinuous})")
-        self.basix_element = element
-=======
             self._is_custom = False
             repr = (f"Basix element ({element.family.name}, {element.cell_type.name}, {element.degree}, "
                     f"{element.lagrange_variant.name}, {element.dpc_variant.name}, {element.discontinuous})")
->>>>>>> 33d8b5fd
 
         if element.cell_type.name in ["interval", "triangle", "tetrahedron"]:
             super().__init__(
@@ -1263,7 +1248,7 @@
         if family == "DPC":
             discontinuous = True
 
-        family = _basix.finite_element.string_to_family(family, cell.__name__)
+        family = _basix.finite_element.string_to_family(family, cell.name)
 
     # Default variant choices
     EF = _basix.ElementFamily
