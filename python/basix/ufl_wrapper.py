"""Functions to directly wrap Basix elements in UFL."""

import ufl as _ufl
from ufl.finiteelement.finiteelementbase import FiniteElementBase as _FiniteElementBase
import hashlib as _hashlib
import numpy as _numpy
import basix as _basix
import typing as _typing
import functools as _functools

if _typing.TYPE_CHECKING:
    _nda_f64 = _numpy.typing.NDArray[_numpy.float64]
else:
    _nda_f64 = None


class _BasixElementBase(_FiniteElementBase):
    """A base wrapper to allow Basix elements to be used with UFL.

    This class includes methods and properties needed by UFL and FFCx.
    """

    def __init__(self, repr: str, name: str, cellname: str, value_shape: _typing.Tuple[int, ...],
                 degree: int = -1, mapname: str = None):
        """Initialise the element."""
        super().__init__(name, cellname, degree, None, value_shape, value_shape)
        self._repr = repr
        self._map = mapname
        self._degree = degree
        self._value_shape = value_shape

    def sub_elements(self) -> _typing.List:
        """Return a list of sub elements."""
        return []

    def num_sub_elements(self) -> int:
        """Return a list of sub elements."""
        return len(self.sub_elements())

    def mapping(self) -> _typing.Union[str, None]:
        """Return the map type."""
        return self._map

    def __eq__(self, other) -> bool:
        """Check if two elements are equal."""
        raise NotImplementedError()

    def __hash__(self) -> int:
        """Return a hash."""
        return hash(self._repr)

    @property
    def value_size(self) -> int:
        """Value size of the element."""
        vs = 1
        for i in self._value_shape:
            vs *= i
        return vs

    @property
    def reference_value_size(self) -> int:
        """Reference value size of the element."""
        vs = 1
        for i in self.reference_value_shape():
            vs *= i
        return vs

    def value_shape(self) -> _typing.Tuple[int, ...]:
        """Value shape of the element basis function."""
        return self._value_shape

    def reference_value_shape(self) -> _typing.Tuple[int, ...]:
        """Reference value shape of the element basis function."""
        return self._value_shape

    @property
    def block_size(self) -> int:
        """The block size of the element."""
        return 1

    def degree(self) -> int:
        """The degree of the element."""
        return self._degree

    def tabulate(
        self, nderivs: int, points: _nda_f64
    ) -> _nda_f64:
        """Tabulate the basis functions of the element.

        Args:
            nderivs: Number of derivatives to tabulate.
            points: Points to tabulate at

        Returns:
            Tabulated basis functions
        """
        raise NotImplementedError()

    # def get_component_element(self, flat_component: int) -> _typing.Tuple[_BasixElementBase, int, int]:
    def get_component_element(self, flat_component: int) -> _typing.Tuple[_typing.Any, int, int]:
        """Get element that represents a component of the element, and the offset and stride of the component.

        For example, for a MixedElement, this will return the
        sub-element that represents the given component, the offset of
        that sub-element, and a stride of 1. For a BlockedElement, this
        will return the sub-element, an offset equal to the component
        number, and a stride equal to the block size. For vector-valued
        element (eg H(curl) and H(div) elements), this returns a
        ComponentElement (and as offset of 0 and a stride of 1). When
        tabulate is called on the ComponentElement, only the part of the
        table for the given component is returned.

        Args:
            flat_component: The component

        Returns:
            component element, offset of the component, stride of the component
        """
        raise NotImplementedError()

    @property
    def ufcx_element_type(self) -> str:
        """Element type."""
        raise NotImplementedError()

    @property
    def dim(self) -> int:
        """Number of DOFs the element has."""
        raise NotImplementedError()

    @property
    def num_entity_dofs(self) -> _typing.List[_typing.List[int]]:
        """Number of DOFs associated with each entity."""
        raise NotImplementedError()

    @property
    def entity_dofs(self) -> _typing.List[_typing.List[_typing.List[int]]]:
        """DOF numbers associated with each entity."""
        raise NotImplementedError()

    @property
    def num_entity_closure_dofs(self) -> _typing.List[_typing.List[int]]:
        """Number of DOFs associated with the closure of each entity."""
        raise NotImplementedError()

    @property
    def entity_closure_dofs(self) -> _typing.List[_typing.List[_typing.List[int]]]:
        """DOF numbers associated with the closure of each entity."""
        raise NotImplementedError()

    @property
    def num_global_support_dofs(self) -> int:
        """Get the number of global support DOFs."""
        raise NotImplementedError()

    @property
    def reference_topology(self) -> _typing.List[_typing.List[_typing.List[int]]]:
        """Topology of the reference element."""
        raise NotImplementedError()

    @property
    def reference_geometry(self) -> _nda_f64:
        """Geometry of the reference element."""
        raise NotImplementedError()

    @property
    def family_name(self) -> str:
        """Family name of the element."""
        raise NotImplementedError()

    @property
    def element_family(self) -> _typing.Union[_basix.ElementFamily, None]:
        """Basix element family used to initialise the element."""
        raise NotImplementedError()

    @property
    def lagrange_variant(self) -> _typing.Union[_basix.LagrangeVariant, None]:
        """Basix Lagrange variant used to initialise the element."""
        raise NotImplementedError()

    @property
    def dpc_variant(self) -> _typing.Union[_basix.DPCVariant, None]:
        """Basix DPC variant used to initialise the element."""
        raise NotImplementedError()

    @property
    def cell_type(self) -> _basix.CellType:
        """Basix cell type used to initialise the element."""
        raise NotImplementedError()

    @property
    def discontinuous(self) -> bool:
        """True if the discontinuous version of the element is used."""
        raise NotImplementedError()

    @property
    def interpolation_nderivs(self) -> int:
        """The number of derivatives needed when interpolating."""
        raise NotImplementedError()

    @property
    def is_custom_element(self) -> bool:
        """True if the element is a custom Basix element."""
        return False

    @property
    def has_tensor_product_factorisation(self) -> bool:
<<<<<<< HEAD
        """True if the element has a tensor product factorisation."""
=======
        """Indicates whether or not this element has a tensor product factorisation.

        If this value is true, this element's basis functions can be computed
        as a tensor product of the basis elements of the elements in the factoriaation.
        """
>>>>>>> 1b502a9e
        return False

    def get_tensor_product_representation(self):
        """Get the element's tensor product factorisation."""
        return None


class BasixElement(_BasixElementBase):
    """A wrapper allowing Basix elements to be used directly with UFL."""

    element: _basix.finite_element.FiniteElement

    def __init__(self, element: _basix.finite_element.FiniteElement):
        """Create a Basix element."""
        if element.family == _basix.ElementFamily.custom:
            self._is_custom = True
            repr = f"custom Basix element ({_compute_signature(element)})"
        else:
            self._is_custom = False
            repr = (f"Basix element ({element.family.name}, {element.cell_type.name}, {element.degree}, "
                    f"{element.lagrange_variant.name}, {element.dpc_variant.name}, {element.discontinuous})")

        super().__init__(
            repr, element.family.name, element.cell_type.name, tuple(element.value_shape), element.degree,
            _map_type_to_string(element.map_type))

        self.element = element

    def __eq__(self, other) -> bool:
        """Check if two elements are equal."""
        return isinstance(other, BasixElement) and self.element == other.element

    def __hash__(self) -> int:
        """Return a hash."""
        return super().__hash__()

    def tabulate(
        self, nderivs: int, points: _nda_f64
    ) -> _nda_f64:
        """Tabulate the basis functions of the element.

        Args:
            nderivs: Number of derivatives to tabulate.
            points: Points to tabulate at

        Returns:
            Tabulated basis functions
        """
        tab = self.element.tabulate(nderivs, points)
        # TODO: update FFCx to remove the need for transposing here
        return tab.transpose((0, 1, 3, 2)).reshape((tab.shape[0], tab.shape[1], -1))

    def get_component_element(self, flat_component: int) -> _typing.Tuple[_BasixElementBase, int, int]:
        """Get element that represents a component of the element, and the offset and stride of the component.

        For example, for a MixedElement, this will return the
        sub-element that represents the given component, the offset of
        that sub-element, and a stride of 1. For a BlockedElement, this
        will return the sub-element, an offset equal to the component
        number, and a stride equal to the block size. For vector-valued
        element (eg H(curl) and H(div) elements), this returns a
        ComponentElement (and as offset of 0 and a stride of 1). When
        tabulate is called on the ComponentElement, only the part of the
        table for the given component is returned.

        Args:
            flat_component: The component

        Returns:
            component element, offset of the component, stride of the component
        """
        assert flat_component < self.value_size
        return ComponentElement(self, flat_component), 0, 1

    @property
    def ufcx_element_type(self) -> str:
        """Element type."""
        if self._is_custom:
            return "ufcx_basix_custom_element"
        else:
            return "ufcx_basix_element"

    @property
    def dim(self) -> int:
        """Number of DOFs the element has."""
        return self.element.dim

    @property
    def num_entity_dofs(self) -> _typing.List[_typing.List[int]]:
        """Number of DOFs associated with each entity."""
        return self.element.num_entity_dofs

    @property
    def entity_dofs(self) -> _typing.List[_typing.List[_typing.List[int]]]:
        """DOF numbers associated with each entity."""
        return self.element.entity_dofs

    @property
    def num_entity_closure_dofs(self) -> _typing.List[_typing.List[int]]:
        """Number of DOFs associated with the closure of each entity."""
        return self.element.num_entity_closure_dofs

    @property
    def entity_closure_dofs(self) -> _typing.List[_typing.List[_typing.List[int]]]:
        """DOF numbers associated with the closure of each entity."""
        return self.element.entity_closure_dofs

    @property
    def num_global_support_dofs(self) -> int:
        """Get the number of global support DOFs."""
        return 0

    @property
    def reference_topology(self) -> _typing.List[_typing.List[_typing.List[int]]]:
        """Topology of the reference element."""
        return _basix.topology(self.element.cell_type)

    @property
    def reference_geometry(self) -> _nda_f64:
        """Geometry of the reference element."""
        return _basix.geometry(self.element.cell_type)

    @property
    def family_name(self) -> str:
        """Family name of the element."""
        return self.element.family.name

    @property
    def element_family(self) -> _typing.Union[_basix.ElementFamily, None]:
        """Basix element family used to initialise the element."""
        return self.element.family

    @property
    def lagrange_variant(self) -> _typing.Union[_basix.LagrangeVariant, None]:
        """Basix Lagrange variant used to initialise the element."""
        return self.element.lagrange_variant

    @property
    def dpc_variant(self) -> _typing.Union[_basix.DPCVariant, None]:
        """Basix DPC variant used to initialise the element."""
        return self.element.dpc_variant

    @property
    def cell_type(self) -> _basix.CellType:
        """Basix cell type used to initialise the element."""
        return self.element.cell_type

    @property
    def discontinuous(self) -> bool:
        """True if the discontinuous version of the element is used."""
        return self.element.discontinuous

    @property
    def interpolation_nderivs(self) -> int:
        """The number of derivatives needed when interpolating."""
        return self.element.interpolation_nderivs

    @property
    def is_custom_element(self) -> bool:
        """True if the element is a custom Basix element."""
        return self._is_custom

    @property
    def has_tensor_product_factorisation(self) -> bool:
<<<<<<< HEAD
        """True if the element has a tensor product factorisation."""
=======
        """Indicates whether or not this element has a tensor product factorisation.

        If this value is true, this element's basis functions can be computed
        as a tensor product of the basis elements of the elements in the factoriaation.
        """
>>>>>>> 1b502a9e
        return self.element.has_tensor_product_factorisation

    def get_tensor_product_representation(self):
        """Get the element's tensor product factorisation."""
        if not self.has_tensor_product_factorisation:
            return None
        return self.element.get_tensor_product_representation()


class ComponentElement(_BasixElementBase):
    """An element representing one component of a BasixElement."""

    element: _BasixElementBase
    component: int

    def __init__(self, element: _BasixElementBase, component: int):
        """Initialise the element."""
        self.element = element
        self.component = component
        super().__init__(
            f"ComponentElement({element._repr}, {component})", f"Component of {element.family_name}",
            element.cell_type.name, (1, ), element._degree)

    def __eq__(self, other) -> bool:
        """Check if two elements are equal."""
        return (
            isinstance(other, ComponentElement) and self.element == other.element
            and self.component == other.component)

    def __hash__(self) -> int:
        """Return a hash."""
        return super().__hash__()

    def tabulate(
        self, nderivs: int, points: _nda_f64
    ) -> _nda_f64:
        """Tabulate the basis functions of the element.

        Args:
            nderivs: Number of derivatives to tabulate.
            points: Points to tabulate at

        Returns:
            Tabulated basis functions
        """
        tables = self.element.tabulate(nderivs, points)
        output = []
        for tbl in tables:
            shape = (tbl.shape[0],) + self.element._value_shape + (-1,)
            tbl = tbl.reshape(shape)
            if len(self.element._value_shape) == 0:
                output.append(tbl)
            elif len(self.element._value_shape) == 1:
                output.append(tbl[:, self.component, :])
            elif len(self.element._value_shape) == 2:
                if isinstance(self.element, BlockedElement) and self.element.symmetric:
                    # FIXME: check that this behaves as expected
                    output.append(tbl[:, self.component, :])
                else:
                    vs0 = self.element._value_shape[0]
                    output.append(tbl[:, self.component // vs0, self.component % vs0, :])
            else:
                raise NotImplementedError()
        return _numpy.asarray(output, dtype=_numpy.float64)

    def get_component_element(self, flat_component: int) -> _typing.Tuple[_BasixElementBase, int, int]:
        """Get element that represents a component of the element, and the offset and stride of the component.

        Args:
            flat_component: The component

        Returns:
            component element, offset of the component, stride of the component
        """
        if flat_component == 0:
            return self, 0, 1
        raise NotImplementedError()

    @property
    def dim(self) -> int:
        """Number of DOFs the element has."""
        raise NotImplementedError()

    @property
    def num_entity_dofs(self) -> _typing.List[_typing.List[int]]:
        """Number of DOFs associated with each entity."""
        raise NotImplementedError()

    @property
    def entity_dofs(self) -> _typing.List[_typing.List[_typing.List[int]]]:
        """DOF numbers associated with each entity."""
        raise NotImplementedError()

    @property
    def num_entity_closure_dofs(self) -> _typing.List[_typing.List[int]]:
        """Number of DOFs associated with the closure of each entity."""
        raise NotImplementedError()

    @property
    def entity_closure_dofs(self) -> _typing.List[_typing.List[_typing.List[int]]]:
        """DOF numbers associated with the closure of each entity."""
        raise NotImplementedError()

    @property
    def num_global_support_dofs(self) -> int:
        """Get the number of global support DOFs."""
        raise NotImplementedError()

    @property
    def family_name(self) -> str:
        """Family name of the element."""
        raise NotImplementedError()

    @property
    def reference_topology(self) -> _typing.List[_typing.List[_typing.List[int]]]:
        """Topology of the reference element."""
        raise NotImplementedError()

    @property
    def reference_geometry(self) -> _nda_f64:
        """Geometry of the reference element."""
        raise NotImplementedError()

    @property
    def element_family(self) -> _typing.Union[_basix.ElementFamily, None]:
        """Basix element family used to initialise the element."""
        return self.element.element_family

    @property
    def lagrange_variant(self) -> _typing.Union[_basix.LagrangeVariant, None]:
        """Basix Lagrange variant used to initialise the element."""
        return self.element.lagrange_variant

    @property
    def dpc_variant(self) -> _typing.Union[_basix.DPCVariant, None]:
        """Basix DPC variant used to initialise the element."""
        return self.element.dpc_variant

    @property
    def cell_type(self) -> _basix.CellType:
        """Basix cell type used to initialise the element."""
        return self.element.cell_type

    @property
    def discontinuous(self) -> bool:
        """True if the discontinuous version of the element is used."""
        return self.element.discontinuous

    @property
    def interpolation_nderivs(self) -> int:
        """The number of derivatives needed when interpolating."""
        return self.element.interpolation_nderivs


class MixedElement(_BasixElementBase):
    """A mixed element that combines two or more elements."""

    _sub_elements: _typing.List[_BasixElementBase]

    def __init__(self, sub_elements: _typing.List[_BasixElementBase]):
        """Initialise the element."""
        assert len(sub_elements) > 0
        self._sub_elements = sub_elements
        super().__init__(
            "MixedElement(" + ", ".join(i._repr for i in sub_elements) + ")",
            "mixed element", sub_elements[0].cell_type.name,
            (sum(i.value_size for i in sub_elements), ))

    def sub_elements(self) -> _typing.List[_BasixElementBase]:
        """Return a list of sub elements."""
        return self._sub_elements

    def __eq__(self, other) -> bool:
        """Check if two elements are equal."""
        if isinstance(other, MixedElement) and len(self._sub_elements) == len(other._sub_elements):
            for i, j in zip(self._sub_elements, other._sub_elements):
                if i != j:
                    return False
            return True
        return False

    def __hash__(self) -> int:
        """Return a hash."""
        return super().__hash__()

    def tabulate(
        self, nderivs: int, points: _nda_f64
    ) -> _nda_f64:
        """Tabulate the basis functions of the element.

        Args:
            nderivs: Number of derivatives to tabulate.
            points: Points to tabulate at

        Returns:
            Tabulated basis functions
        """
        tables = []
        results = [e.tabulate(nderivs, points) for e in self._sub_elements]
        for deriv_tables in zip(*results):
            new_table = _numpy.zeros((len(points), self.value_size * self.dim))
            start = 0
            for e, t in zip(self._sub_elements, deriv_tables):
                for i in range(0, e.dim, e.value_size):
                    new_table[:, start: start + e.value_size] = t[:, i: i + e.value_size]
                    start += self.value_size
            tables.append(new_table)
        return _numpy.asarray(tables, dtype=_numpy.float64)

    def get_component_element(self, flat_component: int) -> _typing.Tuple[_BasixElementBase, int, int]:
        """Get element that represents a component of the element, and the offset and stride of the component.

        Args:
            flat_component: The component

        Returns:
            component element, offset of the component, stride of the component
        """
        sub_dims = [0] + [e.dim for e in self._sub_elements]
        sub_cmps = [0] + [e.value_size for e in self._sub_elements]

        irange = _numpy.cumsum(sub_dims)
        crange = _numpy.cumsum(sub_cmps)

        # Find index of sub element which corresponds to the current
        # flat component
        component_element_index = _numpy.where(
            crange <= flat_component)[0].shape[0] - 1

        sub_e = self._sub_elements[component_element_index]

        e, offset, stride = sub_e.get_component_element(flat_component - crange[component_element_index])
        # TODO: is this offset correct?
        return e, irange[component_element_index] + offset, stride

    @property
    def ufcx_element_type(self) -> str:
        """Get the element type."""
        return "ufcx_mixed_element"

    @property
    def dim(self) -> int:
        """Number of DOFs the element has."""
        return sum(e.dim for e in self._sub_elements)

    @property
    def num_entity_dofs(self) -> _typing.List[_typing.List[int]]:
        """Number of DOFs associated with each entity."""
        data = [e.num_entity_dofs for e in self._sub_elements]
        return [[sum(d[tdim][entity_n] for d in data) for entity_n, _ in enumerate(entities)]
                for tdim, entities in enumerate(data[0])]

    @property
    def entity_dofs(self) -> _typing.List[_typing.List[_typing.List[int]]]:
        """DOF numbers associated with each entity."""
        dofs: _typing.List[_typing.List[_typing.List[int]]] = [
            [[] for i in entities]
            for entities in self._sub_elements[0].entity_dofs]
        start_dof = 0
        for e in self._sub_elements:
            for tdim, entities in enumerate(e.entity_dofs):
                for entity_n, entity_dofs in enumerate(entities):
                    dofs[tdim][entity_n] += [start_dof + i for i in entity_dofs]
            start_dof += e.dim
        return dofs

    @property
    def num_entity_closure_dofs(self) -> _typing.List[_typing.List[int]]:
        """Number of DOFs associated with the closure of each entity."""
        data = [e.num_entity_closure_dofs for e in self._sub_elements]
        return [[sum(d[tdim][entity_n] for d in data) for entity_n, _ in enumerate(entities)]
                for tdim, entities in enumerate(data[0])]

    @property
    def entity_closure_dofs(self) -> _typing.List[_typing.List[_typing.List[int]]]:
        """DOF numbers associated with the closure of each entity."""
        dofs: _typing.List[_typing.List[_typing.List[int]]] = [
            [[] for i in entities]
            for entities in self._sub_elements[0].entity_closure_dofs]
        start_dof = 0
        for e in self._sub_elements:
            for tdim, entities in enumerate(e.entity_closure_dofs):
                for entity_n, entity_dofs in enumerate(entities):
                    dofs[tdim][entity_n] += [start_dof + i for i in entity_dofs]
            start_dof += e.dim
        return dofs

    @property
    def num_global_support_dofs(self) -> int:
        """Get the number of global support DOFs."""
        return sum(e.num_global_support_dofs for e in self._sub_elements)

    @property
    def family_name(self) -> str:
        """Family name of the element."""
        return "mixed element"

    @property
    def reference_topology(self) -> _typing.List[_typing.List[_typing.List[int]]]:
        """Topology of the reference element."""
        return self._sub_elements[0].reference_topology

    @property
    def reference_geometry(self) -> _nda_f64:
        """Geometry of the reference element."""
        return self._sub_elements[0].reference_geometry

    @property
    def lagrange_variant(self) -> _typing.Union[_basix.LagrangeVariant, None]:
        """Basix Lagrange variant used to initialise the element."""
        return None

    @property
    def dpc_variant(self) -> _typing.Union[_basix.DPCVariant, None]:
        """Basix DPC variant used to initialise the element."""
        return None

    @property
    def element_family(self) -> _typing.Union[_basix.ElementFamily, None]:
        """Basix element family used to initialise the element."""
        return None

    @property
    def cell_type(self) -> _basix.CellType:
        """Basix cell type used to initialise the element."""
        return self._sub_elements[0].cell_type

    @property
    def discontinuous(self) -> bool:
        """True if the discontinuous version of the element is used."""
        return False

    @property
    def interpolation_nderivs(self) -> int:
        """The number of derivatives needed when interpolating."""
        return max([e.interpolation_nderivs for e in self._sub_elements])


class BlockedElement(_BasixElementBase):
    """An element with a block size that contains multiple copies of a sub element."""

    block_shape: _typing.Tuple[int, ...]
    sub_element: _BasixElementBase
    _block_size: int

    def __init__(self, repr: str, sub_element: _BasixElementBase, block_size: int,
                 block_shape: _typing.Tuple[int, ...] = None, symmetric: bool = False):
        """Initialise the element."""
        assert block_size > 0
        if sub_element.value_size != 1:
            raise ValueError("Blocked elements (VectorElement and TensorElement) of "
                             "non-scalar elements are not supported. Try using MixedElement "
                             "instead.")

        self.sub_element = sub_element
        self._block_size = block_size
        if block_shape is None:
            block_shape = (block_size, )
        self.block_shape = block_shape
        self.symmetric = symmetric

        super().__init__(
            repr, sub_element.family(), sub_element.cell_type.name, block_shape,
            sub_element._degree, sub_element._map)

    def sub_elements(self) -> _typing.List[_BasixElementBase]:
        """Return a list of sub elements."""
        return [self.sub_element for _ in range(self._block_size)]

    def __eq__(self, other) -> bool:
        """Check if two elements are equal."""
        return (
            isinstance(other, BlockedElement) and self._block_size == other._block_size
            and self.block_shape == other.block_shape and self.sub_element == other.sub_element)

    def __hash__(self) -> int:
        """Return a hash."""
        return super().__hash__()

    @property
    def block_size(self) -> int:
        """The block size of the element."""
        return self._block_size

    def reference_value_shape(self) -> _typing.Tuple[int, ...]:
        """Reference value shape of the element basis function."""
        if self.symmetric:
            assert len(self.block_shape) == 2 and self.block_shape[0] == self.block_shape[1]
            return (self.block_shape[0] * (self.block_shape[0] + 1) // 2, )
        return self._value_shape

    def tabulate(
        self, nderivs: int, points: _nda_f64
    ) -> _nda_f64:
        """Tabulate the basis functions of the element.

        Args:
            nderivs: Number of derivatives to tabulate.
            points: Points to tabulate at

        Returns:
            Tabulated basis functions
        """
        assert len(self.block_shape) == 1  # TODO: block shape
        assert self.value_size == self._block_size  # TODO: remove this assumption
        output = []
        for table in self.sub_element.tabulate(nderivs, points):
            new_table = _numpy.zeros((table.shape[0], table.shape[1] * self._block_size**2))
            for block in range(self._block_size):
                col = block * (self._block_size + 1)
                new_table[:, col: col + table.shape[1] * self._block_size**2: self._block_size**2] = table
            output.append(new_table)
        return _numpy.asarray(output, dtype=_numpy.float64)

    def get_component_element(self, flat_component: int) -> _typing.Tuple[_BasixElementBase, int, int]:
        """Get element that represents a component of the element, and the offset and stride of the component.

        Args:
            flat_component: The component

        Returns:
            component element, offset of the component, stride of the component
        """
        return self.sub_element, flat_component, self._block_size

    @property
    def ufcx_element_type(self) -> str:
        """Element type."""
        return self.sub_element.ufcx_element_type

    @property
    def dim(self) -> int:
        """Number of DOFs the element has."""
        return self.sub_element.dim * self._block_size

    @property
    def num_entity_dofs(self) -> _typing.List[_typing.List[int]]:
        """Number of DOFs associated with each entity."""
        return [[j * self._block_size for j in i] for i in self.sub_element.num_entity_dofs]

    @property
    def entity_dofs(self) -> _typing.List[_typing.List[_typing.List[int]]]:
        """DOF numbers associated with each entity."""
        # TODO: should this return this, or should it take blocks into
        # account?
        return [[[k * self._block_size + b for k in j for b in range(self._block_size)]
                 for j in i] for i in self.sub_element.entity_dofs]

    @property
    def num_entity_closure_dofs(self) -> _typing.List[_typing.List[int]]:
        """Number of DOFs associated with the closure of each entity."""
        return [[j * self._block_size for j in i] for i in self.sub_element.num_entity_closure_dofs]

    @property
    def entity_closure_dofs(self) -> _typing.List[_typing.List[_typing.List[int]]]:
        """DOF numbers associated with the closure of each entity."""
        # TODO: should this return this, or should it take blocks into
        # account?
        return [[[k * self._block_size + b for k in j for b in range(self._block_size)]
                 for j in i] for i in self.sub_element.entity_closure_dofs]

    @property
    def num_global_support_dofs(self) -> int:
        """Get the number of global support DOFs."""
        return self.sub_element.num_global_support_dofs * self._block_size

    @property
    def family_name(self) -> str:
        """Family name of the element."""
        return self.sub_element.family_name

    @property
    def reference_topology(self) -> _typing.List[_typing.List[_typing.List[int]]]:
        """Topology of the reference element."""
        return self.sub_element.reference_topology

    @property
    def reference_geometry(self) -> _nda_f64:
        """Geometry of the reference element."""
        return self.sub_element.reference_geometry

    @property
    def lagrange_variant(self) -> _typing.Union[_basix.LagrangeVariant, None]:
        """Basix Lagrange variant used to initialise the element."""
        return self.sub_element.lagrange_variant

    @property
    def dpc_variant(self) -> _typing.Union[_basix.DPCVariant, None]:
        """Basix DPC variant used to initialise the element."""
        return self.sub_element.dpc_variant

    @property
    def element_family(self) -> _typing.Union[_basix.ElementFamily, None]:
        """Basix element family used to initialise the element."""
        return self.sub_element.element_family

    @property
    def cell_type(self) -> _basix.CellType:
        """Basix cell type used to initialise the element."""
        return self.sub_element.cell_type

    @property
    def discontinuous(self) -> bool:
        """True if the discontinuous version of the element is used."""
        return self.sub_element.discontinuous

    @property
    def interpolation_nderivs(self) -> int:
        """The number of derivatives needed when interpolating."""
        return self.sub_element.interpolation_nderivs

    @property
    def has_tensor_product_factorisation(self) -> bool:
<<<<<<< HEAD
        """True if the element has a tensor product factorisation."""
=======
        """Indicates whether or not this element has a tensor product factorisation.

        If this value is true, this element's basis functions can be computed
        as a tensor product of the basis elements of the elements in the factoriaation.
        """
>>>>>>> 1b502a9e
        return self.sub_element.has_tensor_product_factorisation

    def get_tensor_product_representation(self):
        """Get the element's tensor product factorisation."""
        if not self.has_tensor_product_factorisation:
            return None
        return self.sub_element.get_tensor_product_representation()


class VectorElement(BlockedElement):
    """A vector element."""

    def __init__(self, sub_element: _BasixElementBase, size: int = None):
        """Initialise the element."""
        if size is None:
            size = len(_basix.topology(sub_element.cell_type)) - 1
        super().__init__(f"VectorElement({sub_element._repr}, {size})", sub_element, size, (size, ))


class TensorElement(BlockedElement):
    """A tensor element."""

    def __init__(self, sub_element: _BasixElementBase, shape: _typing.Tuple[int, int] = None, symmetric: bool = False):
        """Initialise the element."""
        if shape is None:
            size = len(_basix.topology(sub_element.cell_type)) - 1
            shape = (size, size)
        if symmetric:
            assert shape[0] == shape[1]
            bs = shape[0] * (shape[0] + 1) // 2
        else:
            bs = shape[0] * shape[1]
        assert len(shape) == 2
        super().__init__(f"TensorElement({sub_element._repr}, {shape})", sub_element, bs, shape, symmetric=symmetric)


def _map_type_to_string(map_type: _basix.MapType) -> str:
    """Convert map type to a UFL string.

    Args:
        map_type: A map type.

    Returns:
        A string representing this map type.
    """
    if map_type == _basix.MapType.identity:
        return "identity"
    if map_type == _basix.MapType.L2Piola:
        return "L2 Piola"
    if map_type == _basix.MapType.contravariantPiola:
        return "contravariant Piola"
    if map_type == _basix.MapType.covariantPiola:
        return "covariant Piola"
    if map_type == _basix.MapType.doubleContravariantPiola:
        return "double contravariant Piola"
    if map_type == _basix.MapType.doubleCovariantPiola:
        return "double covariant Piola"
    raise ValueError(f"Unsupported map type: {map_type}")


def _compute_signature(element: _basix.finite_element.FiniteElement) -> str:
    """Compute a signature of a custom element.

    Args:
        element: A Basix custom element.

    Returns:
        A hash identifying this element.
    """
    assert element.family == _basix.ElementFamily.custom

    signature = (f"{element.cell_type.name}, {element.value_shape}, {element.map_type.name}, "
                 f"{element.discontinuous}, {element.highest_complete_degree}, {element.highest_degree}, ")
    data = ",".join([f"{i}" for row in element.wcoeffs for i in row])
    data += "__"
    for entity in element.x:
        for points in entity:
            data = ",".join([f"{i}" for p in points for i in p])
            data += "_"
    data += "__"
    for entity in element.M:
        for matrices in entity:
            data = ",".join([f"{i}" for mat in matrices for row in mat for i in row])
            data += "_"
    data += "__"
    for mat in element.entity_transformations().values():
        data = ",".join([f"{i}" for row in mat for i in row])
        data += "__"
    signature += _hashlib.sha1(data.encode('utf-8')).hexdigest()
    return signature


@_functools.lru_cache()
def create_element(family: _typing.Union[_basix.ElementFamily, str], cell: _typing.Union[_basix.CellType, str],
                   degree: int, lagrange_variant: _basix.LagrangeVariant = _basix.LagrangeVariant.unset,
                   dpc_variant: _basix.DPCVariant = _basix.DPCVariant.unset, discontinuous=False) -> BasixElement:
    """Create a UFL element using Basix.

    Args:
        family: The element's family as a Basix enum or a string.
        cell: The cell type as a Basix enum or a string.
        degree: The degree of the finite element.
        lagrange_variant: The variant of Lagrange to be used.
        dpc_variant: The variant of DPC to be used.
        discontinuous: If set to True, the discontinuous version of this element will be created.
    """
    if isinstance(cell, str):
        cell = _basix.cell.string_to_type(cell)
    if isinstance(family, str):
        if family.startswith("Discontinuous "):
            family = family[14:]
            discontinuous = True
        if family in ["DP", "DG", "DQ"]:
            family = "P"
            discontinuous = True
        if family == "DPC":
            discontinuous = True

        family = _basix.finite_element.string_to_family(family, cell.name)

    e = _basix.create_element(family, cell, degree, lagrange_variant, dpc_variant, discontinuous)
    return BasixElement(e)


@_functools.lru_cache()
def create_vector_element(
    family: _typing.Union[_basix.ElementFamily, str], cell: _typing.Union[_basix.CellType, str],
    degree: int, lagrange_variant: _basix.LagrangeVariant = _basix.LagrangeVariant.unset,
    dpc_variant: _basix.DPCVariant = _basix.DPCVariant.unset, discontinuous=False
) -> VectorElement:
    """Create a UFL vector element using Basix.

    A vector element is an element which uses multiple copies of a scalar element to represent a
    vector-valued function.

    Args:
        family: The element's family as a Basix enum or a string.
        cell: The cell type as a Basix enum or a string.
        degree: The degree of the finite element.
        lagrange_variant: The variant of Lagrange to be used.
        dpc_variant: The variant of DPC to be used.
        discontinuous: If set to True, the discontinuous version of this element will be created.
    """
    e = create_element(family, cell, degree, lagrange_variant, dpc_variant, discontinuous)
    return VectorElement(e)


@_functools.lru_cache()
def create_tensor_element(
    family: _typing.Union[_basix.ElementFamily, str], cell: _typing.Union[_basix.CellType, str],
    degree: int, lagrange_variant: _basix.LagrangeVariant = _basix.LagrangeVariant.unset,
    dpc_variant: _basix.DPCVariant = _basix.DPCVariant.unset, discontinuous=False
) -> TensorElement:
    """Create a UFL tensor element using Basix.

    A tensor element is an element which uses multiple copies of a scalar element to represent a
    tensor-valued function.

    Args:
        family: The element's family as a Basix enum or a string.
        cell: The cell type as a Basix enum or a string.
        degree: The degree of the finite element.
        lagrange_variant: The variant of Lagrange to be used.
        dpc_variant: The variant of DPC to be used.
        discontinuous: If set to True, the discontinuous version of this element will be created.
    """
    e = create_element(family, cell, degree, lagrange_variant, dpc_variant, discontinuous)
    return TensorElement(e)


def convert_ufl_element(
    element: _FiniteElementBase
) -> _BasixElementBase:
    """Convert a UFL element to a wrapped Basix element."""
    if isinstance(element, _BasixElementBase):
        return element

    elif isinstance(element, _ufl.VectorElement):
        return VectorElement(convert_ufl_element(element.sub_elements()[0]), element.num_sub_elements())
    elif isinstance(element, _ufl.TensorElement):
        return TensorElement(convert_ufl_element(element.sub_elements()[0]), element._value_shape)

    elif isinstance(element, _ufl.MixedElement):
        return MixedElement([convert_ufl_element(e) for e in element.sub_elements()])

    # Elements not yet supported
    elif isinstance(element, _ufl.EnrichedElement):
        raise NotImplementedError()

    # Elements that will not be supported
    elif isinstance(element, _ufl.NodalEnrichedElement):
        raise RuntimeError("NodalEnrichedElement is not supported. Use EnrichedElement instead.")
    elif isinstance(element, _ufl.BrokenElement):
        raise RuntimeError("BrokenElement not supported.")
    elif isinstance(element, _ufl.HCurlElement):
        raise RuntimeError("HCurlElement not supported.")
    elif isinstance(element, _ufl.HDivElement):
        raise RuntimeError("HDivElement not supported.")
    elif isinstance(element, _ufl.TensorProductElement):
        raise RuntimeError("TensorProductElement not supported.")
    elif isinstance(element, _ufl.RestrictedElement):
        raise RuntimeError("RestricedElement not supported.")

    elif isinstance(element, _ufl.FiniteElement):
        # Create a basix element from family name, cell type and degree
        family_name = element.family()
        discontinuous = False
        if family_name.startswith("Discontinuous "):
            family_name = family_name[14:]
            discontinuous = True
        if family_name == "DP":
            family_name = "P"
            discontinuous = True
        if family_name == "DQ":
            family_name = "Q"
            discontinuous = True
        if family_name == "DPC":
            discontinuous = True

        family_type = _basix.finite_element.string_to_family(family_name, element.cell().cellname())
        cell_type = _basix.cell.string_to_type(element.cell().cellname())

        variant_info = {
            "lagrange_variant": _basix.LagrangeVariant.unset,
            "dpc_variant": _basix.DPCVariant.unset
        }
        if family_type == _basix.ElementFamily.P and element.variant() == "equispaced":
            # This is used for elements defining cells
            variant_info["lagrange_variant"] = _basix.LagrangeVariant.equispaced
        else:
            if element.variant() is not None:
                raise ValueError("UFL variants are not supported by FFCx. Please wrap a Basix element directly.")

            EF = _basix.ElementFamily
            if family_type == EF.P:
                variant_info["lagrange_variant"] = _basix.LagrangeVariant.gll_warped
            elif family_type in [EF.RT, EF.N1E]:
                variant_info["lagrange_variant"] = _basix.LagrangeVariant.legendre
            elif family_type in [EF.serendipity, EF.BDM, EF.N2E]:
                variant_info["lagrange_variant"] = _basix.LagrangeVariant.legendre
                variant_info["dpc_variant"] = _basix.DPCVariant.legendre
            elif family_type == EF.DPC:
                variant_info["dpc_variant"] = _basix.DPCVariant.diagonal_gll

        return create_element(family_type, cell_type, element.degree(), **variant_info, discontinuous=discontinuous)

    else:
        raise ValueError(f"Unrecognised element type: {element.__class__.__name__}")<|MERGE_RESOLUTION|>--- conflicted
+++ resolved
@@ -205,15 +205,11 @@
 
     @property
     def has_tensor_product_factorisation(self) -> bool:
-<<<<<<< HEAD
-        """True if the element has a tensor product factorisation."""
-=======
         """Indicates whether or not this element has a tensor product factorisation.
 
         If this value is true, this element's basis functions can be computed
         as a tensor product of the basis elements of the elements in the factoriaation.
         """
->>>>>>> 1b502a9e
         return False
 
     def get_tensor_product_representation(self):
@@ -378,15 +374,11 @@
 
     @property
     def has_tensor_product_factorisation(self) -> bool:
-<<<<<<< HEAD
-        """True if the element has a tensor product factorisation."""
-=======
         """Indicates whether or not this element has a tensor product factorisation.
 
         If this value is true, this element's basis functions can be computed
         as a tensor product of the basis elements of the elements in the factoriaation.
         """
->>>>>>> 1b502a9e
         return self.element.has_tensor_product_factorisation
 
     def get_tensor_product_representation(self):
@@ -900,15 +892,11 @@
 
     @property
     def has_tensor_product_factorisation(self) -> bool:
-<<<<<<< HEAD
-        """True if the element has a tensor product factorisation."""
-=======
         """Indicates whether or not this element has a tensor product factorisation.
 
         If this value is true, this element's basis functions can be computed
         as a tensor product of the basis elements of the elements in the factoriaation.
         """
->>>>>>> 1b502a9e
         return self.sub_element.has_tensor_product_factorisation
 
     def get_tensor_product_representation(self):
