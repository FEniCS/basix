--- conflicted
+++ resolved
@@ -5,16 +5,17 @@
 
 import ufl as _ufl
 from ufl.finiteelement.finiteelementbase import FiniteElementBase as _FiniteElementBase
-<<<<<<< HEAD
-=======
-
->>>>>>> ab0bf21c
+
 import hashlib as _hashlib
 import numpy as _numpy
 import numpy.typing as _numpy_typing
 import basix as _basix
 import typing as _typing
 import functools as _functools
+
+# TODO: remove gdim arguments once UFL handles cells better
+# TODO: remove IrreducibleInt once UFL handles element degrees better
+from ufl.algorithms.estimate_degrees import IrreducibleInt as _IrreducibleInt
 
 _nda_f64 = _numpy_typing.NDArray[_numpy.float64]
 
@@ -52,18 +53,18 @@
     """
 
     def __init__(self, repr: str, name: str, cellname: str, value_shape: _typing.Tuple[int, ...],
-<<<<<<< HEAD
-                 degree: int = -1, mapname: str = None):
-=======
                  degree: _typing.Union[int, _IrreducibleInt] = -1, mapname: _typing.Optional[str] = None,
                  gdim: _typing.Optional[int] = None):
->>>>>>> ab0bf21c
         """Initialise the element."""
-        super().__init__(name, cellname, degree, None, value_shape, value_shape)
+        super().__init__(name, _ufl.cell.Cell(cellname, gdim), degree, None, value_shape, value_shape)
         self._repr = repr
         self._map = mapname
         self._degree = degree
         self._value_shape = value_shape
+
+    def __repr__(self):
+        """Get the representation of the element."""
+        return self._repr
 
     def sub_elements(self) -> _typing.List:
         """Return a list of sub elements."""
@@ -316,11 +317,7 @@
 
     element: _basix.finite_element.FiniteElement
 
-<<<<<<< HEAD
-    def __init__(self, element: _basix.finite_element.FiniteElement):
-=======
     def __init__(self, element: _basix.finite_element.FiniteElement, gdim: _typing.Optional[int] = None):
->>>>>>> ab0bf21c
         """Create a Basix element."""
         if element.family == _basix.ElementFamily.custom:
             self._is_custom = True
@@ -330,9 +327,15 @@
             repr = (f"Basix element ({element.family.name}, {element.cell_type.name}, {element.degree}, "
                     f"{element.lagrange_variant.name}, {element.dpc_variant.name}, {element.discontinuous})")
 
-        super().__init__(
-            repr, element.family.name, element.cell_type.name, tuple(element.value_shape), element.degree,
-            _map_type_to_string(element.map_type))
+        if element.cell_type.name in ["interval", "triangle", "tetrahedron"]:
+            super().__init__(
+                repr, element.family.name, element.cell_type.name, tuple(element.value_shape), element.degree,
+                _map_type_to_string(element.map_type), gdim=gdim)
+        else:
+            # TODO: remove IrreducibleInt once UFL handles element degrees better
+            super().__init__(
+                repr, element.family.name, element.cell_type.name, tuple(element.value_shape),
+                _IrreducibleInt(element.degree), _map_type_to_string(element.map_type), gdim=gdim)
 
         self.element = element
 
@@ -526,26 +529,18 @@
     element: _BasixElementBase
     component: int
 
-<<<<<<< HEAD
-    def __init__(self, element: _BasixElementBase, component: int):
-=======
     def __init__(self, element: _BasixElementBase, component: int, gdim: _typing.Optional[int] = None):
->>>>>>> ab0bf21c
         """Initialise the element."""
         self.element = element
         self.component = component
         super().__init__(
             f"ComponentElement({element._repr}, {component})", f"Component of {element.family_name}",
-<<<<<<< HEAD
-            element.cell_type.name, (1, ), element._degree)
-=======
             element.cell_type.name, (1, ), element._degree, gdim=gdim)
 
     @property
     def basix_sobolev_space(self):
         """Return a Basix enum representing the underlying Sobolev space."""
         return self.element.basix_sobolev_space
->>>>>>> ab0bf21c
 
     def __eq__(self, other) -> bool:
         """Check if two elements are equal."""
@@ -693,11 +688,7 @@
 
     _sub_elements: _typing.List[_BasixElementBase]
 
-<<<<<<< HEAD
-    def __init__(self, sub_elements: _typing.List[_BasixElementBase]):
-=======
     def __init__(self, sub_elements: _typing.List[_BasixElementBase], gdim: _typing.Optional[int] = None):
->>>>>>> ab0bf21c
         """Initialise the element."""
         assert len(sub_elements) > 0
         self._sub_elements = sub_elements
@@ -710,9 +701,6 @@
         super().__init__(
             "MixedElement(" + ", ".join(i._repr for i in sub_elements) + ")",
             "mixed element", sub_elements[0].cell_type.name,
-<<<<<<< HEAD
-            (sum(i.value_size for i in sub_elements), ))
-=======
             (sum(i.value_size for i in sub_elements), ), mapname=mapname, gdim=gdim)
 
     @property
@@ -725,7 +713,6 @@
         """Return a Basix enum representing the underlying Sobolev space."""
         return _basix.sobolev_space.intersection(
             [e.basix_sobolev_space for e in self._sub_elements])
->>>>>>> ab0bf21c
 
     def sub_elements(self) -> _typing.List[_BasixElementBase]:
         """Return a list of sub elements."""
@@ -905,12 +892,8 @@
     _block_size: int
 
     def __init__(self, repr: str, sub_element: _BasixElementBase, block_size: int,
-<<<<<<< HEAD
-                 block_shape: _typing.Tuple[int, ...] = None, symmetric: bool = False):
-=======
                  block_shape: _typing.Optional[_typing.Tuple[int, ...]] = None, symmetric: bool = False,
                  gdim: _typing.Optional[int] = None):
->>>>>>> ab0bf21c
         """Initialise the element."""
         assert block_size > 0
         if sub_element.value_size != 1:
@@ -927,16 +910,12 @@
 
         super().__init__(
             repr, sub_element.family(), sub_element.cell_type.name, block_shape,
-<<<<<<< HEAD
-            sub_element._degree, sub_element._map)
-=======
             sub_element._degree, sub_element._map, gdim=gdim)
 
     @property
     def basix_sobolev_space(self):
         """Return a Basix enum representing the underlying Sobolev space."""
         return self.sub_element.basix_sobolev_space
->>>>>>> ab0bf21c
 
     def sub_elements(self) -> _typing.List[_BasixElementBase]:
         """Return a list of sub elements."""
@@ -1148,34 +1127,21 @@
 class VectorElement(BlockedElement):
     """A vector element."""
 
-<<<<<<< HEAD
-    def __init__(self, sub_element: _BasixElementBase, size: int = None):
-=======
     def __init__(self, sub_element: _BasixElementBase, size: _typing.Optional[int] = None,
                  gdim: _typing.Optional[int] = None):
->>>>>>> ab0bf21c
         """Initialise the element."""
         if gdim is None:
             gdim = len(_basix.topology(sub_element.cell_type)) - 1
         if size is None:
-<<<<<<< HEAD
-            size = len(_basix.topology(sub_element.cell_type)) - 1
-        super().__init__(f"VectorElement({sub_element._repr}, {size})", sub_element, size, (size, ))
-=======
             size = gdim
         super().__init__(f"VectorElement({sub_element._repr}, {size})", sub_element, size, (size, ), gdim=gdim)
->>>>>>> ab0bf21c
 
 
 class TensorElement(BlockedElement):
     """A tensor element."""
 
-<<<<<<< HEAD
-    def __init__(self, sub_element: _BasixElementBase, shape: _typing.Tuple[int, int] = None, symmetric: bool = False):
-=======
     def __init__(self, sub_element: _BasixElementBase, shape: _typing.Optional[_typing.Tuple[int, int]] = None,
                  symmetric: bool = False, gdim: _typing.Optional[int] = None):
->>>>>>> ab0bf21c
         """Initialise the element."""
         if gdim is None:
             gdim = len(_basix.topology(sub_element.cell_type)) - 1
@@ -1187,12 +1153,8 @@
         else:
             bs = shape[0] * shape[1]
         assert len(shape) == 2
-<<<<<<< HEAD
-        super().__init__(f"TensorElement({sub_element._repr}, {shape})", sub_element, bs, shape, symmetric=symmetric)
-=======
         super().__init__(f"TensorElement({sub_element._repr}, {shape}, {symmetric})", sub_element, bs, shape,
                          symmetric=symmetric, gdim=gdim)
->>>>>>> ab0bf21c
 
 
 def _map_type_to_string(map_type: _basix.MapType) -> str:
@@ -1252,18 +1214,12 @@
 
 
 @_functools.lru_cache()
-<<<<<<< HEAD
-def create_element(family: _typing.Union[_basix.ElementFamily, str], cell: _typing.Union[_basix.CellType, str],
-                   degree: int, lagrange_variant: _basix.LagrangeVariant = _basix.LagrangeVariant.unset,
-                   dpc_variant: _basix.DPCVariant = _basix.DPCVariant.unset, discontinuous=False) -> BasixElement:
-=======
 def create_element(
     family: _typing.Union[_basix.ElementFamily, str], cell: _typing.Union[_basix.CellType, str],
     degree: int, lagrange_variant: _basix.LagrangeVariant = _basix.LagrangeVariant.unset,
     dpc_variant: _basix.DPCVariant = _basix.DPCVariant.unset, discontinuous: bool = False,
     gdim: _typing.Optional[int] = None
 ) -> BasixElement:
->>>>>>> ab0bf21c
     """Create a UFL element using Basix.
 
     Args:
@@ -1273,6 +1229,7 @@
         lagrange_variant: The variant of Lagrange to be used.
         dpc_variant: The variant of DPC to be used.
         discontinuous: If set to True, the discontinuous version of this element will be created.
+        gdim: The geometric dimension of the cell.
     """
     if isinstance(cell, str):
         cell = _basix.cell.string_to_type(cell)
@@ -1293,20 +1250,31 @@
 
         family = _basix.finite_element.string_to_family(family, cell.name)
 
+    # Default variant choices
+    EF = _basix.ElementFamily
+    if lagrange_variant == _basix.LagrangeVariant.unset:
+        if family == EF.P:
+            lagrange_variant = _basix.LagrangeVariant.gll_warped
+        elif family in [EF.RT, EF.N1E]:
+            lagrange_variant = _basix.LagrangeVariant.legendre
+        elif family in [EF.serendipity, EF.BDM, EF.N2E]:
+            lagrange_variant = _basix.LagrangeVariant.legendre
+    if dpc_variant == _basix.DPCVariant.unset:
+        if family in [EF.serendipity, EF.BDM, EF.N2E]:
+            dpc_variant = _basix.DPCVariant.legendre
+        elif family == EF.DPC:
+            dpc_variant = _basix.DPCVariant.diagonal_gll
+
     e = _basix.create_element(family, cell, degree, lagrange_variant, dpc_variant, discontinuous)
-    return BasixElement(e)
+    return BasixElement(e, gdim=gdim)
 
 
 @_functools.lru_cache()
 def create_vector_element(
     family: _typing.Union[_basix.ElementFamily, str], cell: _typing.Union[_basix.CellType, str],
     degree: int, lagrange_variant: _basix.LagrangeVariant = _basix.LagrangeVariant.unset,
-<<<<<<< HEAD
-    dpc_variant: _basix.DPCVariant = _basix.DPCVariant.unset, discontinuous=False
-=======
     dpc_variant: _basix.DPCVariant = _basix.DPCVariant.unset, discontinuous: bool = False,
     dim: _typing.Optional[int] = None, gdim: _typing.Optional[int] = None
->>>>>>> ab0bf21c
 ) -> VectorElement:
     """Create a UFL vector element using Basix.
 
@@ -1320,26 +1288,19 @@
         lagrange_variant: The variant of Lagrange to be used.
         dpc_variant: The variant of DPC to be used.
         discontinuous: If set to True, the discontinuous version of this element will be created.
+        dim: The length of the vector.
+        gdim: The geometric dimension of the cell.
     """
-<<<<<<< HEAD
-    e = create_element(family, cell, degree, lagrange_variant, dpc_variant, discontinuous)
-    return VectorElement(e)
-=======
     e = create_element(family, cell, degree, lagrange_variant, dpc_variant, discontinuous, gdim)
     return VectorElement(e, dim, gdim=gdim)
->>>>>>> ab0bf21c
 
 
 @_functools.lru_cache()
 def create_tensor_element(
     family: _typing.Union[_basix.ElementFamily, str], cell: _typing.Union[_basix.CellType, str],
     degree: int, lagrange_variant: _basix.LagrangeVariant = _basix.LagrangeVariant.unset,
-<<<<<<< HEAD
-    dpc_variant: _basix.DPCVariant = _basix.DPCVariant.unset, discontinuous=False
-=======
     dpc_variant: _basix.DPCVariant = _basix.DPCVariant.unset, discontinuous: bool = False,
     shape: _typing.Optional[_typing.Tuple[int, int]] = None, symmetry: bool = False, gdim: _typing.Optional[int] = None
->>>>>>> ab0bf21c
 ) -> TensorElement:
     """Create a UFL tensor element using Basix.
 
@@ -1353,9 +1314,12 @@
         lagrange_variant: The variant of Lagrange to be used.
         dpc_variant: The variant of DPC to be used.
         discontinuous: If set to True, the discontinuous version of this element will be created.
+        shape: The shape of the tensor.
+        symmetry: Is the tensor symmetric?
+        gdim: The geometric dimension of the cell.
     """
     e = create_element(family, cell, degree, lagrange_variant, dpc_variant, discontinuous)
-    return TensorElement(e)
+    return TensorElement(e, shape, symmetry, gdim=gdim)
 
 
 def _create_enriched_element(
@@ -1486,7 +1450,8 @@
             elif family_type == EF.DPC:
                 variant_info["dpc_variant"] = _basix.DPCVariant.diagonal_gll
 
-        return create_element(family_type, cell_type, element.degree(), **variant_info, discontinuous=discontinuous)
+        return create_element(family_type, cell_type, element.degree(), **variant_info, discontinuous=discontinuous,
+                              gdim=element.cell().geometric_dimension())
 
     else:
         raise ValueError(f"Unrecognised element type: {element.__class__.__name__}")