--- conflicted
+++ resolved
@@ -607,13 +607,8 @@
     x (numpy.typing.NDArray[numpy.float64]): Points at which to evaluate the basis. The shape is (number of points, geometric dimension).
 
 Returns:
-<<<<<<< HEAD
-    numpy.ndarray[numpy.float64]: Polynomial sets, for each derivative, tabulated at points.
+    numpy.typing.NDArray[numpy.float64]: Polynomial sets, for each derivative, tabulated at points.
     The shape is `(basis index, number of points)`.
-=======
-    numpy.typing.NDArray[numpy.float64]: Polynomial sets, for each derivative, tabulated at points.
-    The shape is `(number of points, basis index)`.
->>>>>>> 9a12ba4a
 )";
 
 const std::string make_quadrature__rule_celltype_m = R"(
