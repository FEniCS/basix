--- conflicted
+++ resolved
@@ -387,41 +387,13 @@
 const std::string create_custom_element = R"(
 Create a custom finite element
 
-<<<<<<< HEAD
-Parameters
-==========
-cell_type : basix.CellType
-    The cell type
-degree : int
-    The degree of the element
-interpolation_nderivs : int
-    The number of derivatives that need to be used during interpolation
-value_shape : List[int]
-    The value shape of the element
-wcoeffs : numpy.ndarray[numpy.float64]
-    Matrices for the kth value index containing the expansion coefficients defining a polynomial basis spanning the polynomial space for this element
-x : List[List[numpy.ndarray[numpy.float64]]]
-    Interpolation points. Shape is (tdim, entity index, point index, dim)
-M : List[List[numpy.ndarray[numpy.float64]]]
-    The interpolation matrices. Indices are (tdim, entity index, dof, vs, point_index)
-map_type : basix.MapType
-    The type of map to be used to map values from the reference to a cell
-discontinuous : bool
-    Indicates whether or not this is the discontinuous version of the element
-highest_complete_degree : int
-    The highest degree n such that a Lagrange (or vector Lagrange) element of degree n is a subspace of this element
-
-Returns
-=======
-basix.finite_element.FiniteElement
-    A custom finite element
-=======
 Args:
     cell_type (basix.CellType): The cell type
     value_shape (List[int]): The value shape of the element
     wcoeffs (numpy.ndarray[numpy.float64]): Matrices for the kth value index containing the expansion coefficients defining a polynomial basis spanning the polynomial space for this element
     x (List[List[numpy.ndarray[numpy.float64]]]): Interpolation points. Shape is (tdim, entity index, point index, dim)
     M (List[List[numpy.ndarray[numpy.float64]]]): The interpolation matrices. Indices are (tdim, entity index, dof, vs, point_index)
+    interpolation_nderivs (int): The number of derivatives that need to be used during interpolation
     map_type (basix.MapType): The type of map to be used to map values from the reference to a cell
     discontinuous (bool): Indicates whether or not this is the discontinuous version of the element
     highest_complete_degree (int): The highest degree n such that a Lagrange (or vector Lagrange) element of degree n is a subspace of this element
@@ -429,7 +401,6 @@
 
 Returns:
     basix.finite_element.FiniteElement: A custom finite element
->>>>>>> a25286b1
 )";
 
 const std::string create_element__family_cell_degree_discontinuous = R"(
