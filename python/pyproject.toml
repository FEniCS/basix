--- conflicted
+++ resolved
@@ -4,11 +4,7 @@
 
 [project]
 name = "fenics-basix"
-<<<<<<< HEAD
-version = "0.8.0"
-=======
 version = "0.9.0.dev0"
->>>>>>> 18a2c6ba
 description = "Basix Python interface"
 readme = "../README.md"
 requires-python = ">=3.9"
