--- conflicted
+++ resolved
@@ -72,11 +72,7 @@
 
 
 setup(name='fenics-basix',
-<<<<<<< HEAD
-      version='0.5.1',
-=======
       version='0.6.0.dev0',
->>>>>>> ab0bf21c
       description='Basix Python interface',
       url="https://github.com/FEniCS/basix",
       author='FEniCS Project',
