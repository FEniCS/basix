--- conflicted
+++ resolved
@@ -72,11 +72,7 @@
 
 
 setup(name='fenics-basix',
-<<<<<<< HEAD
-      version='0.6.0',
-=======
       version='0.7.0.dev0',
->>>>>>> 1117a8d9
       description='Basix Python interface',
       url="https://github.com/FEniCS/basix",
       author='FEniCS Project',
