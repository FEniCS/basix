import os
import subprocess
import sys
import sysconfig

from setuptools import Extension, setup
from setuptools.command.build_ext import build_ext

if sys.version_info < (3, 7):
    print("Python 3.7 or higher required, please upgrade.")
    sys.exit(1)

CLASSIFIERS = """\
Development Status :: 5 - Production/Stable
Intended Audience :: Developers
Intended Audience :: Science/Research
License :: OSI Approved :: MIT License
Operating System :: POSIX
Operating System :: POSIX :: Linux
Operating System :: MacOS :: MacOS X
Programming Language :: Python
Programming Language :: Python :: 3
Programming Language :: Python :: 3.7
Programming Language :: Python :: 3.8
Programming Language :: Python :: 3.9
Programming Language :: Python :: 3.10
Topic :: Scientific/Engineering :: Mathematics
Topic :: Software Development :: Libraries :: Python Modules
"""


class CMakeExtension(Extension):
    def __init__(self, name, sourcedir=''):
        Extension.__init__(self, name, sources=[])
        self.sourcedir = os.path.abspath(sourcedir)


class CMakeBuild(build_ext):
    def run(self):
        try:
            subprocess.check_output(['cmake', '--version'])
        except OSError:
            raise RuntimeError("CMake must be installed to build the following extensions: "
                               + ", ".join(e.name for e in self.extensions))

        for ext in self.extensions:
            self.build_extension(ext)

    def build_extension(self, ext):
        extdir = os.path.abspath(os.path.dirname(self.get_ext_fullpath(ext.name)))
        cmake_args = ['-DCMAKE_LIBRARY_OUTPUT_DIRECTORY=' + extdir,
                      '-DPython3_EXECUTABLE=' + sys.executable,
                      '-DPython3_LIBRARIES=' + sysconfig.get_config_var("LIBDEST"),
                      '-DPython3_INCLUDE_DIRS=' + sysconfig.get_config_var("INCLUDEPY")]

        cfg = 'Debug' if self.debug else 'Release'
        build_args = ['--config', cfg]

        cmake_args += ['-DCMAKE_BUILD_TYPE=' + cfg]
        build_args += ['--', '-j3']

        env = os.environ.copy()
        import nanobind
        env['nanobind_DIR'] = nanobind.cmake_dir()
        env['CXXFLAGS'] = '{} -DVERSION_INFO=\\"{}\\"'.format(env.get('CXXFLAGS', ''),
                                                              self.distribution.get_version())

        if not os.path.exists(self.build_temp):
            os.makedirs(self.build_temp)
        subprocess.check_call(['cmake', ext.sourcedir] + cmake_args, cwd=self.build_temp, env=env)
        subprocess.check_call(['cmake', '--build', '.'] + build_args, cwd=self.build_temp, env=env)


setup(name='fenics-basix',
      version='0.6.0.dev0',
      description='Basix Python interface',
      url="https://github.com/FEniCS/basix",
      author='FEniCS Project',
      author_email="fenics-dev@googlegroups.com",
      maintainer_email="fenics-dev@googlegroups.com",
      license="MIT License",
      classifiers=[_f for _f in CLASSIFIERS.split('\n') if _f],
      platforms=["Linux", "Mac OS-X", "Unix"],
      packages=["basix"],
<<<<<<< HEAD
      setup_requires=["nanobind"],
=======
      package_data={"basix": ["py.typed"]},
      install_requires=["numpy>=1.21"],
      extras_require={
          "docs": ["markdown", "pylit3", "pyyaml", "sphinx==5.0.2", "sphinx_rtd_theme"],
          "lint": ["flake8", "pydocstyle"],
          "optional": ["numba", "fenics-ufl@git+https://github.com/fenics/ufl"],
          "test": ["pytest", "sympy", "scipy", "matplotlib", "fenics-basix[optional]"],
          "ci": ["mypy", "pytest-xdist", "fenics-basix[docs]", "fenics-basix[lint]", "fenics-basix[optional]",
                 "fenics-basix[test]"]
      },
>>>>>>> 33d8b5fd
      ext_modules=[CMakeExtension('basix._basixcpp')],
      cmdclass=dict(build_ext=CMakeBuild),
      zip_safe=False)<|MERGE_RESOLUTION|>--- conflicted
+++ resolved
@@ -82,9 +82,7 @@
       classifiers=[_f for _f in CLASSIFIERS.split('\n') if _f],
       platforms=["Linux", "Mac OS-X", "Unix"],
       packages=["basix"],
-<<<<<<< HEAD
       setup_requires=["nanobind"],
-=======
       package_data={"basix": ["py.typed"]},
       install_requires=["numpy>=1.21"],
       extras_require={
@@ -95,7 +93,6 @@
           "ci": ["mypy", "pytest-xdist", "fenics-basix[docs]", "fenics-basix[lint]", "fenics-basix[optional]",
                  "fenics-basix[test]"]
       },
->>>>>>> 33d8b5fd
       ext_modules=[CMakeExtension('basix._basixcpp')],
       cmdclass=dict(build_ext=CMakeBuild),
       zip_safe=False)