--- conflicted
+++ resolved
@@ -16,10 +16,7 @@
 #include <nanobind/nanobind.h>
 #include <nanobind/stl/string.h>
 #include <nanobind/tensor.h>
-// #include <pybind11/numpy.h>
-// #include <pybind11/operators.h>
-// #include <pybind11/pybind11.h>
-// #include <pybind11/stl.h>
+
 #include <string>
 #include <vector>
 #include <xtensor/xadapt.hpp>
@@ -125,32 +122,13 @@
       [](polynomials::type polytype, cell::type celltype, int d,
          nb::tensor<double> x)
       {
-<<<<<<< HEAD
-        std::size_t xsize = 1;
-        std::vector<std::size_t> shape;
-        if (x.ndim() == 2 and x.shape(1) == 1)
-        {
-          shape.push_back(x.shape(0));
-          xsize = x.shape(0);
-        }
-        else
-        {
-          for (std::size_t i = 0; i < x.ndim(); ++i)
-          {
-            shape.push_back(x.shape(i));
-            xsize *= x.shape(i);
-          }
-        }
-
-        auto _x = xt::adapt(static_cast<double*>(x.data()), xsize,
-                            xt::no_ownership(), shape);
-=======
         if (x.ndim() != 2)
           throw std::runtime_error("x has the wrong number of dimensions");
         std::array<std::size_t, 2> shape
             = {(std::size_t)x.shape(0), (std::size_t)x.shape(1)};
-        auto _x = xt::adapt(x.data(), x.size(), xt::no_ownership(), shape);
->>>>>>> a25286b1
+        auto _x
+            = xt::adapt((double*)x.data(), (std::size_t)(shape[0] * shape[1]),
+                        xt::no_ownership(), shape);
         xt::xtensor<double, 2> t
             = polynomials::tabulate(polytype, celltype, d, _x);
 
@@ -275,36 +253,27 @@
   nb::class_<FiniteElement>(m, "FiniteElement")
       .def(
           "tabulate",
-<<<<<<< HEAD
-          [](const FiniteElement& self, int n, nb::tensor<double> x)
-          {
-            auto _x = adapt_x(x);
-            xt::xtensor<double, 4> t = self.tabulate(n, _x);
-
-            std::array<std::size_t, 4> shape
-                = {t.shape(0), t.shape(1), t.shape(2), t.shape(3)};
-            return nb::tensor<nb::numpy, double,
-                              nb::shape<nb::any, nb::any, nb::any, nb::any>>(
-                t.data(), shape.size(), shape.data());
-=======
           [](const FiniteElement& self, int n,
-             const py::array_t<double, py::array::c_style>& x)
+             const nb::tensor<double, nb::shape<nb::any, nb::any>,
+                              nb::c_contig>& x)
           {
             if (x.ndim() != 2)
               throw std::runtime_error("x has the wrong size");
             std::array<std::size_t, 2> shape
                 = {(std::size_t)x.shape(0), (std::size_t)x.shape(1)};
-            auto _x = xt::adapt(x.data(), x.size(), xt::no_ownership(), shape);
+            auto _x = xt::adapt((double*)x.data(), shape[0] * shape[1],
+                                xt::no_ownership(), shape);
             auto t = self.tabulate(n, _x);
-            return py::array_t<double>(t.shape(), t.data());
->>>>>>> a25286b1
+            std::array<std::size_t, 3> tshape
+                = {t.shape(0), t.shape(1), t.shape(2)};
+            return nb::tensor<double, nb::shape<nb::any, nb::any, nb::any>,
+                              nb::c_contig>(t.data(), 3, tshape.data());
           },
           basix::docstring::FiniteElement__tabulate.c_str())
       .def("__eq__", &FiniteElement::operator==)
       .def(
           "push_forward",
           [](const FiniteElement& self,
-<<<<<<< HEAD
              nb::tensor<double, nb::shape<nb::any, nb::any, nb::any>,
                         nb::c_contig>
                  U,
@@ -317,14 +286,6 @@
                  K)
           {
             xt::xtensor<double, 3> u = self.push_forward(
-=======
-             const py::array_t<double, py::array::c_style>& U,
-             const py::array_t<double, py::array::c_style>& J,
-             const py::array_t<double, py::array::c_style>& detJ,
-             const py::array_t<double, py::array::c_style>& K)
-          {
-            auto u = self.push_forward(
->>>>>>> a25286b1
                 adapt_x(U), adapt_x(J),
                 xtl::span<const double>(static_cast<double*>(detJ.data()),
                                         detJ.shape(0)),
@@ -339,7 +300,6 @@
       .def(
           "pull_back",
           [](const FiniteElement& self,
-<<<<<<< HEAD
              nb::tensor<double, nb::shape<nb::any, nb::any, nb::any>,
                         nb::c_contig>
                  u,
@@ -352,14 +312,6 @@
                  K)
           {
             xt::xtensor<double, 3> U = self.pull_back(
-=======
-             const py::array_t<double, py::array::c_style>& u,
-             const py::array_t<double, py::array::c_style>& J,
-             const py::array_t<double, py::array::c_style>& detJ,
-             const py::array_t<double, py::array::c_style>& K)
-          {
-            auto U = self.pull_back(
->>>>>>> a25286b1
                 adapt_x(u), adapt_x(J),
                 xtl::span<const double>(static_cast<double*>(detJ.data()),
                                         detJ.shape(0)),
@@ -373,19 +325,12 @@
           basix::docstring::FiniteElement__pull_back.c_str())
       .def(
           "apply_dof_transformation",
-<<<<<<< HEAD
           [](const FiniteElement& self,
              nb::tensor<double, nb::shape<nb::any>, nb::c_contig> data,
              int block_size, std::uint32_t cell_info)
           {
             xtl::span<double> data_span(static_cast<double*>(data.data()),
                                         data.shape(0));
-=======
-          [](const FiniteElement& self, py::array_t<double>& data,
-             int block_size, std::uint32_t cell_info)
-          {
-            xtl::span<double> data_span(data.mutable_data(), data.size());
->>>>>>> a25286b1
             self.apply_dof_transformation(data_span, block_size, cell_info);
             std::size_t size = data.shape(0);
             return nb::tensor<nb::numpy, double, nb::shape<nb::any>>(
@@ -394,19 +339,12 @@
           basix::docstring::FiniteElement__apply_dof_transformation.c_str())
       .def(
           "apply_dof_transformation_to_transpose",
-<<<<<<< HEAD
           [](const FiniteElement& self,
              nb::tensor<double, nb::shape<nb::any>, nb::c_contig> data,
              int block_size, std::uint32_t cell_info)
           {
             xtl::span<double> data_span(static_cast<double*>(data.data()),
                                         data.shape(0));
-=======
-          [](const FiniteElement& self, py::array_t<double>& data,
-             int block_size, std::uint32_t cell_info)
-          {
-            xtl::span<double> data_span(data.mutable_data(), data.size());
->>>>>>> a25286b1
             self.apply_dof_transformation_to_transpose(data_span, block_size,
                                                        cell_info);
             std::size_t size = data.shape(0);
@@ -417,19 +355,12 @@
               .c_str())
       .def(
           "apply_inverse_transpose_dof_transformation",
-<<<<<<< HEAD
           [](const FiniteElement& self,
              nb::tensor<double, nb::shape<nb::any>, nb::c_contig> data,
              int block_size, std::uint32_t cell_info)
           {
             xtl::span<double> data_span(static_cast<double*>(data.data()),
                                         data.shape(0));
-=======
-          [](const FiniteElement& self, py::array_t<double>& data,
-             int block_size, std::uint32_t cell_info)
-          {
-            xtl::span<double> data_span(data.mutable_data(), data.size());
->>>>>>> a25286b1
             self.apply_inverse_transpose_dof_transformation(
                 data_span, block_size, cell_info);
             std::size_t size = data.shape(0);
@@ -510,8 +441,6 @@
       .def_property_readonly("interpolation_is_identity",
                              &FiniteElement::interpolation_is_identity)
       .def_property_readonly("map_type", &FiniteElement::map_type)
-<<<<<<< HEAD
-      .def_property_readonly("degree_bounds", &FiniteElement::degree_bounds)
       .def_property_readonly(
           "points",
           [](const FiniteElement& self)
@@ -522,50 +451,30 @@
             return nb::tensor<nb::numpy, double, nb::shape<nb::any, nb::any>>(
                 x.data(), shape.size(), shape.data(), nb::cast(self));
           })
-=======
-      .def_property_readonly("points",
-                             [](const FiniteElement& self)
-                             {
-                               const xt::xtensor<double, 2>& x = self.points();
-                               return py::array_t<double>(x.shape(), x.data(),
-                                                          py::cast(self));
-                             })
->>>>>>> a25286b1
       .def_property_readonly(
           "interpolation_matrix",
           [](const FiniteElement& self)
           {
-<<<<<<< HEAD
             // const xt::xtensor<double, 2>& P = self.interpolation_matrix();
             xt::xtensor<double, 2> P = self.interpolation_matrix();
             std::array<std::size_t, 2> shape = {P.shape(0), P.shape(1)};
             return nb::tensor<nb::numpy, double, nb::shape<nb::any, nb::any>>(
                 P.data(), shape.size(), shape.data());
-=======
-            const xt::xtensor<double, 2>& P = self.interpolation_matrix();
-            return py::array_t<double>(P.shape(), P.data(), py::cast(self));
->>>>>>> a25286b1
           })
       .def_property_readonly(
           "dual_matrix",
           [](const FiniteElement& self)
           {
-<<<<<<< HEAD
             // const xt::xtensor<double, 2>& P = self.dual_matrix();
             xt::xtensor<double, 2> P = self.dual_matrix();
             std::array<std::size_t, 2> shape = {P.shape(0), P.shape(1)};
             return nb::tensor<nb::numpy, double, nb::shape<nb::any, nb::any>>(
                 P.data(), shape.size(), shape.data());
-=======
-            const xt::xtensor<double, 2>& P = self.dual_matrix();
-            return py::array_t<double>(P.shape(), P.data(), py::cast(self));
->>>>>>> a25286b1
           })
       .def_property_readonly(
           "coefficient_matrix",
           [](const FiniteElement& self)
           {
-<<<<<<< HEAD
             // const xt::xtensor<double, 2>& P = self.coefficient_matrix();
             xt::xtensor<double, 2> P = self.coefficient_matrix();
             std::array<std::size_t, 2> shape = {P.shape(0), P.shape(1)};
@@ -583,23 +492,10 @@
             return nb::tensor<nb::numpy, double, nb::shape<nb::any, nb::any>>(
                 P.data(), shape.size(), shape.data());
           })
-=======
-            const xt::xtensor<double, 2>& P = self.coefficient_matrix();
-            return py::array_t<double>(P.shape(), P.data(), py::cast(self));
-          })
-      .def_property_readonly("wcoeffs",
-                             [](const FiniteElement& self)
-                             {
-                               const xt::xtensor<double, 2>& P = self.wcoeffs();
-                               return py::array_t<double>(P.shape(), P.data(),
-                                                          py::cast(self));
-                             })
->>>>>>> a25286b1
       .def_property_readonly(
           "M",
           [](const FiniteElement& self)
           {
-<<<<<<< HEAD
             // const std::array<std::vector<xt::xtensor<double, 3>>, 4>& _M
             //     = self.M();
             // std::vector<std::vector<py::array_t<double, py::array::c_style>>>
@@ -609,12 +505,6 @@
             std::vector<std::vector<nb::tensor<
                 nb::numpy, double, nb::shape<nb::any, nb::any, nb::any>>>>
                 M(4);
-=======
-            const std::array<std::vector<xt::xtensor<double, 3>>, 4>& _M
-                = self.M();
-            std::vector<std::vector<py::array_t<double, py::array::c_style>>> M(
-                4);
->>>>>>> a25286b1
             for (int i = 0; i < 4; ++i)
             {
               for (std::size_t j = 0; j < _M[i].size(); ++j)
@@ -634,7 +524,6 @@
           "x",
           [](const FiniteElement& self)
           {
-<<<<<<< HEAD
             // const std::array<std::vector<xt::xtensor<double, 2>>, 4>& _x
             //     = self.x();
             std::array<std::vector<xt::xtensor<double, 2>>, 4> _x = self.x();
@@ -644,12 +533,6 @@
             std::vector<std::vector<
                 nb::tensor<nb::numpy, double, nb::shape<nb::any, nb::any>>>>
                 x(4);
-=======
-            const std::array<std::vector<xt::xtensor<double, 2>>, 4>& _x
-                = self.x();
-            std::vector<std::vector<py::array_t<double, py::array::c_style>>> x(
-                4);
->>>>>>> a25286b1
             for (int i = 0; i < 4; ++i)
             {
               for (std::size_t j = 0; j < _x[i].size(); ++j)
@@ -696,7 +579,6 @@
       .value("legendre", element::dpc_variant::legendre);
 
   // Create FiniteElement
-<<<<<<< HEAD
   // m.def(
   //     "create_custom_element",
   //     [](cell::type cell_type, int degree, const std::vector<int>&
@@ -713,7 +595,6 @@
   //         throw std::runtime_error("x has the wrong size");
   //       if (M.size() != 4)
   //         throw std::runtime_error("M has the wrong size");
-
   //       xt::xtensor<double, 2> _wco = adapt_x(wcoeffs);
 
   //       std::array<std::vector<xt::xtensor<double, 2>>, 4> _x;
@@ -739,56 +620,6 @@
   //                                           highest_complete_degree);
   //     },
   //     basix::docstring::create_custom_element.c_str());
-=======
-  m.def(
-      "create_custom_element",
-      [](cell::type cell_type, const std::vector<int>& value_shape,
-         const py::array_t<double, py::array::c_style>& wcoeffs,
-         const std::vector<
-             std::vector<py::array_t<double, py::array::c_style>>>& x,
-         const std::vector<
-             std::vector<py::array_t<double, py::array::c_style>>>& M,
-         maps::type map_type, bool discontinuous, int highest_complete_degree,
-         int highest_degree) -> FiniteElement {
-        if (x.size() != 4)
-          throw std::runtime_error("x has the wrong size");
-        if (M.size() != 4)
-          throw std::runtime_error("M has the wrong size");
-
-        xt::xtensor<double, 2> _wco = adapt_x(wcoeffs);
-
-        std::array<std::vector<xt::xtensor<double, 2>>, 4> _x;
-        for (int i = 0; i < 4; ++i)
-        {
-          for (std::size_t j = 0; j < x[i].size(); ++j)
-          {
-            if (x[i][j].ndim() != 2)
-              throw std::runtime_error("x has the wrong number of dimensions");
-            _x[i].push_back(adapt_x(x[i][j]));
-          }
-        }
-
-        std::array<std::vector<xt::xtensor<double, 3>>, 4> _M;
-        for (int i = 0; i < 4; ++i)
-        {
-          for (std::size_t j = 0; j < M[i].size(); ++j)
-          {
-            if (M[i][j].ndim() != 3)
-              throw std::runtime_error("M has the wrong number of dimensions");
-            _M[i].push_back(adapt_x(M[i][j]));
-          }
-        }
-
-        std::vector<std::size_t> _vs(value_shape.size());
-        for (std::size_t i = 0; i < value_shape.size(); ++i)
-          _vs[i] = static_cast<std::size_t>(value_shape[i]);
-
-        return basix::create_custom_element(
-            cell_type, _vs, _wco, _x, _M, map_type, discontinuous,
-            highest_complete_degree, highest_degree);
-      },
-      basix::docstring::create_custom_element.c_str());
->>>>>>> a25286b1
 
   m.def(
       "create_element",
@@ -880,14 +711,13 @@
       {
         xt::xtensor<double, 2> out
             = basix::compute_interpolation_operator(element_from, element_to);
-        std::array<std::size_t, 2> shape = {out.shape(0), .shape(1)};
+        std::array<std::size_t, 2> shape = {out.shape(0), out.shape(1)};
         return nb::tensor<nb::numpy, double, nb::shape<nb::any, nb::any>>(
             out.data(), shape.size(), shape.data());
         // return py::array_t<double>(out.shape(), out.data());
       },
       basix::docstring::compute_interpolation_operator.c_str());
 
-<<<<<<< HEAD
   // m.def(
   //     "tabulate_polynomial_set",
   //     [](cell::type celltype, int d, int n,
@@ -950,44 +780,6 @@
   //     basix::docstring::make_quadrature__celltype_m.c_str());
 
   m.def("index", nb::overload_cast<int>(&basix::indexing::idx),
-=======
-  m.def(
-      "tabulate_polynomial_set",
-      [](cell::type celltype, int d, int n,
-         const py::array_t<double, py::array::c_style>& x)
-      {
-        if (x.ndim() != 2)
-          throw std::runtime_error("x has the wrong number of dimensions");
-        std::array<std::size_t, 2> shape
-            = {(std::size_t)x.shape(0), (std::size_t)x.shape(1)};
-        auto _x = xt::adapt(x.data(), x.size(), xt::no_ownership(), shape);
-        xt::xtensor<double, 3> P = polyset::tabulate(celltype, d, n, _x);
-        return py::array_t<double>(P.shape(), P.data());
-      },
-      basix::docstring::tabulate_polynomial_set.c_str());
-
-  m.def(
-      "make_quadrature",
-      [](quadrature::type rule, cell::type celltype, int m)
-      {
-        auto [pts, w] = quadrature::make_quadrature(rule, celltype, m);
-        return std::pair(py::array_t<double>(pts.shape(), pts.data()),
-                         py::array_t<double>(w.size(), w.data()));
-      },
-      basix::docstring::make_quadrature__rule_celltype_m.c_str());
-
-  m.def(
-      "make_quadrature",
-      [](cell::type celltype, int m)
-      {
-        auto [pts, w] = quadrature::make_quadrature(celltype, m);
-        return std::pair(py::array_t<double>(pts.shape(), pts.data()),
-                         py::array_t<double>(w.size(), w.data()));
-      },
-      basix::docstring::make_quadrature__celltype_m.c_str());
-
-  m.def("index", py::overload_cast<int>(&basix::indexing::idx),
->>>>>>> a25286b1
         basix::docstring::index__p.c_str())
       .def("index", nb::overload_cast<int, int>(&basix::indexing::idx),
            basix::docstring::index__p_q.c_str())
