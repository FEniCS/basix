--- conflicted
+++ resolved
@@ -404,14 +404,9 @@
                              })
       .def_property_readonly(
           "M",
-<<<<<<< HEAD
-          [](const FiniteElement& self) {
+          [](const FiniteElement& self)
+          {
             const std::array<std::vector<xt::xtensor<double, 4>>, 4>& _M
-=======
-          [](const FiniteElement& self)
-          {
-            const std::array<std::vector<xt::xtensor<double, 3>>, 4>& _M
->>>>>>> a25286b1
                 = self.M();
             std::vector<std::vector<py::array_t<double, py::array::c_style>>> M(
                 4);
@@ -478,19 +473,15 @@
   // Create FiniteElement
   m.def(
       "create_custom_element",
-<<<<<<< HEAD
-      [](cell::type cell_type, int degree, int interpolation_nderivs,
-         const std::vector<int>& value_shape,
-=======
       [](cell::type cell_type, const std::vector<int>& value_shape,
->>>>>>> a25286b1
          const py::array_t<double, py::array::c_style>& wcoeffs,
          const std::vector<
              std::vector<py::array_t<double, py::array::c_style>>>& x,
          const std::vector<
              std::vector<py::array_t<double, py::array::c_style>>>& M,
-         maps::type map_type, bool discontinuous, int highest_complete_degree,
-         int highest_degree) -> FiniteElement {
+         int interpolation_nderivs, maps::type map_type, bool discontinuous,
+         int highest_complete_degree, int highest_degree) -> FiniteElement
+      {
         if (x.size() != 4)
           throw std::runtime_error("x has the wrong size");
         if (M.size() != 4)
@@ -525,13 +516,8 @@
           _vs[i] = static_cast<std::size_t>(value_shape[i]);
 
         return basix::create_custom_element(
-<<<<<<< HEAD
-            cell_type, degree, interpolation_nderivs, _vs, _wco, _x, _M,
-            map_type, discontinuous, highest_complete_degree);
-=======
-            cell_type, _vs, _wco, _x, _M, map_type, discontinuous,
-            highest_complete_degree, highest_degree);
->>>>>>> a25286b1
+            cell_type, _vs, _wco, _x, _M, interpolation_nderivs, map_type,
+            discontinuous, highest_complete_degree, highest_degree);
       },
       basix::docstring::create_custom_element.c_str());
 
