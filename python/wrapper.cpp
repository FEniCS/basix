// Copyright (c) 2020 Chris Richardson & Matthew Scroggs
// FEniCS Project
// SPDX-License-Identifier:    MIT

#include <iostream>

#include "docs.h"
#include <basix/cell.h>
#include <basix/element-families.h>
#include <basix/finite-element.h>
#include <basix/indexing.h>
#include <basix/interpolation.h>
#include <basix/lattice.h>
#include <basix/maps.h>
#include <basix/polynomials.h>
#include <basix/polyset.h>
#include <basix/quadrature.h>
#include <nanobind/nanobind.h>
#include <nanobind/stl/string.h>
#include <nanobind/stl/vector.h>
#include <nanobind/tensor.h>

#include <string>
#include <vector>
#include <xtensor/xadapt.hpp>
#include <xtensor/xtensor.hpp>
#include <xtl/xspan.hpp>

namespace nb = nanobind;
using namespace basix;

namespace
{
const std::string& cell_type_to_str(cell::type type)
{
  static const std::map<cell::type, std::string> type_to_name
      = {{cell::type::point, "point"},
         {cell::type::interval, "interval"},
         {cell::type::triangle, "triangle"},
         {cell::type::tetrahedron, "tetrahedron"},
         {cell::type::quadrilateral, "quadrilateral"},
         {cell::type::pyramid, "pyramid"},
         {cell::type::prism, "prism"},
         {cell::type::hexahedron, "hexahedron"}};

  auto it = type_to_name.find(type);
  if (it == type_to_name.end())
    throw std::runtime_error("Can't find type");

  return it->second;
}

template <typename T>
auto adapt_x(const T& x)
{
  std::size_t xsize = 1;
  std::vector<std::size_t> shape;
  for (std::size_t i = 0; i < x.ndim(); ++i)
  {
    shape.push_back(x.shape(i));
    xsize *= x.shape(i);
  }
  return xt::adapt(static_cast<const double*>(x.data()), xsize,
                   xt::no_ownership(), shape);
}

auto adapt_x(const nb::tensor<nb::numpy, double>& x)
{
  std::vector<std::size_t> shape;
  std::size_t size = 1;
  for (std::size_t i = 0; i < x.ndim(); ++i)
  {
    shape.push_back(x.shape(i));
    size *= x.shape(i);
  }
  return xt::adapt(static_cast<const double*>(x.data()), size,
                   xt::no_ownership(), shape);
}

/// Create a nb::tensor that shares data with an
/// xtensor array. The C++ object owns the data, and the
/// nb::tensor object keeps the C++ object alive.
// Similar to https://github.com/pybind/pybind11/issues/1042
template <typename shape_t, typename U>
auto xt_as_nbtensor(U&& x)
{
  std::vector<std::size_t> shape;
  std::size_t dim = 1;
  if constexpr (std::is_same<std::vector<typename U::value_type>, U>())
    shape = {x.size()};
  else
  {
    dim = x.dimension();
    shape.resize(dim);
    std::copy(x.shape().data(), x.shape().data() + dim, shape.begin());
  }
  auto data = x.data();
  auto size = x.size();
  std::unique_ptr<U> x_ptr = std::make_unique<U>(std::move(x));
  auto capsule = nb::capsule(x_ptr.get(), [](void* p) noexcept
                             { std::unique_ptr<U>(reinterpret_cast<U*>(p)); });
  x_ptr.release();
  return nb::tensor<nb::numpy, typename U::value_type, shape_t>(
      data, dim, shape.data(), capsule);
}

} // namespace

NB_MODULE(_basixcpp, m)
{
  //   m.doc() = R"(
  // Interface to the Basix C++ library.
  // )";

  m.attr("__version__") = basix::version();

  m.def("topology", &cell::topology, basix::docstring::topology.c_str());
  m.def(
      "geometry",
      [](cell::type celltype)
      {
        xt::xtensor<double, 2> g = cell::geometry(celltype);
        std::array<std::size_t, 2> shape = {g.shape(0), g.shape(1)};
        return nb::tensor<nb::numpy, double, nb::shape<nb::any, nb::any>>(
            g.data(), shape.size(), shape.data());
      },
      basix::docstring::geometry.c_str());
  m.def("sub_entity_connectivity", &cell::sub_entity_connectivity,
        basix::docstring::sub_entity_connectivity.c_str());
  m.def(
      "sub_entity_geometry",
      [](cell::type celltype, int dim, int index)
      {
        xt::xtensor<double, 2> g
            = cell::sub_entity_geometry(celltype, dim, index);
        std::array<std::size_t, 2> shape = {g.shape(0), g.shape(1)};
        return nb::tensor<nb::numpy, double, nb::shape<nb::any, nb::any>>(
            g.data(), shape.size(), shape.data());
      },
      basix::docstring::sub_entity_geometry.c_str());

  nb::enum_<lattice::type>(m, "LatticeType")
      .value("equispaced", lattice::type::equispaced)
      .value("gll", lattice::type::gll)
      .value("chebyshev", lattice::type::chebyshev)
      .value("gl", lattice::type::gl);
  nb::enum_<lattice::simplex_method>(m, "LatticeSimplexMethod")
      .value("none", lattice::simplex_method::none)
      .value("warp", lattice::simplex_method::warp)
      .value("isaac", lattice::simplex_method::isaac)
      .value("centroid", lattice::simplex_method::centroid);
  nb::enum_<polynomials::type>(m, "PolynomialType")
      .value("legendre", polynomials::type::legendre);

  m.def(
      "tabulate_polynomials",
      [](polynomials::type polytype, cell::type celltype, int d,
         nb::tensor<double> x)
      {
        if (x.ndim() != 2)
          throw std::runtime_error("x has the wrong number of dimensions");
        std::array<std::size_t, 2> shape
            = {(std::size_t)x.shape(0), (std::size_t)x.shape(1)};
        auto _x = xt::adapt(static_cast<const double*>(x.data()),
                            (std::size_t)(shape[0] * shape[1]),
                            xt::no_ownership(), shape);
        xt::xtensor<double, 2> t
            = polynomials::tabulate(polytype, celltype, d, _x);

        return xt_as_nbtensor<nb::shape<nb::any, nb::any>>(std::move(t));
      },
      basix::docstring::tabulate_polynomials.c_str());

  m.def(
      "create_lattice",
      [](cell::type celltype, int n, lattice::type type, bool exterior)
      {
        xt::xtensor<double, 2> l = lattice::create(
            celltype, n, type, exterior, lattice::simplex_method::none);
        return xt_as_nbtensor<nb::shape<nb::any, nb::any>>(std::move(l));
      },
      basix::docstring::create_lattice__celltype_n_type_exterior.c_str());

  m.def(
      "create_lattice",
      [](cell::type celltype, int n, lattice::type type, bool exterior,
         lattice::simplex_method method)
      {
        xt::xtensor<double, 2> l
            = lattice::create(celltype, n, type, exterior, method);
        return xt_as_nbtensor<nb::shape<nb::any, nb::any>>(std::move(l));
      },
      basix::docstring::create_lattice__celltype_n_type_exterior_method
          .c_str());

  nb::enum_<maps::type>(m, "MapType")
      .value("identity", maps::type::identity)
      .value("L2Piola", maps::type::L2Piola)
      .value("covariantPiola", maps::type::covariantPiola)
      .value("contravariantPiola", maps::type::contravariantPiola)
      .value("doubleCovariantPiola", maps::type::doubleCovariantPiola)
      .value("doubleContravariantPiola", maps::type::doubleContravariantPiola);

  nb::enum_<quadrature::type>(m, "QuadratureType")
      .value("Default", quadrature::type::Default)
      .value("gauss_jacobi", quadrature::type::gauss_jacobi)
      .value("gll", quadrature::type::gll)
      .value("xiao_gimbutas", quadrature::type::xiao_gimbutas);

  nb::enum_<cell::type>(m, "CellType")
      .value("point", cell::type::point)
      .value("interval", cell::type::interval)
      .value("triangle", cell::type::triangle)
      .value("tetrahedron", cell::type::tetrahedron)
      .value("quadrilateral", cell::type::quadrilateral)
      .value("hexahedron", cell::type::hexahedron)
      .value("prism", cell::type::prism)
      .value("pyramid", cell::type::pyramid);

  m.def(
      "cell_volume",
      [](cell::type cell_type) -> double { return cell::volume(cell_type); },
      basix::docstring::cell_volume.c_str());
  m.def(
      "cell_facet_normals",
      [](cell::type cell_type)
      {
        xt::xtensor<double, 2> n = cell::facet_normals(cell_type);
        return xt_as_nbtensor<nb::shape<nb::any, nb::any>>(std::move(n));
      },
      basix::docstring::cell_facet_normals.c_str());
  m.def(
      "cell_facet_reference_volumes",
      [](cell::type cell_type)
      {
        xt::xtensor<double, 1> v = cell::facet_reference_volumes(cell_type);
        return xt_as_nbtensor<nb::shape<nb::any>>(std::move(v));
      },
      basix::docstring::cell_facet_reference_volumes.c_str());
  m.def(
      "cell_facet_outward_normals",
      [](cell::type cell_type)
      {
        xt::xtensor<double, 2> n = cell::facet_outward_normals(cell_type);
        return xt_as_nbtensor<nb::shape<nb::any, nb::any>>(std::move(n));
      },
      basix::docstring::cell_facet_outward_normals.c_str());
  m.def(
      "cell_facet_orientations",
      [](cell::type cell_type)
      {
        std::vector<bool> c = cell::facet_orientations(cell_type);
        std::vector<std::uint8_t> c8(c.begin(), c.end());
        return c8;
      },
      basix::docstring::cell_facet_orientations.c_str());
  m.def(
      "cell_facet_jacobians",
      [](cell::type cell_type)
      {
        xt::xtensor<double, 3> J = cell::facet_jacobians(cell_type);
        return xt_as_nbtensor<nb::shape<nb::any, nb::any, nb::any>>(
            std::move(J));
      },
      basix::docstring::cell_facet_jacobians.c_str());

  nb::enum_<element::family>(m, "ElementFamily")
      .value("custom", element::family::custom)
      .value("P", element::family::P)
      .value("BDM", element::family::BDM)
      .value("RT", element::family::RT)
      .value("N1E", element::family::N1E)
      .value("N2E", element::family::N2E)
      .value("Regge", element::family::Regge)
      .value("HHJ", element::family::HHJ)
      .value("bubble", element::family::bubble)
      .value("serendipity", element::family::serendipity)
      .value("DPC", element::family::DPC)
      .value("CR", element::family::CR)
      .value("Hermite", element::family::Hermite);

  nb::class_<FiniteElement>(m, "FiniteElement")
      .def(
          "tabulate",
          [](const FiniteElement& self, int n,
             const nb::tensor<nb::numpy, double, nb::shape<nb::any, nb::any>,
                              nb::c_contig>& x)
          {
            std::vector<std::size_t> shape
                = {(std::size_t)x.shape(0), (std::size_t)x.shape(1)};
            auto _x = xt::adapt((double*)x.data(), shape[0] * shape[1],
                                xt::no_ownership(), shape);

            xt::xtensor<double, 4> t = self.tabulate(n, _x);
            return xt_as_nbtensor<
                nb::shape<nb::any, nb::any, nb::any, nb::any>>(std::move(t));
          },
          basix::docstring::FiniteElement__tabulate.c_str())
      .def("__eq__", &FiniteElement::operator==)
      .def(
          "push_forward",
          [](const FiniteElement& self,
             nb::tensor<double, nb::shape<nb::any, nb::any, nb::any>,
                        nb::c_contig>
                 U,
             nb::tensor<double, nb::shape<nb::any, nb::any, nb::any>,
                        nb::c_contig>
                 J,
             nb::tensor<double, nb::shape<nb::any>, nb::c_contig> detJ,
             nb::tensor<double, nb::shape<nb::any, nb::any, nb::any>,
                        nb::c_contig>
                 K)
          {
            xt::xtensor<double, 3> u = self.push_forward(
                adapt_x(U), adapt_x(J),
                xtl::span<const double>(static_cast<double*>(detJ.data()),
                                        detJ.shape(0)),
                adapt_x(K));
            return xt_as_nbtensor<nb::shape<nb::any, nb::any, nb::any>>(
                std::move(u));
          },
          basix::docstring::FiniteElement__push_forward.c_str())
      .def(
          "pull_back",
          [](const FiniteElement& self,
             nb::tensor<double, nb::shape<nb::any, nb::any, nb::any>,
                        nb::c_contig>
                 u,
             nb::tensor<double, nb::shape<nb::any, nb::any, nb::any>,
                        nb::c_contig>
                 J,
             nb::tensor<double, nb::shape<nb::any>, nb::c_contig> detJ,
             nb::tensor<double, nb::shape<nb::any, nb::any, nb::any>,
                        nb::c_contig>
                 K)
          {
            xt::xtensor<double, 3> U = self.pull_back(
                adapt_x(u), adapt_x(J),
                xtl::span<const double>(static_cast<double*>(detJ.data()),
                                        detJ.shape(0)),
                adapt_x(K));
            return xt_as_nbtensor<
                nb::shape<nb::any, nb::any, nb::any, nb::any>>(std::move(U));
          },
          basix::docstring::FiniteElement__pull_back.c_str())
      .def(
          "apply_dof_transformation",
          [](const FiniteElement& self,
             nb::tensor<double, nb::shape<nb::any>, nb::c_contig> data,
             int block_size, std::uint32_t cell_info)
          {
            xtl::span<double> data_span(static_cast<double*>(data.data()),
                                        data.shape(0));
            self.apply_dof_transformation(data_span, block_size, cell_info);

            std::size_t size = data.shape(0);
            return nb::tensor<nb::numpy, double, nb::shape<nb::any>>(
                data_span.data(), 1, &size);
          },
          basix::docstring::FiniteElement__apply_dof_transformation.c_str())
      .def(
          "apply_dof_transformation_to_transpose",
          [](const FiniteElement& self,
             nb::tensor<double, nb::shape<nb::any>, nb::c_contig> data,
             int block_size, std::uint32_t cell_info)
          {
            xtl::span<double> data_span(static_cast<double*>(data.data()),
                                        data.shape(0));
            self.apply_dof_transformation_to_transpose(data_span, block_size,
                                                       cell_info);
            std::size_t size = data.shape(0);
            nb::tensor<nb::numpy, double, nb::shape<nb::any>>(data_span.data(),
                                                              1, &size);
          },
          basix::docstring::FiniteElement__apply_dof_transformation_to_transpose
              .c_str())
      .def(
          "apply_inverse_transpose_dof_transformation",
          [](const FiniteElement& self,
             nb::tensor<double, nb::shape<nb::any>, nb::c_contig> data,
             int block_size, std::uint32_t cell_info)
          {
            xtl::span<double> data_span(static_cast<double*>(data.data()),
                                        data.shape(0));
            self.apply_inverse_transpose_dof_transformation(
                data_span, block_size, cell_info);
            std::size_t size = data.shape(0);
            return nb::tensor<nb::numpy, double, nb::shape<nb::any>>(
                data_span.data(), 1, &size);
          },
          basix::docstring::
              FiniteElement__apply_inverse_transpose_dof_transformation.c_str())
      .def(
          "base_transformations",
          [](const FiniteElement& self)
          {
            xt::xtensor<double, 3> t = self.base_transformations();
            return xt_as_nbtensor<nb::shape<nb::any, nb::any, nb::any>>(
                std::move(t));
          },
          basix::docstring::FiniteElement__base_transformations.c_str())
      .def(
          "entity_transformations",
          [](const FiniteElement& self)
          {
            std::map<cell::type, xt::xtensor<double, 3>> t
                = self.entity_transformations();
            nb::dict t2;
            for (auto tpart : t)
            {
              std::array<std::size_t, 3> shape
                  = {tpart.second.shape(0), tpart.second.shape(1),
                     tpart.second.shape(2)};
              t2[cell_type_to_str(tpart.first).c_str()]
                  = nb::tensor<nb::numpy, double,
                               nb::shape<nb::any, nb::any, nb::any>>(
                      tpart.second.data(), shape.size(), shape.data());
            }
            return t2;
          },
          basix::docstring::FiniteElement__entity_transformations.c_str())
      .def(
          "get_tensor_product_representation",
          [](const FiniteElement& self)
          {
            auto w = self.get_tensor_product_representation();
            nb::list l;
            for (auto v : w)
            {
              nb::list a_list;
              a_list.append(std::get<0>(v));
              a_list.append(std::get<1>(v));
              l.append(a_list);
            }
            return l;
          },
          basix::docstring::FiniteElement__get_tensor_product_representation
              .c_str())
      .def_property_readonly("degree", &FiniteElement::degree)
      .def_property_readonly("highest_degree", &FiniteElement::highest_degree)
      .def_property_readonly("highest_complete_degree",
                             &FiniteElement::highest_complete_degree)
      .def_property_readonly("cell_type", &FiniteElement::cell_type)
      .def_property_readonly("dim", &FiniteElement::dim)
      .def_property_readonly("num_entity_dofs", &FiniteElement::num_entity_dofs)
      .def_property_readonly("entity_dofs", &FiniteElement::entity_dofs)
      .def_property_readonly("num_entity_closure_dofs",
                             &FiniteElement::num_entity_closure_dofs)
      .def_property_readonly("entity_closure_dofs",
                             &FiniteElement::entity_closure_dofs)
      .def_property_readonly("value_size",
                             [](const FiniteElement& self)
                             {
                               return std::accumulate(
                                   self.value_shape().begin(),
                                   self.value_shape().end(), 1,
                                   std::multiplies<int>());
                             })
      .def_property_readonly("value_shape", &FiniteElement::value_shape)
      .def_property_readonly("discontinuous", &FiniteElement::discontinuous)
      .def_property_readonly("family", &FiniteElement::family)
      .def_property_readonly("lagrange_variant",
                             &FiniteElement::lagrange_variant)
      .def_property_readonly("dpc_variant", &FiniteElement::dpc_variant)
      .def_property_readonly(
          "dof_transformations_are_permutations",
          &FiniteElement::dof_transformations_are_permutations)
      .def_property_readonly("dof_transformations_are_identity",
                             &FiniteElement::dof_transformations_are_identity)
      .def_property_readonly("interpolation_is_identity",
                             &FiniteElement::interpolation_is_identity)
      .def_property_readonly("map_type", &FiniteElement::map_type)
      .def_property_readonly(
          "points",
          [](const FiniteElement& self)
          {
            // const xt::xtensor<double, 2>& x =
            // self.points();
            const xt::xtensor<double, 2>& x = self.points();
            std::array<std::size_t, 2> shape = {x.shape(0), x.shape(1)};
            return nb::tensor<nb::numpy, double, nb::shape<nb::any, nb::any>>(
                const_cast<double*>(x.data()), shape.size(), shape.data(),
                nb::cast(self));
          })
      .def_property_readonly(
          "interpolation_matrix",
          [](const FiniteElement& self)
          {
            // const xt::xtensor<double, 2>& P =
            // self.interpolation_matrix();
            xt::xtensor<double, 2> P = self.interpolation_matrix();
            return xt_as_nbtensor<nb::shape<nb::any, nb::any>>(std::move(P));
          })
      .def_property_readonly(
          "dual_matrix",
          [](const FiniteElement& self)
          {
            // const xt::xtensor<double, 2>& P = self.dual_matrix();
            xt::xtensor<double, 2> P = self.dual_matrix();
            return xt_as_nbtensor<nb::shape<nb::any, nb::any>>(std::move(P));
          })
      .def_property_readonly(
          "coefficient_matrix",
          [](const FiniteElement& self)
          {
            // const xt::xtensor<double, 2>& P =
            // self.coefficient_matrix();
            xt::xtensor<double, 2> P = self.coefficient_matrix();
            std::array<std::size_t, 2> shape = {P.shape(0), P.shape(1)};
            return nb::tensor<nb::numpy, double, nb::shape<nb::any, nb::any>>(
                P.data(), shape.size(), shape.data());
          })
      .def_property_readonly(
          "wcoeffs",
          [](const FiniteElement& self)
          {
            //  const xt::xtensor<double, 2>& P =
            //  self.wcoeffs();
            xt::xtensor<double, 2> P = self.wcoeffs();
            std::array<std::size_t, 2> shape = {P.shape(0), P.shape(1)};
            return nb::tensor<nb::numpy, double, nb::shape<nb::any, nb::any>>(
                P.data(), shape.size(), shape.data());
          })
      .def_property_readonly(
          "M",
          [](const FiniteElement& self)
          {
<<<<<<< HEAD
            // const
            // std::array<std::vector<xt::xtensor<double,
            // 3>>, 4>& _M
            //     = self.M();
            // std::vector<std::vector<py::array_t<double,
            // py::array::c_style>>> M(
            //     4);
            std::array<std::vector<xt::xtensor<double, 3>>, 4> _M = self.M();
            std::vector<std::vector<nb::tensor<
                nb::numpy, double, nb::shape<nb::any, nb::any, nb::any>>>>
                M(4);
=======
            const std::array<std::vector<xt::xtensor<double, 4>>, 4>& _M
                = self.M();
            std::vector<std::vector<py::array_t<double, py::array::c_style>>> M(
                4);
>>>>>>> 3156633d
            for (int i = 0; i < 4; ++i)
            {
              for (std::size_t j = 0; j < _M[i].size(); ++j)
              {
                // M[i].push_back(py::array_t<double>(
                //     _M[i][j].shape(), _M[i][j].data(),
                //     py::cast(self)));
                std::array<std::size_t, 3> shape
                    = {_M[i][j].shape(0), _M[i][j].shape(1), _M[i][j].shape(2)};
                M[i].push_back(nb::tensor<nb::numpy, double,
                                          nb::shape<nb::any, nb::any, nb::any>>(
                    _M[i][j].data(), shape.size(), shape.data()));
              }
            }
            return M;
          })
      .def_property_readonly(
          "x",
          [](const FiniteElement& self)
          {
            // const
            // std::array<std::vector<xt::xtensor<double,
            // 2>>, 4>& _x
            //     = self.x();
            std::array<std::vector<xt::xtensor<double, 2>>, 4> _x = self.x();
            // std::vector<std::vector<py::array_t<double,
            // py::array::c_style>>> x(
            //     4);
            std::vector<std::vector<
                nb::tensor<nb::numpy, double, nb::shape<nb::any, nb::any>>>>
                x(4);
            for (int i = 0; i < 4; ++i)
            {
              for (std::size_t j = 0; j < _x[i].size(); ++j)
              {
                // x[i].push_back(py::array_t<double>(
                //     _x[i][j].shape(), _x[i][j].data(),
                //     py::cast(self)));
                std::array<std::size_t, 2> shape
                    = {_x[i][j].shape(0), _x[i][j].shape(1)};
                x[i].push_back(
                    nb::tensor<nb::numpy, double, nb::shape<nb::any, nb::any>>(
                        _x[i][j].data(), shape.size(), shape.data()));
              }
            }
            return x;
          })
      .def_property_readonly("has_tensor_product_factorisation",
                             &FiniteElement::has_tensor_product_factorisation)
      .def_property_readonly("interpolation_nderivs",
                             &FiniteElement::interpolation_nderivs);

  nb::enum_<element::lagrange_variant>(m, "LagrangeVariant")
      .value("unset", element::lagrange_variant::unset)
      .value("equispaced", element::lagrange_variant::equispaced)
      .value("gll_warped", element::lagrange_variant::gll_warped)
      .value("gll_isaac", element::lagrange_variant::gll_isaac)
      .value("gll_centroid", element::lagrange_variant::gll_centroid)
      .value("chebyshev_warped", element::lagrange_variant::chebyshev_warped)
      .value("chebyshev_isaac", element::lagrange_variant::chebyshev_isaac)
      .value("chebyshev_centroid",
             element::lagrange_variant::chebyshev_centroid)
      .value("gl_warped", element::lagrange_variant::gl_warped)
      .value("gl_isaac", element::lagrange_variant::gl_isaac)
      .value("gl_centroid", element::lagrange_variant::gl_centroid)
      .value("legendre", element::lagrange_variant::legendre)
      .value("vtk", element::lagrange_variant::vtk);

  nb::enum_<element::dpc_variant>(m, "DPCVariant")
      .value("unset", element::dpc_variant::unset)
      .value("simplex_equispaced", element::dpc_variant::simplex_equispaced)
      .value("simplex_gll", element::dpc_variant::simplex_gll)
      .value("horizontal_equispaced",
             element::dpc_variant::horizontal_equispaced)
      .value("horizontal_gll", element::dpc_variant::horizontal_gll)
      .value("diagonal_equispaced", element::dpc_variant::diagonal_equispaced)
      .value("diagonal_gll", element::dpc_variant::diagonal_gll)
      .value("legendre", element::dpc_variant::legendre);

  // Create FiniteElement
  m.def(
      "create_custom_element",
      [](cell::type cell_type, const std::vector<int>& value_shape,
<<<<<<< HEAD
         const nb::tensor<nb::numpy, double>& wcoeffs,
         const std::vector<std::vector<nb::tensor<nb::numpy, double>>>& x,
         const std::vector<std::vector<nb::tensor<nb::numpy, double>>>& M,
         maps::type map_type, bool discontinuous, int highest_complete_degree,
         int highest_degree) -> FiniteElement
=======
         const py::array_t<double, py::array::c_style>& wcoeffs,
         const std::vector<
             std::vector<py::array_t<double, py::array::c_style>>>& x,
         const std::vector<
             std::vector<py::array_t<double, py::array::c_style>>>& M,
         int interpolation_nderivs, maps::type map_type, bool discontinuous,
         int highest_complete_degree, int highest_degree) -> FiniteElement
>>>>>>> 3156633d
      {
        if (x.size() != 4)
          throw std::runtime_error("x has the wrong size");
        if (M.size() != 4)
          throw std::runtime_error("M has the wrong size");
        xt::xtensor<double, 2> _wco = adapt_x(wcoeffs);

        std::array<std::vector<xt::xtensor<double, 2>>, 4> _x;
        for (int i = 0; i < 4; ++i)
        {
          for (std::size_t j = 0; j < x[i].size(); ++j)
          {
            if (x[i][j].ndim() != 2)
              throw std::runtime_error("Incorrect dim in x");
            _x[i].push_back(adapt_x(x[i][j]));
          }
        }

        std::array<std::vector<xt::xtensor<double, 4>>, 4> _M;
        for (int i = 0; i < 4; ++i)
        {
          for (std::size_t j = 0; j < M[i].size(); ++j)
          {
<<<<<<< HEAD
            if (M[i][j].ndim() != 3)
              throw std::runtime_error("Incorrect dim in M");
=======
            if (M[i][j].ndim() != 4)
              throw std::runtime_error("M has the wrong number of dimensions");
>>>>>>> 3156633d
            _M[i].push_back(adapt_x(M[i][j]));
          }
        }

        std::vector<std::size_t> _vs(value_shape.size());
        for (std::size_t i = 0; i < value_shape.size(); ++i)
          _vs[i] = static_cast<std::size_t>(value_shape[i]);

        return basix::create_custom_element(
            cell_type, _vs, _wco, _x, _M, interpolation_nderivs, map_type,
            discontinuous, highest_complete_degree, highest_degree);
      },
      basix::docstring::create_custom_element.c_str());

  m.def(
      "create_element",
      [](element::family family_name, cell::type cell_name, int degree,
         bool discontinuous) -> FiniteElement
      {
        return basix::create_element(family_name, cell_name, degree,
                                     discontinuous);
      },
      basix::docstring::create_element__family_cell_degree_discontinuous
          .c_str());

  m.def(
      "create_element",
      [](element::family family_name, cell::type cell_name, int degree,
         element::lagrange_variant lvariant,
         bool discontinuous) -> FiniteElement
      {
        return basix::create_element(family_name, cell_name, degree, lvariant,
                                     discontinuous);
      },
      basix::docstring::
          create_element__family_cell_degree_lvariant_discontinuous.c_str());

  m.def(
      "create_element",
      [](element::family family_name, cell::type cell_name, int degree,
         element::dpc_variant dvariant, bool discontinuous) -> FiniteElement
      {
        return basix::create_element(family_name, cell_name, degree, dvariant,
                                     discontinuous);
      },
      basix::docstring::
          create_element__family_cell_degree_dvariant_discontinuous.c_str());

  m.def(
      "create_element",
      [](element::family family_name, cell::type cell_name, int degree,
         element::lagrange_variant lvariant, element::dpc_variant dvariant,
         bool discontinuous) -> FiniteElement
      {
        return basix::create_element(family_name, cell_name, degree, lvariant,
                                     dvariant, discontinuous);
      },
      basix::docstring::
          create_element__family_cell_degree_lvariant_dvariant_discontinuous
              .c_str());

  m.def(
      "create_element",
      [](element::family family_name, cell::type cell_name,
         int degree) -> FiniteElement
      { return basix::create_element(family_name, cell_name, degree); },
      basix::docstring::create_element__family_cell_degree.c_str());

  m.def(
      "create_element",
      [](element::family family_name, cell::type cell_name, int degree,
         element::lagrange_variant lvariant) -> FiniteElement {
        return basix::create_element(family_name, cell_name, degree, lvariant);
      },
      basix::docstring::create_element__family_cell_degree_lvariant.c_str());

  m.def(
      "create_element",
      [](element::family family_name, cell::type cell_name, int degree,
         element::dpc_variant dvariant) -> FiniteElement {
        return basix::create_element(family_name, cell_name, degree, dvariant);
      },
      basix::docstring::create_element__family_cell_degree_dvariant.c_str());

  m.def(
      "create_element",
      [](element::family family_name, cell::type cell_name, int degree,
         element::lagrange_variant lvariant,
         element::dpc_variant dvariant) -> FiniteElement
      {
        return basix::create_element(family_name, cell_name, degree, lvariant,
                                     dvariant);
      },
      basix::docstring::create_element__family_cell_degree_lvariant_dvariant
          .c_str());

  // Interpolate between elements
  m.def(
      "compute_interpolation_operator",
      [](const FiniteElement& element_from, const FiniteElement& element_to)
      {
        xt::xtensor<double, 2> out
            = basix::compute_interpolation_operator(element_from, element_to);
        std::array<std::size_t, 2> shape = {out.shape(0), out.shape(1)};
        return xt_as_nbtensor<nb::shape<nb::any, nb::any>>(std::move(out));
      },
      basix::docstring::compute_interpolation_operator.c_str());

  m.def(
      "tabulate_polynomial_set",
      [](cell::type celltype, int d, int n,
         const nb::tensor<nb::numpy, double, nb::shape<nb::any, nb::any>>& x)
      {
        std::vector<std::size_t> shape;
        std::size_t xsize = 1;
        for (std::size_t i = 0; i < x.ndim(); ++i)
        {
          shape.push_back(x.shape(i));
          xsize *= x.shape(i);
        }
        auto _x = xt::adapt(static_cast<const double*>(x.data()), xsize,
                            xt::no_ownership(), shape);
        xt::xtensor<double, 3> P = polyset::tabulate(celltype, d, n, _x);
        return xt_as_nbtensor<nb::shape<nb::any, nb::any, nb::any>>(
            std::move(P));
      },
      basix::docstring::tabulate_polynomial_set.c_str());

  m.def(
      "make_quadrature",
      [](quadrature::type rule, cell::type celltype, int m)
      {
        auto [pts, w] = quadrature::make_quadrature(rule, celltype, m);
        // FIXME: it would be more elegant to handle 1D case as a 1D
        // array, but FFCx would need updating

        auto pt = xt_as_nbtensor<nb::shape<nb::any, nb::any>>(std::move(pts));
        auto wt = xt_as_nbtensor<nb::shape<nb::any, nb::any>>(std::move(w));

        nb::list l;
        l.append(pt);
        l.append(wt);
        return l;
      },
      basix::docstring::make_quadrature__rule_celltype_m.c_str());

  m.def(
      "make_quadrature",
      [](cell::type celltype, int m)
      {
        auto [pts, w] = quadrature::make_quadrature(celltype, m);
        // FIXME: it would be more elegant to handle 1D case as a 1D
        // array, but FFCx would need updating

        auto pt = xt_as_nbtensor<nb::shape<nb::any, nb::any>>(std::move(pts));
        auto wt = xt_as_nbtensor<nb::shape<nb::any, nb::any>>(std::move(w));

        nb::list l;
        l.append(pt);
        l.append(wt);
        return l;
      },
      basix::docstring::make_quadrature__celltype_m.c_str());

  m.def("index", nb::overload_cast<int>(&basix::indexing::idx),
        basix::docstring::index__p.c_str())
      .def("index", nb::overload_cast<int, int>(&basix::indexing::idx),
           basix::docstring::index__p_q.c_str())
      .def("index", nb::overload_cast<int, int, int>(&basix::indexing::idx),
           basix::docstring::index__p_q_r.c_str());
}<|MERGE_RESOLUTION|>--- conflicted
+++ resolved
@@ -525,35 +525,18 @@
           "M",
           [](const FiniteElement& self)
           {
-<<<<<<< HEAD
-            // const
-            // std::array<std::vector<xt::xtensor<double,
-            // 3>>, 4>& _M
-            //     = self.M();
-            // std::vector<std::vector<py::array_t<double,
-            // py::array::c_style>>> M(
-            //     4);
-            std::array<std::vector<xt::xtensor<double, 3>>, 4> _M = self.M();
+           std::array<std::vector<xt::xtensor<double, 4>>, 4> _M = self.M();
             std::vector<std::vector<nb::tensor<
-                nb::numpy, double, nb::shape<nb::any, nb::any, nb::any>>>>
+                nb::numpy, double, nb::shape<nb::any, nb::any, nb::any, nb::any>>>>
                 M(4);
-=======
-            const std::array<std::vector<xt::xtensor<double, 4>>, 4>& _M
-                = self.M();
-            std::vector<std::vector<py::array_t<double, py::array::c_style>>> M(
-                4);
->>>>>>> 3156633d
             for (int i = 0; i < 4; ++i)
             {
               for (std::size_t j = 0; j < _M[i].size(); ++j)
               {
-                // M[i].push_back(py::array_t<double>(
-                //     _M[i][j].shape(), _M[i][j].data(),
-                //     py::cast(self)));
-                std::array<std::size_t, 3> shape
-                    = {_M[i][j].shape(0), _M[i][j].shape(1), _M[i][j].shape(2)};
+                std::array<std::size_t, 4> shape
+                    = {_M[i][j].shape(0), _M[i][j].shape(1), _M[i][j].shape(2), _M[i][j].shape(3)};
                 M[i].push_back(nb::tensor<nb::numpy, double,
-                                          nb::shape<nb::any, nb::any, nb::any>>(
+                                          nb::shape<nb::any, nb::any, nb::any, nb::any>>(
                     _M[i][j].data(), shape.size(), shape.data()));
               }
             }
@@ -626,21 +609,11 @@
   m.def(
       "create_custom_element",
       [](cell::type cell_type, const std::vector<int>& value_shape,
-<<<<<<< HEAD
          const nb::tensor<nb::numpy, double>& wcoeffs,
          const std::vector<std::vector<nb::tensor<nb::numpy, double>>>& x,
          const std::vector<std::vector<nb::tensor<nb::numpy, double>>>& M,
-         maps::type map_type, bool discontinuous, int highest_complete_degree,
+         int interpolation_nderivs, maps::type map_type, bool discontinuous, int highest_complete_degree,
          int highest_degree) -> FiniteElement
-=======
-         const py::array_t<double, py::array::c_style>& wcoeffs,
-         const std::vector<
-             std::vector<py::array_t<double, py::array::c_style>>>& x,
-         const std::vector<
-             std::vector<py::array_t<double, py::array::c_style>>>& M,
-         int interpolation_nderivs, maps::type map_type, bool discontinuous,
-         int highest_complete_degree, int highest_degree) -> FiniteElement
->>>>>>> 3156633d
       {
         if (x.size() != 4)
           throw std::runtime_error("x has the wrong size");
@@ -664,13 +637,8 @@
         {
           for (std::size_t j = 0; j < M[i].size(); ++j)
           {
-<<<<<<< HEAD
-            if (M[i][j].ndim() != 3)
-              throw std::runtime_error("Incorrect dim in M");
-=======
             if (M[i][j].ndim() != 4)
               throw std::runtime_error("M has the wrong number of dimensions");
->>>>>>> 3156633d
             _M[i].push_back(adapt_x(M[i][j]));
           }
         }
