// Copyright (c) 2020 Chris Richardson & Matthew Scroggs
// FEniCS Project
// SPDX-License-Identifier:    MIT

#include <basix/cell.h>
#include <basix/docs.h>
#include <basix/element-families.h>
#include <basix/finite-element.h>
#include <basix/indexing.h>
#include <basix/interpolation.h>
#include <basix/lattice.h>
#include <basix/maps.h>
#include <basix/mdspan.hpp>
#include <basix/polynomials.h>
#include <basix/polyset.h>
#include <basix/quadrature.h>
<<<<<<< HEAD
#include <nanobind/nanobind.h>
#include <nanobind/stl/string.h>
#include <nanobind/stl/vector.h>
#include <nanobind/tensor.h>

=======
#include <basix/sobolev-spaces.h>
#include <pybind11/numpy.h>
#include <pybind11/operators.h>
#include <pybind11/pybind11.h>
#include <pybind11/stl.h>
#include <span>
>>>>>>> 9a1343b5
#include <string>
#include <vector>
#include <xtensor/xadapt.hpp>
#include <xtensor/xtensor.hpp>
#include <xtl/xspan.hpp>

namespace nb = nanobind;
using namespace basix;

namespace stdex = std::experimental;
using cmdspan2_t = stdex::mdspan<const double, stdex::dextents<std::size_t, 2>>;
using cmdspan3_t = stdex::mdspan<const double, stdex::dextents<std::size_t, 3>>;
using cmdspan4_t = stdex::mdspan<const double, stdex::dextents<std::size_t, 4>>;

namespace
{
const std::string& cell_type_to_str(cell::type type)
{
  static const std::map<cell::type, std::string> type_to_name
      = {{cell::type::point, "point"},
         {cell::type::interval, "interval"},
         {cell::type::triangle, "triangle"},
         {cell::type::tetrahedron, "tetrahedron"},
         {cell::type::quadrilateral, "quadrilateral"},
         {cell::type::pyramid, "pyramid"},
         {cell::type::prism, "prism"},
         {cell::type::hexahedron, "hexahedron"}};

  auto it = type_to_name.find(type);
  if (it == type_to_name.end())
    throw std::runtime_error("Can't find type");

  return it->second;
}

// template <typename T>
// auto adapt_x(const T& x)
// {
//   std::size_t xsize = 1;
//   std::vector<std::size_t> shape;
//   for (std::size_t i = 0; i < x.ndim(); ++i)
//   {
//     shape.push_back(x.shape(i));
//     xsize *= x.shape(i);
//   }
//   return xt::adapt(static_cast<const double*>(x.data()), xsize,
//                    xt::no_ownership(), shape);
// }

// auto adapt_x(const nb::tensor<nb::numpy, double>& x)
// {
//   std::vector<std::size_t> shape;
//   std::size_t size = 1;
//   for (std::size_t i = 0; i < x.ndim(); ++i)
//   {
//     shape.push_back(x.shape(i));
//     size *= x.shape(i);
//   }
//   return xt::adapt(static_cast<const double*>(x.data()), size,
//                    xt::no_ownership(), shape);
// }

// /// Create a nb::tensor that shares data with an
// /// xtensor array. The C++ object owns the data, and the
// /// nb::tensor object keeps the C++ object alive.
// // Similar to https://github.com/pybind/pybind11/issues/1042
// template <typename T>
// auto as_nbtensor(std::vector<std::size_t>& shape, T* data)
// {
//   std::size_t dim = shape.size();
//   if constexpr (std::is_same<std::vector<typename U::value_type>, U>())
//     shape = {x.size()};
//   else
//   {
//     dim = x.dimension();
//     shape.resize(dim);
//     std::copy(x.shape().data(), x.shape().data() + dim, shape.begin());
//   }
//   auto data = x.data();
//   auto size = x.size();
//   std::unique_ptr<U> x_ptr = std::make_unique<U>(std::move(x));
//   auto capsule = nb::capsule(x_ptr.get(), [](void* p) noexcept
//                              { std::unique_ptr<U>(reinterpret_cast<U*>(p)); });
//   x_ptr.release();
//   return nb::tensor<nb::numpy, typename U::value_type, shape_t>(
//       data, dim, shape.data(), capsule);
// }

} // namespace

NB_MODULE(_basixcpp, m)
{
  //   m.doc() = R"(
  // Interface to the Basix C++ library.
  // )";

  m.attr("__version__") = basix::version();

  m.def("topology", &cell::topology, basix::docstring::topology.c_str());
  m.def(
      "geometry",
      [](cell::type celltype)
      {
        auto [x, shape] = cell::geometry(celltype);
        return nb::tensor<nb::numpy, double>(x.data(), shape.size(), shape.data());
      },
      basix::docstring::geometry.c_str());
  m.def("sub_entity_connectivity", &cell::sub_entity_connectivity,
        basix::docstring::sub_entity_connectivity.c_str());
  m.def(
      "sub_entity_geometry",
      [](cell::type celltype, int dim, int index)
      {
        auto [x, shape] = cell::sub_entity_geometry(celltype, dim, index);
        return nb::tensor<nb::numpy, double>(x.data(), shape.size(), shape.data());
      },
      basix::docstring::sub_entity_geometry.c_str());

<<<<<<< HEAD
  nb::enum_<lattice::type>(m, "LatticeType")
=======
  m.def("sobolev_space_intersection", &sobolev::space_intersection,
        basix::docstring::space_intersection.c_str());

  py::enum_<lattice::type>(m, "LatticeType")
>>>>>>> 9a1343b5
      .value("equispaced", lattice::type::equispaced)
      .value("gll", lattice::type::gll)
      .value("chebyshev", lattice::type::chebyshev)
      .value("gl", lattice::type::gl);
  nb::enum_<lattice::simplex_method>(m, "LatticeSimplexMethod")
      .value("none", lattice::simplex_method::none)
      .value("warp", lattice::simplex_method::warp)
      .value("isaac", lattice::simplex_method::isaac)
      .value("centroid", lattice::simplex_method::centroid);

  nb::enum_<polynomials::type>(m, "PolynomialType")
      .value("legendre", polynomials::type::legendre)
      .value("bernstein", polynomials::type::bernstein);

  m.def(
      "tabulate_polynomials",
      [](polynomials::type polytype, cell::type celltype, int d,
         nb::tensor<double> x)
      {
        if (x.ndim() != 2)
          throw std::runtime_error("x has the wrong number of dimensions");
        stdex::mdspan<const double, stdex::dextents<std::size_t, 2>> _x(
            (double *)x.data(), x.shape(0), x.shape(1));
        auto [p, shape] = polynomials::tabulate(polytype, celltype, d, _x);
        return nb::tensor<double>(p.data(), shape.size(), shape.data());
      },
      basix::docstring::tabulate_polynomials.c_str());
  m.def("polynomials_dim", &polynomials::dim,
        basix::docstring::polynomials_dim.c_str());

  m.def(
      "create_lattice",
      [](cell::type celltype, int n, lattice::type type, bool exterior)
      {
        auto [x, shape] = lattice::create(celltype, n, type, exterior,
                                          lattice::simplex_method::none);
        return nb::tensor<nb::numpy, double>(x.data(), shape.size(), shape.data());
      },
      basix::docstring::create_lattice__celltype_n_type_exterior.c_str());

  m.def(
      "create_lattice",
      [](cell::type celltype, int n, lattice::type type, bool exterior,
         lattice::simplex_method method)
      {
        auto [x, shape] = lattice::create(celltype, n, type, exterior, method);
        return nb::tensor<nb::numpy, double>(x.data(), shape.size(), shape.data());
      },
      basix::docstring::create_lattice__celltype_n_type_exterior_method
          .c_str());

  nb::enum_<maps::type>(m, "MapType")
      .value("identity", maps::type::identity)
      .value("L2Piola", maps::type::L2Piola)
      .value("covariantPiola", maps::type::covariantPiola)
      .value("contravariantPiola", maps::type::contravariantPiola)
      .value("doubleCovariantPiola", maps::type::doubleCovariantPiola)
      .value("doubleContravariantPiola", maps::type::doubleContravariantPiola);

<<<<<<< HEAD
  nb::enum_<quadrature::type>(m, "QuadratureType")
=======
  py::enum_<sobolev::space>(m, "SobolevSpace")
      .value("L2", sobolev::space::L2)
      .value("H1", sobolev::space::H1)
      .value("H2", sobolev::space::H2)
      .value("H3", sobolev::space::H3)
      .value("HInf", sobolev::space::HInf)
      .value("HDiv", sobolev::space::HDiv)
      .value("HCurl", sobolev::space::HCurl)
      .value("HEin", sobolev::space::HEin)
      .value("HDivDiv", sobolev::space::HDivDiv);

  py::enum_<quadrature::type>(m, "QuadratureType")
>>>>>>> 9a1343b5
      .value("Default", quadrature::type::Default)
      .value("gauss_jacobi", quadrature::type::gauss_jacobi)
      .value("gll", quadrature::type::gll)
      .value("xiao_gimbutas", quadrature::type::xiao_gimbutas);

  nb::enum_<cell::type>(m, "CellType", nb::is_arithmetic())
      .value("point", cell::type::point)
      .value("interval", cell::type::interval)
      .value("triangle", cell::type::triangle)
      .value("tetrahedron", cell::type::tetrahedron)
      .value("quadrilateral", cell::type::quadrilateral)
      .value("hexahedron", cell::type::hexahedron)
      .value("prism", cell::type::prism)
      .value("pyramid", cell::type::pyramid);

  m.def(
      "cell_volume",
      [](cell::type cell_type) -> double { return cell::volume(cell_type); },
      basix::docstring::cell_volume.c_str());
  m.def(
      "cell_facet_normals",
      [](cell::type cell_type)
      {
        auto [n, shape] = cell::facet_normals(cell_type);
        return nb::tensor<double>(n.data(), shape.size(), shape.data());
      },
      basix::docstring::cell_facet_normals.c_str());
  m.def(
      "cell_facet_reference_volumes",
      [](cell::type cell_type)
      {
        std::vector<double> v = cell::facet_reference_volumes(cell_type);
        std::array<std::size_t, 1> shape = {v.size()};
        return nb::tensor<double>(v.data(), 1, shape.data());
      },
      basix::docstring::cell_facet_reference_volumes.c_str());
  m.def(
      "cell_facet_outward_normals",
      [](cell::type cell_type)
      {
        auto [n, shape] = cell::facet_outward_normals(cell_type);
        return nb::tensor<double>(n.data(), shape.size(), shape.data());
      },
      basix::docstring::cell_facet_outward_normals.c_str());
  m.def(
      "cell_facet_orientations",
      [](cell::type cell_type)
      {
        std::vector<bool> c = cell::facet_orientations(cell_type);
        std::vector<std::uint8_t> c8(c.begin(), c.end());
        return c8;
      },
      basix::docstring::cell_facet_orientations.c_str());
  m.def(
      "cell_facet_jacobians",
      [](cell::type cell_type)
      {
        auto [J, shape] = cell::facet_jacobians(cell_type);
        return nb::tensor<double>(J.data(), shape.size(), shape.data());
      },
      basix::docstring::cell_facet_jacobians.c_str());

  nb::enum_<element::family>(m, "ElementFamily")
      .value("custom", element::family::custom)
      .value("P", element::family::P)
      .value("BDM", element::family::BDM)
      .value("RT", element::family::RT)
      .value("N1E", element::family::N1E)
      .value("N2E", element::family::N2E)
      .value("Regge", element::family::Regge)
      .value("HHJ", element::family::HHJ)
      .value("bubble", element::family::bubble)
      .value("serendipity", element::family::serendipity)
      .value("DPC", element::family::DPC)
      .value("CR", element::family::CR)
      .value("Hermite", element::family::Hermite);

  nb::class_<FiniteElement>(m, "FiniteElement")
      .def(
          "tabulate",
          [](const FiniteElement& self, int n,
<<<<<<< HEAD
             const nb::tensor<nb::numpy, double, nb::shape<nb::any, nb::any>>&
                 x)
          {
=======
             const py::array_t<double, py::array::c_style>& x) {
>>>>>>> 9a1343b5
            if (x.ndim() != 2)
              throw std::runtime_error("x has the wrong size");
            stdex::mdspan<const double, stdex::dextents<std::size_t, 2>> _x(
                (const double *)x.data(), x.shape(0), x.shape(1));
            auto [t, shape] = self.tabulate(n, _x);
            return nb::tensor<double>(t.data(), shape.size(), shape.data());
          },
          basix::docstring::FiniteElement__tabulate.c_str())
      .def("__eq__", &FiniteElement::operator==)
      .def(
          "push_forward",
          [](const FiniteElement& self,
<<<<<<< HEAD
             nb::tensor<double, nb::shape<nb::any, nb::any, nb::any>,
                        nb::c_contig>
                 U,
             nb::tensor<double, nb::shape<nb::any, nb::any, nb::any>,
                        nb::c_contig>
                 J,
             nb::tensor<double, nb::shape<nb::any>, nb::c_contig> detJ,
             nb::tensor<double, nb::shape<nb::any, nb::any, nb::any>,
                        nb::c_contig>
                 K)
          {
=======
             const py::array_t<double, py::array::c_style>& U,
             const py::array_t<double, py::array::c_style>& J,
             const py::array_t<double, py::array::c_style>& detJ,
             const py::array_t<double, py::array::c_style>& K) {
>>>>>>> 9a1343b5
            auto [u, shape] = self.push_forward(
                cmdspan3_t((double *)U.data(), U.shape(0), U.shape(1), U.shape(2)),
                cmdspan3_t((double *)J.data(), J.shape(0), J.shape(1), J.shape(2)),
                std::span<const double>((const double *)detJ.data(), detJ.shape(0)),
                cmdspan3_t((double *)K.data(), K.shape(0), K.shape(1), K.shape(2)));
            return nb::tensor<double>(u.data(), shape.size(), shape.data());
          },
          basix::docstring::FiniteElement__push_forward.c_str())
      .def(
          "pull_back",
          [](const FiniteElement& self,
<<<<<<< HEAD
             nb::tensor<double, nb::shape<nb::any, nb::any, nb::any>,
                        nb::c_contig>
                 u,
             nb::tensor<double, nb::shape<nb::any, nb::any, nb::any>,
                        nb::c_contig>
                 J,
             nb::tensor<double, nb::shape<nb::any>, nb::c_contig> detJ,
             nb::tensor<double, nb::shape<nb::any, nb::any, nb::any>,
                        nb::c_contig>
                 K)
          {
=======
             const py::array_t<double, py::array::c_style>& u,
             const py::array_t<double, py::array::c_style>& J,
             const py::array_t<double, py::array::c_style>& detJ,
             const py::array_t<double, py::array::c_style>& K) {
>>>>>>> 9a1343b5
            auto [U, shape] = self.pull_back(
                cmdspan3_t((double *)u.data(), u.shape(0), u.shape(1), u.shape(2)),
                cmdspan3_t((double *)J.data(), J.shape(0), J.shape(1), J.shape(2)),
                std::span<const double>((const double *)detJ.data(), detJ.shape(0)),
                cmdspan3_t((double *)K.data(), K.shape(0), K.shape(1), K.shape(2)));
            return nb::tensor<double>(U.data(), shape.size(), shape.data());
          },
          basix::docstring::FiniteElement__pull_back.c_str())
      .def(
          "apply_dof_transformation",
<<<<<<< HEAD
          [](const FiniteElement& self,
             nb::tensor<double, nb::shape<nb::any>, nb::c_contig> data,
             int block_size, std::uint32_t cell_info)
          {
            std::span<double> data_span((double *)data.data(), data.shape(0));
=======
          [](const FiniteElement& self, py::array_t<double>& data,
             int block_size, std::uint32_t cell_info) {
            std::span<double> data_span(data.mutable_data(), data.size());
>>>>>>> 9a1343b5
            self.apply_dof_transformation(data_span, block_size, cell_info);
          },
          basix::docstring::FiniteElement__apply_dof_transformation.c_str())
      .def(
          "apply_dof_transformation_to_transpose",
<<<<<<< HEAD
          [](const FiniteElement& self,
             nb::tensor<double, nb::shape<nb::any>, nb::c_contig> data,
             int block_size, std::uint32_t cell_info)
          {
            std::span<double> data_span((double *)data.data(), data.shape(0));
=======
          [](const FiniteElement& self, py::array_t<double>& data,
             int block_size, std::uint32_t cell_info) {
            std::span<double> data_span(data.mutable_data(), data.size());
>>>>>>> 9a1343b5
            self.apply_dof_transformation_to_transpose(data_span, block_size,
                                                       cell_info);
          },
          basix::docstring::FiniteElement__apply_dof_transformation_to_transpose
              .c_str())
      .def(
          "apply_inverse_transpose_dof_transformation",
<<<<<<< HEAD
          [](const FiniteElement& self,
             nb::tensor<double, nb::shape<nb::any>, nb::c_contig> data,
             int block_size, std::uint32_t cell_info)
          {
            std::span<double> data_span((double *)data.data(), data.shape(0));
=======
          [](const FiniteElement& self, py::array_t<double>& data,
             int block_size, std::uint32_t cell_info) {
            std::span<double> data_span(data.mutable_data(), data.size());
>>>>>>> 9a1343b5
            self.apply_inverse_transpose_dof_transformation(
                data_span, block_size, cell_info);
            std::size_t size = data.shape(0);
            return nb::tensor<nb::numpy, double, nb::shape<nb::any>>(
                data_span.data(), 1, &size);
          },
          basix::docstring::
              FiniteElement__apply_inverse_transpose_dof_transformation.c_str())
      .def(
          "base_transformations",
          [](const FiniteElement& self) {
            auto [t, shape] = self.base_transformations();
            return nb::tensor<double>((double *)t.data(), shape.size(), shape.data());
          },
          basix::docstring::FiniteElement__base_transformations.c_str())
      .def(
          "entity_transformations",
          [](const FiniteElement& self) {
            auto t = self.entity_transformations();
            nb::dict t2;
            for (auto& [key, data] : t)
            {
              t2[cell_type_to_str(key).c_str()]
                  = nb::tensor<double>(data.first.data(), data.second.size(), data.second.data());
            }
            return t2;
          },
          basix::docstring::FiniteElement__entity_transformations.c_str())
      .def(
          "get_tensor_product_representation",
<<<<<<< HEAD
          [](const FiniteElement& self)
          {
            auto w = self.get_tensor_product_representation();
            nb::list l;
            for (auto v : w)
            {
              nb::list a_list;
              a_list.append(std::get<0>(v));
              a_list.append(std::get<1>(v));
              l.append(a_list);
            }
            return l;
=======
          [](const FiniteElement& self) { return self.get_tensor_product_representation();
>>>>>>> 9a1343b5
          },
          basix::docstring::FiniteElement__get_tensor_product_representation
              .c_str())
      .def_property_readonly("degree", &FiniteElement::degree)
      .def_property_readonly("highest_degree", &FiniteElement::highest_degree)
      .def_property_readonly("highest_complete_degree",
                             &FiniteElement::highest_complete_degree)
      .def_property_readonly("cell_type", &FiniteElement::cell_type)
      .def_property_readonly("dim", &FiniteElement::dim)
      .def_property_readonly("num_entity_dofs",
                             [](const FiniteElement& self) {
                               // TODO: remove this function. Information can
                               // retrieved from entity_dofs.
                               auto& edofs = self.entity_dofs();
                               std::vector<std::vector<int>> num_edofs;
                               for (auto& edofs_d : edofs)
                               {
                                 auto& ndofs = num_edofs.emplace_back();
                                 for (auto& edofs : edofs_d)
                                   ndofs.push_back(edofs.size());
                               }
                               return num_edofs;
                             })
      .def_property_readonly("entity_dofs", &FiniteElement::entity_dofs)
      .def_property_readonly("num_entity_closure_dofs",
                             [](const FiniteElement& self) {
                               // TODO: remove this function. Information can
                               // retrieved from entity_closure_dofs.
                               auto& edofs = self.entity_closure_dofs();
                               std::vector<std::vector<int>> num_edofs;
                               for (auto& edofs_d : edofs)
                               {
                                 auto& ndofs = num_edofs.emplace_back();
                                 for (auto& edofs : edofs_d)
                                   ndofs.push_back(edofs.size());
                               }
                               return num_edofs;
                             })
      .def_property_readonly("entity_closure_dofs",
                             &FiniteElement::entity_closure_dofs)
      .def_property_readonly("value_size",
                             [](const FiniteElement& self) {
                               return std::accumulate(
                                   self.value_shape().begin(),
                                   self.value_shape().end(), 1,
                                   std::multiplies{});
                             })
      .def_property_readonly("value_shape", &FiniteElement::value_shape)
      .def_property_readonly("discontinuous", &FiniteElement::discontinuous)
      .def_property_readonly("family", &FiniteElement::family)
      .def_property_readonly("lagrange_variant",
                             &FiniteElement::lagrange_variant)
      .def_property_readonly("dpc_variant", &FiniteElement::dpc_variant)
      .def_property_readonly(
          "dof_transformations_are_permutations",
          &FiniteElement::dof_transformations_are_permutations)
      .def_property_readonly("dof_transformations_are_identity",
                             &FiniteElement::dof_transformations_are_identity)
      .def_property_readonly("interpolation_is_identity",
                             &FiniteElement::interpolation_is_identity)
      .def_property_readonly("map_type", &FiniteElement::map_type)
      .def_property_readonly("sobolev_space", &FiniteElement::sobolev_space)
      .def_property_readonly("points",
                             [](const FiniteElement& self) {
                               auto& [x, shape] = self.points();
                               return nb::tensor<double>((double *)x.data(), shape.size(), shape.data(),
                                                          nb::cast(self));
                             })
      .def_property_readonly("interpolation_matrix",
                             [](const FiniteElement& self) {
                               auto& [P, shape] = self.interpolation_matrix();
                               return nb::tensor<double>((double *)P.data(), shape.size(), shape.data(),
                                                          nb::cast(self));
                             })
      .def_property_readonly("dual_matrix",
                             [](const FiniteElement& self) {
                               auto& [D, shape] = self.dual_matrix();
                               return nb::tensor<double>((double *)D.data(), shape.size(), shape.data(),
                                                          nb::cast(self));
                             })
      .def_property_readonly("coefficient_matrix",
                             [](const FiniteElement& self) {
                               auto& [P, shape] = self.coefficient_matrix();
                               return nb::tensor<double>((double *)P.data(), shape.size(), shape.data(),
                                                          nb::cast(self));
                             })
      .def_property_readonly("wcoeffs",
                             [](const FiniteElement& self) {
                               auto& [P, shape] = self.wcoeffs();
                               return nb::tensor<double>((double *)P.data(), shape.size(), shape.data(),
                                                          nb::cast(self));
                             })
      .def_property_readonly(
          "M",
          [](const FiniteElement& self) {
            const std::array<std::vector<std::pair<std::vector<double>,
                                                   std::array<std::size_t, 4>>>,
                             4>& _M
                = self.M();
            std::vector<std::vector<nb::tensor<nb::numpy, double>>> M(
                4);
            for (int i = 0; i < 4; ++i)
            {
              for (std::size_t j = 0; j < _M[i].size(); ++j)
              {
                auto& mat = _M[i][j];
                M[i].push_back(nb::tensor<nb::numpy, double>((double *)mat.first.data(), mat.second.size(), mat.second.data(),
                                                   nb::cast(self)));
              }
            }
            return M;
          })
      .def_property_readonly(
          "x",
          [](const FiniteElement& self) {
            const std::array<std::vector<std::pair<std::vector<double>,
                                                   std::array<std::size_t, 2>>>,
                             4>& _x
                = self.x();
            std::vector<std::vector<nb::tensor<nb::numpy, double>>> x(
                4);
            for (int i = 0; i < 4; ++i)
            {
              for (std::size_t j = 0; j < _x[i].size(); ++j)
              {
                auto& vec = _x[i][j];
                x[i].push_back(nb::tensor<nb::numpy, double>((double *)vec.first.data(), vec.second.size(), vec.second.data(),
                                                   nb::cast(self)));
              }
            }
            return x;
          })
      .def_property_readonly("has_tensor_product_factorisation",
                             &FiniteElement::has_tensor_product_factorisation)
      .def_property_readonly("interpolation_nderivs",
                             &FiniteElement::interpolation_nderivs);

  nb::enum_<element::lagrange_variant>(m, "LagrangeVariant")
      .value("unset", element::lagrange_variant::unset)
      .value("equispaced", element::lagrange_variant::equispaced)
      .value("gll_warped", element::lagrange_variant::gll_warped)
      .value("gll_isaac", element::lagrange_variant::gll_isaac)
      .value("gll_centroid", element::lagrange_variant::gll_centroid)
      .value("chebyshev_warped", element::lagrange_variant::chebyshev_warped)
      .value("chebyshev_isaac", element::lagrange_variant::chebyshev_isaac)
      .value("chebyshev_centroid",
             element::lagrange_variant::chebyshev_centroid)
      .value("gl_warped", element::lagrange_variant::gl_warped)
      .value("gl_isaac", element::lagrange_variant::gl_isaac)
      .value("gl_centroid", element::lagrange_variant::gl_centroid)
      .value("legendre", element::lagrange_variant::legendre)
      .value("bernstein", element::lagrange_variant::bernstein)
      .value("vtk", element::lagrange_variant::vtk);

  nb::enum_<element::dpc_variant>(m, "DPCVariant")
      .value("unset", element::dpc_variant::unset)
      .value("simplex_equispaced", element::dpc_variant::simplex_equispaced)
      .value("simplex_gll", element::dpc_variant::simplex_gll)
      .value("horizontal_equispaced",
             element::dpc_variant::horizontal_equispaced)
      .value("horizontal_gll", element::dpc_variant::horizontal_gll)
      .value("diagonal_equispaced", element::dpc_variant::diagonal_equispaced)
      .value("diagonal_gll", element::dpc_variant::diagonal_gll)
      .value("legendre", element::dpc_variant::legendre);

  // Create FiniteElement
  m.def(
      "create_custom_element",
      [](cell::type cell_type, const std::vector<int>& value_shape,
<<<<<<< HEAD
         const nb::tensor<nb::numpy, double>& wcoeffs,
         const std::vector<std::vector<nb::tensor<nb::numpy, double>>>& x,
         const std::vector<std::vector<nb::tensor<nb::numpy, double>>>& M,
         int interpolation_nderivs, maps::type map_type, bool discontinuous,
         int highest_complete_degree, int highest_degree) -> FiniteElement
      {
=======
         const py::array_t<double, py::array::c_style>& wcoeffs,
         const std::vector<
             std::vector<py::array_t<double, py::array::c_style>>>& x,
         const std::vector<
             std::vector<py::array_t<double, py::array::c_style>>>& M,
         int interpolation_nderivs, maps::type map_type,
         sobolev::space sobolev_space, bool discontinuous,
         int highest_complete_degree, int highest_degree) -> FiniteElement {
>>>>>>> 9a1343b5
        if (x.size() != 4)
          throw std::runtime_error("x has the wrong size");
        if (M.size() != 4)
          throw std::runtime_error("M has the wrong size");

        std::array<std::vector<cmdspan2_t>, 4> _x;
        for (int i = 0; i < 4; ++i)
        {
          for (std::size_t j = 0; j < x[i].size(); ++j)
          {
            if (x[i][j].ndim() != 2)
              throw std::runtime_error("x has the wrong number of dimensions");
            _x[i].emplace_back((double *)x[i][j].data(), x[i][j].shape(0),
                               x[i][j].shape(1));
          }
        }

        std::array<std::vector<cmdspan4_t>, 4> _M;
        for (int i = 0; i < 4; ++i)
        {
          for (std::size_t j = 0; j < M[i].size(); ++j)
          {
            if (M[i][j].ndim() != 4)
              throw std::runtime_error("M has the wrong number of dimensions");
            _M[i].emplace_back((double *)M[i][j].data(), M[i][j].shape(0),
                               M[i][j].shape(1), M[i][j].shape(2),
                               M[i][j].shape(3));
          }
        }

        std::vector<std::size_t> _vs(value_shape.size());
        for (std::size_t i = 0; i < value_shape.size(); ++i)
          _vs[i] = static_cast<std::size_t>(value_shape[i]);

        return basix::create_custom_element(
            cell_type, _vs,
<<<<<<< HEAD
            cmdspan2_t((double *)wcoeffs.data(), wcoeffs.shape(0), wcoeffs.shape(1)), _x,
            _M, interpolation_nderivs, map_type, discontinuous,
=======
            cmdspan2_t(wcoeffs.data(), wcoeffs.shape(0), wcoeffs.shape(1)), _x,
            _M, interpolation_nderivs, map_type, sobolev_space, discontinuous,
>>>>>>> 9a1343b5
            highest_complete_degree, highest_degree);
      },
      basix::docstring::create_custom_element.c_str());

  m.def(
      "create_element",
      [](element::family family_name, cell::type cell_name, int degree,
         bool discontinuous) -> FiniteElement
      {
        return basix::create_element(family_name, cell_name, degree,
                                     discontinuous);
      },
      basix::docstring::create_element__family_cell_degree_discontinuous
          .c_str());

  m.def(
      "create_element",
      [](element::family family_name, cell::type cell_name, int degree,
         element::lagrange_variant lvariant,
         bool discontinuous) -> FiniteElement
      {
        return basix::create_element(family_name, cell_name, degree, lvariant,
                                     discontinuous);
      },
      basix::docstring::
          create_element__family_cell_degree_lvariant_discontinuous.c_str());

  m.def(
      "create_element",
      [](element::family family_name, cell::type cell_name, int degree,
         element::dpc_variant dvariant, bool discontinuous) -> FiniteElement
      {
        return basix::create_element(family_name, cell_name, degree, dvariant,
                                     discontinuous);
      },
      basix::docstring::
          create_element__family_cell_degree_dvariant_discontinuous.c_str());

  m.def(
      "create_element",
      [](element::family family_name, cell::type cell_name, int degree,
         element::lagrange_variant lvariant, element::dpc_variant dvariant,
         bool discontinuous) -> FiniteElement
      {
        return basix::create_element(family_name, cell_name, degree, lvariant,
                                     dvariant, discontinuous);
      },
      basix::docstring::
          create_element__family_cell_degree_lvariant_dvariant_discontinuous
              .c_str());

  m.def(
      "create_element",
      [](element::family family_name, cell::type cell_name,
         int degree) -> FiniteElement
      { return basix::create_element(family_name, cell_name, degree); },
      basix::docstring::create_element__family_cell_degree.c_str());

  m.def(
      "create_element",
      [](element::family family_name, cell::type cell_name, int degree,
         element::lagrange_variant lvariant) -> FiniteElement {
        return basix::create_element(family_name, cell_name, degree, lvariant);
      },
      basix::docstring::create_element__family_cell_degree_lvariant.c_str());

  m.def(
      "create_element",
      [](element::family family_name, cell::type cell_name, int degree,
         element::dpc_variant dvariant) -> FiniteElement {
        return basix::create_element(family_name, cell_name, degree, dvariant);
      },
      basix::docstring::create_element__family_cell_degree_dvariant.c_str());

  m.def(
      "create_element",
      [](element::family family_name, cell::type cell_name, int degree,
         element::lagrange_variant lvariant,
         element::dpc_variant dvariant) -> FiniteElement
      {
        return basix::create_element(family_name, cell_name, degree, lvariant,
                                     dvariant);
      },
      basix::docstring::create_element__family_cell_degree_lvariant_dvariant
          .c_str());

  // Interpolate between elements
  m.def(
      "compute_interpolation_operator",
      [](const FiniteElement& element_from, const FiniteElement& element_to)
      {
        auto [out, shape]
            = basix::compute_interpolation_operator(element_from, element_to);
        return nb::tensor<nb::numpy, double>(out.data(), shape.size(), shape.data());
      },
      basix::docstring::compute_interpolation_operator.c_str());

  m.def(
      "tabulate_polynomial_set",
      [](cell::type celltype, int d, int n,
         const nb::tensor<nb::numpy, double, nb::shape<nb::any, nb::any>>& x)
      {
        if (x.ndim() != 2)
          throw std::runtime_error("x has the wrong number of dimensions");
        stdex::mdspan<const double, stdex::dextents<std::size_t, 2>> _x((double *)
            x.data(), x.shape(0), x.shape(1));
        auto [p, shape] = polyset::tabulate(celltype, d, n, _x);
        return nb::tensor<nb::numpy, double>(p.data(), shape.size(), shape.data());
      },
      basix::docstring::tabulate_polynomial_set.c_str());

  m.def(
      "make_quadrature",
      [](quadrature::type rule, cell::type celltype, int m)
      {
        auto [pts, w] = quadrature::make_quadrature(rule, celltype, m);
        std::array<std::size_t, 2> shape = {w.size(), pts.size() / w.size()};
        return std::pair(nb::tensor<nb::numpy, double>(pts.data(), 2, shape.data()),
                         nb::tensor<nb::numpy, double>(w.data(), 1, &shape[0]));
      },
      basix::docstring::make_quadrature__rule_celltype_m.c_str());

  m.def(
      "make_quadrature",
      [](cell::type celltype, int m)
      {
        auto [pts, w] = quadrature::make_quadrature(celltype, m);
        std::array<std::size_t, 2> shape = {w.size(), pts.size() / w.size()};
        return std::pair(nb::tensor<nb::numpy, double>(pts.data(), 2, shape.data()),
                         nb::tensor<nb::numpy, double>(w.data(), 1, &shape[0]));
      },
      basix::docstring::make_quadrature__celltype_m.c_str());

  m.def("index", nb::overload_cast<int>(&basix::indexing::idx),
        basix::docstring::index__p.c_str())
      .def("index", nb::overload_cast<int, int>(&basix::indexing::idx),
           basix::docstring::index__p_q.c_str())
      .def("index", nb::overload_cast<int, int, int>(&basix::indexing::idx),
           basix::docstring::index__p_q_r.c_str());
}<|MERGE_RESOLUTION|>--- conflicted
+++ resolved
@@ -14,20 +14,11 @@
 #include <basix/polynomials.h>
 #include <basix/polyset.h>
 #include <basix/quadrature.h>
-<<<<<<< HEAD
 #include <nanobind/nanobind.h>
 #include <nanobind/stl/string.h>
 #include <nanobind/stl/vector.h>
 #include <nanobind/tensor.h>
 
-=======
-#include <basix/sobolev-spaces.h>
-#include <pybind11/numpy.h>
-#include <pybind11/operators.h>
-#include <pybind11/pybind11.h>
-#include <pybind11/stl.h>
-#include <span>
->>>>>>> 9a1343b5
 #include <string>
 #include <vector>
 #include <xtensor/xadapt.hpp>
@@ -90,31 +81,36 @@
 //                    xt::no_ownership(), shape);
 // }
 
-// /// Create a nb::tensor that shares data with an
-// /// xtensor array. The C++ object owns the data, and the
-// /// nb::tensor object keeps the C++ object alive.
-// // Similar to https://github.com/pybind/pybind11/issues/1042
-// template <typename T>
-// auto as_nbtensor(std::vector<std::size_t>& shape, T* data)
-// {
-//   std::size_t dim = shape.size();
-//   if constexpr (std::is_same<std::vector<typename U::value_type>, U>())
-//     shape = {x.size()};
-//   else
-//   {
-//     dim = x.dimension();
-//     shape.resize(dim);
-//     std::copy(x.shape().data(), x.shape().data() + dim, shape.begin());
-//   }
-//   auto data = x.data();
-//   auto size = x.size();
-//   std::unique_ptr<U> x_ptr = std::make_unique<U>(std::move(x));
-//   auto capsule = nb::capsule(x_ptr.get(), [](void* p) noexcept
-//                              { std::unique_ptr<U>(reinterpret_cast<U*>(p)); });
-//   x_ptr.release();
-//   return nb::tensor<nb::numpy, typename U::value_type, shape_t>(
-//       data, dim, shape.data(), capsule);
-// }
+/// Create a nb::tensor that shares data with an
+/// xtensor array. The C++ object owns the data, and the
+/// nb::tensor object keeps the C++ object alive.
+/// Similar to https://github.com/pybind/pybind11/issues/1042
+template <typename V, typename U>
+auto as_nbtensor(std::pair<V, U> a)
+{
+  auto [array, shape] = a;
+  std::size_t dim = shape.size();
+  auto data = array.data();
+  std::unique_ptr<V> x_ptr = std::make_unique<V>(std::move(array));
+  auto capsule = nb::capsule(x_ptr.get(), [](void* p) noexcept
+                             { std::unique_ptr<V>(reinterpret_cast<V*>(p)); });
+  x_ptr.release();
+  return nb::tensor<nb::numpy, typename V::value_type>(
+      data, dim, shape.data(), capsule);
+}
+
+template <typename V, typename U>
+auto as_nbtensor(V& array, U& shape)
+{
+  std::size_t dim = shape.size();
+  auto data = array.data();
+  std::unique_ptr<V> x_ptr = std::make_unique<V>(std::move(array));
+  auto capsule = nb::capsule(x_ptr.get(), [](void* p) noexcept
+                             { std::unique_ptr<V>(reinterpret_cast<V*>(p)); });
+  x_ptr.release();
+  return nb::tensor<nb::numpy, typename V::value_type>(
+      data, dim, shape.data(), capsule);
+}
 
 } // namespace
 
@@ -131,8 +127,7 @@
       "geometry",
       [](cell::type celltype)
       {
-        auto [x, shape] = cell::geometry(celltype);
-        return nb::tensor<nb::numpy, double>(x.data(), shape.size(), shape.data());
+        return as_nbtensor(cell::geometry(celltype));
       },
       basix::docstring::geometry.c_str());
   m.def("sub_entity_connectivity", &cell::sub_entity_connectivity,
@@ -146,14 +141,10 @@
       },
       basix::docstring::sub_entity_geometry.c_str());
 
-<<<<<<< HEAD
-  nb::enum_<lattice::type>(m, "LatticeType")
-=======
   m.def("sobolev_space_intersection", &sobolev::space_intersection,
         basix::docstring::space_intersection.c_str());
 
-  py::enum_<lattice::type>(m, "LatticeType")
->>>>>>> 9a1343b5
+  nb::enum_<lattice::type>(m, "LatticeType")
       .value("equispaced", lattice::type::equispaced)
       .value("gll", lattice::type::gll)
       .value("chebyshev", lattice::type::chebyshev)
@@ -213,10 +204,7 @@
       .value("doubleCovariantPiola", maps::type::doubleCovariantPiola)
       .value("doubleContravariantPiola", maps::type::doubleContravariantPiola);
 
-<<<<<<< HEAD
-  nb::enum_<quadrature::type>(m, "QuadratureType")
-=======
-  py::enum_<sobolev::space>(m, "SobolevSpace")
+  nb::enum_<sobolev::space>(m, "SobolevSpace")
       .value("L2", sobolev::space::L2)
       .value("H1", sobolev::space::H1)
       .value("H2", sobolev::space::H2)
@@ -227,8 +215,7 @@
       .value("HEin", sobolev::space::HEin)
       .value("HDivDiv", sobolev::space::HDivDiv);
 
-  py::enum_<quadrature::type>(m, "QuadratureType")
->>>>>>> 9a1343b5
+  nb::enum_<quadrature::type>(m, "QuadratureType")
       .value("Default", quadrature::type::Default)
       .value("gauss_jacobi", quadrature::type::gauss_jacobi)
       .value("gll", quadrature::type::gll)
@@ -252,8 +239,21 @@
       "cell_facet_normals",
       [](cell::type cell_type)
       {
+        //   auto [n, shape] = cell::facet_normals(cell_type);
+        //   auto data = n.data();
+        //   std::unique_ptr<std::vector<double>> x_ptr =
+        //   std::make_unique<std::vector<double>>(std::move(n)); auto capsule =
+        //   nb::capsule(x_ptr.get(), [](void* p) noexcept
+        //                         {
+        //                         std::unique_ptr<std::vector<double>>(reinterpret_cast<std::vector<double>*>(p));
+        //                         });
+        //     x_ptr.release();
+
+        //   return nb::tensor<nb::numpy, double, nb::shape<nb::any,
+        //   nb::any>>(data, shape.size(), shape.data(), capsule);
+        //
         auto [n, shape] = cell::facet_normals(cell_type);
-        return nb::tensor<double>(n.data(), shape.size(), shape.data());
+        return as_nbtensor(n, shape);
       },
       basix::docstring::cell_facet_normals.c_str());
   m.def(
@@ -269,9 +269,8 @@
       "cell_facet_outward_normals",
       [](cell::type cell_type)
       {
-        auto [n, shape] = cell::facet_outward_normals(cell_type);
-        return nb::tensor<double>(n.data(), shape.size(), shape.data());
-      },
+        return as_nbtensor(cell::facet_outward_normals(cell_type));
+     },
       basix::docstring::cell_facet_outward_normals.c_str());
   m.def(
       "cell_facet_orientations",
@@ -310,13 +309,9 @@
       .def(
           "tabulate",
           [](const FiniteElement& self, int n,
-<<<<<<< HEAD
              const nb::tensor<nb::numpy, double, nb::shape<nb::any, nb::any>>&
                  x)
           {
-=======
-             const py::array_t<double, py::array::c_style>& x) {
->>>>>>> 9a1343b5
             if (x.ndim() != 2)
               throw std::runtime_error("x has the wrong size");
             stdex::mdspan<const double, stdex::dextents<std::size_t, 2>> _x(
@@ -329,7 +324,6 @@
       .def(
           "push_forward",
           [](const FiniteElement& self,
-<<<<<<< HEAD
              nb::tensor<double, nb::shape<nb::any, nb::any, nb::any>,
                         nb::c_contig>
                  U,
@@ -341,12 +335,6 @@
                         nb::c_contig>
                  K)
           {
-=======
-             const py::array_t<double, py::array::c_style>& U,
-             const py::array_t<double, py::array::c_style>& J,
-             const py::array_t<double, py::array::c_style>& detJ,
-             const py::array_t<double, py::array::c_style>& K) {
->>>>>>> 9a1343b5
             auto [u, shape] = self.push_forward(
                 cmdspan3_t((double *)U.data(), U.shape(0), U.shape(1), U.shape(2)),
                 cmdspan3_t((double *)J.data(), J.shape(0), J.shape(1), J.shape(2)),
@@ -358,7 +346,6 @@
       .def(
           "pull_back",
           [](const FiniteElement& self,
-<<<<<<< HEAD
              nb::tensor<double, nb::shape<nb::any, nb::any, nb::any>,
                         nb::c_contig>
                  u,
@@ -370,12 +357,6 @@
                         nb::c_contig>
                  K)
           {
-=======
-             const py::array_t<double, py::array::c_style>& u,
-             const py::array_t<double, py::array::c_style>& J,
-             const py::array_t<double, py::array::c_style>& detJ,
-             const py::array_t<double, py::array::c_style>& K) {
->>>>>>> 9a1343b5
             auto [U, shape] = self.pull_back(
                 cmdspan3_t((double *)u.data(), u.shape(0), u.shape(1), u.shape(2)),
                 cmdspan3_t((double *)J.data(), J.shape(0), J.shape(1), J.shape(2)),
@@ -386,33 +367,21 @@
           basix::docstring::FiniteElement__pull_back.c_str())
       .def(
           "apply_dof_transformation",
-<<<<<<< HEAD
           [](const FiniteElement& self,
              nb::tensor<double, nb::shape<nb::any>, nb::c_contig> data,
              int block_size, std::uint32_t cell_info)
           {
             std::span<double> data_span((double *)data.data(), data.shape(0));
-=======
-          [](const FiniteElement& self, py::array_t<double>& data,
-             int block_size, std::uint32_t cell_info) {
-            std::span<double> data_span(data.mutable_data(), data.size());
->>>>>>> 9a1343b5
             self.apply_dof_transformation(data_span, block_size, cell_info);
           },
           basix::docstring::FiniteElement__apply_dof_transformation.c_str())
       .def(
           "apply_dof_transformation_to_transpose",
-<<<<<<< HEAD
           [](const FiniteElement& self,
              nb::tensor<double, nb::shape<nb::any>, nb::c_contig> data,
              int block_size, std::uint32_t cell_info)
           {
             std::span<double> data_span((double *)data.data(), data.shape(0));
-=======
-          [](const FiniteElement& self, py::array_t<double>& data,
-             int block_size, std::uint32_t cell_info) {
-            std::span<double> data_span(data.mutable_data(), data.size());
->>>>>>> 9a1343b5
             self.apply_dof_transformation_to_transpose(data_span, block_size,
                                                        cell_info);
           },
@@ -420,17 +389,11 @@
               .c_str())
       .def(
           "apply_inverse_transpose_dof_transformation",
-<<<<<<< HEAD
           [](const FiniteElement& self,
              nb::tensor<double, nb::shape<nb::any>, nb::c_contig> data,
              int block_size, std::uint32_t cell_info)
           {
             std::span<double> data_span((double *)data.data(), data.shape(0));
-=======
-          [](const FiniteElement& self, py::array_t<double>& data,
-             int block_size, std::uint32_t cell_info) {
-            std::span<double> data_span(data.mutable_data(), data.size());
->>>>>>> 9a1343b5
             self.apply_inverse_transpose_dof_transformation(
                 data_span, block_size, cell_info);
             std::size_t size = data.shape(0);
@@ -461,7 +424,6 @@
           basix::docstring::FiniteElement__entity_transformations.c_str())
       .def(
           "get_tensor_product_representation",
-<<<<<<< HEAD
           [](const FiniteElement& self)
           {
             auto w = self.get_tensor_product_representation();
@@ -474,9 +436,6 @@
               l.append(a_list);
             }
             return l;
-=======
-          [](const FiniteElement& self) { return self.get_tensor_product_representation();
->>>>>>> 9a1343b5
           },
           basix::docstring::FiniteElement__get_tensor_product_representation
               .c_str())
@@ -646,23 +605,13 @@
   m.def(
       "create_custom_element",
       [](cell::type cell_type, const std::vector<int>& value_shape,
-<<<<<<< HEAD
          const nb::tensor<nb::numpy, double>& wcoeffs,
          const std::vector<std::vector<nb::tensor<nb::numpy, double>>>& x,
          const std::vector<std::vector<nb::tensor<nb::numpy, double>>>& M,
-         int interpolation_nderivs, maps::type map_type, bool discontinuous,
+         int interpolation_nderivs, maps::type map_type, sobolev::space sobolev_space, 
+         bool discontinuous,
          int highest_complete_degree, int highest_degree) -> FiniteElement
       {
-=======
-         const py::array_t<double, py::array::c_style>& wcoeffs,
-         const std::vector<
-             std::vector<py::array_t<double, py::array::c_style>>>& x,
-         const std::vector<
-             std::vector<py::array_t<double, py::array::c_style>>>& M,
-         int interpolation_nderivs, maps::type map_type,
-         sobolev::space sobolev_space, bool discontinuous,
-         int highest_complete_degree, int highest_degree) -> FiniteElement {
->>>>>>> 9a1343b5
         if (x.size() != 4)
           throw std::runtime_error("x has the wrong size");
         if (M.size() != 4)
@@ -699,13 +648,8 @@
 
         return basix::create_custom_element(
             cell_type, _vs,
-<<<<<<< HEAD
             cmdspan2_t((double *)wcoeffs.data(), wcoeffs.shape(0), wcoeffs.shape(1)), _x,
-            _M, interpolation_nderivs, map_type, discontinuous,
-=======
-            cmdspan2_t(wcoeffs.data(), wcoeffs.shape(0), wcoeffs.shape(1)), _x,
             _M, interpolation_nderivs, map_type, sobolev_space, discontinuous,
->>>>>>> 9a1343b5
             highest_complete_degree, highest_degree);
       },
       basix::docstring::create_custom_element.c_str());
