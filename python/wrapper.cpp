// Copyright (c) 2020 Chris Richardson & Matthew Scroggs
// FEniCS Project
// SPDX-License-Identifier:    MIT

#include <basix/cell.h>
#include <basix/docs.h>
#include <basix/element-families.h>
#include <basix/finite-element.h>
#include <basix/indexing.h>
#include <basix/interpolation.h>
#include <basix/lattice.h>
#include <basix/maps.h>
#include <basix/mdspan.hpp>
#include <basix/polynomials.h>
#include <basix/polyset.h>
#include <basix/quadrature.h>
#include <basix/sobolev-spaces.h>

#include <nanobind/nanobind.h>
#include <nanobind/stl/pair.h>
#include <nanobind/stl/string.h>
#include <nanobind/stl/vector.h>
#include <nanobind/tensor.h>

#include <memory>
#include <span>
#include <string>
#include <vector>

namespace nb = nanobind;
using namespace basix;

namespace stdex = std::experimental;
using cmdspan2_t = stdex::mdspan<const double, stdex::dextents<std::size_t, 2>>;
using cmdspan3_t = stdex::mdspan<const double, stdex::dextents<std::size_t, 3>>;
using cmdspan4_t = stdex::mdspan<const double, stdex::dextents<std::size_t, 4>>;

namespace
{
const std::string& cell_type_to_str(cell::type type)
{
  static const std::map<cell::type, std::string> type_to_name
      = {{cell::type::point, "point"},
         {cell::type::interval, "interval"},
         {cell::type::triangle, "triangle"},
         {cell::type::tetrahedron, "tetrahedron"},
         {cell::type::quadrilateral, "quadrilateral"},
         {cell::type::pyramid, "pyramid"},
         {cell::type::prism, "prism"},
         {cell::type::hexahedron, "hexahedron"}};

  auto it = type_to_name.find(type);
  if (it == type_to_name.end())
    throw std::runtime_error("Can't find type");

  return it->second;
}

template <typename V, typename U>
auto as_nbtensor(V& array, U& shape)
{
  std::size_t dim = shape.size();
  auto data = array.data();
  std::unique_ptr<V> x_ptr = std::make_unique<V>(std::move(array));
  auto capsule = nb::capsule(x_ptr.get(), [](void* p) noexcept
                             { std::unique_ptr<V>(reinterpret_cast<V*>(p)); });
  x_ptr.release();
  return nb::tensor<nb::numpy, typename V::value_type>(
      const_cast<typename V::value_type*>(data), dim, shape.data(), capsule);
}

} // namespace

NB_MODULE(_basixcpp, m)
{
  //   m.doc() = R"(
  // Interface to the Basix C++ library.
  // )";

  m.attr("__version__") = basix::version();

  m.def("topology", &cell::topology, basix::docstring::topology.c_str());
  m.def(
      "geometry",
      [](cell::type celltype)
      {
        auto [x, shape] = cell::geometry(celltype);
        return as_nbtensor(x, shape);
      },
      basix::docstring::geometry.c_str());
  m.def("sub_entity_connectivity", &cell::sub_entity_connectivity,
        basix::docstring::sub_entity_connectivity.c_str());
  m.def(
      "sub_entity_geometry",
      [](cell::type celltype, int dim, int index)
      {
        auto [x, shape] = cell::sub_entity_geometry(celltype, dim, index);
        return as_nbtensor(x, shape);
      },
      basix::docstring::sub_entity_geometry.c_str());

  m.def("sobolev_space_intersection", &sobolev::space_intersection,
        basix::docstring::space_intersection.c_str());

  nb::enum_<lattice::type>(m, "LatticeType")
      .value("equispaced", lattice::type::equispaced)
      .value("gll", lattice::type::gll)
      .value("chebyshev", lattice::type::chebyshev)
      .value("gl", lattice::type::gl);
  nb::enum_<lattice::simplex_method>(m, "LatticeSimplexMethod")
      .value("none", lattice::simplex_method::none)
      .value("warp", lattice::simplex_method::warp)
      .value("isaac", lattice::simplex_method::isaac)
      .value("centroid", lattice::simplex_method::centroid);

  nb::enum_<polynomials::type>(m, "PolynomialType")
      .value("legendre", polynomials::type::legendre)
      .value("bernstein", polynomials::type::bernstein);

  m.def(
      "tabulate_polynomials",
      [](polynomials::type polytype, cell::type celltype, int d,
         nb::tensor<double> x)
      {
        if (x.ndim() != 2)
          throw std::runtime_error("x has the wrong number of dimensions");
        stdex::mdspan<const double, stdex::dextents<std::size_t, 2>> _x(
            (double*)x.data(), x.shape(0), x.shape(1));
        auto [p, shape] = polynomials::tabulate(polytype, celltype, d, _x);
        return as_nbtensor(p, shape);
      },
      basix::docstring::tabulate_polynomials.c_str());
  m.def("polynomials_dim", &polynomials::dim,
        basix::docstring::polynomials_dim.c_str());

  m.def(
      "create_lattice",
      [](cell::type celltype, int n, lattice::type type, bool exterior)
      {
        auto [x, shape] = lattice::create(celltype, n, type, exterior,
                                          lattice::simplex_method::none);
        return as_nbtensor(x, shape);
      },
      basix::docstring::create_lattice__celltype_n_type_exterior.c_str());

  m.def(
      "create_lattice",
      [](cell::type celltype, int n, lattice::type type, bool exterior,
         lattice::simplex_method method)
      {
        auto [x, shape] = lattice::create(celltype, n, type, exterior, method);
        return as_nbtensor(x, shape);
      },
      basix::docstring::create_lattice__celltype_n_type_exterior_method
          .c_str());

  nb::enum_<maps::type>(m, "MapType")
      .value("identity", maps::type::identity)
      .value("L2Piola", maps::type::L2Piola)
      .value("covariantPiola", maps::type::covariantPiola)
      .value("contravariantPiola", maps::type::contravariantPiola)
      .value("doubleCovariantPiola", maps::type::doubleCovariantPiola)
      .value("doubleContravariantPiola", maps::type::doubleContravariantPiola);

  nb::enum_<sobolev::space>(m, "SobolevSpace")
      .value("L2", sobolev::space::L2)
      .value("H1", sobolev::space::H1)
      .value("H2", sobolev::space::H2)
      .value("H3", sobolev::space::H3)
      .value("HInf", sobolev::space::HInf)
      .value("HDiv", sobolev::space::HDiv)
      .value("HCurl", sobolev::space::HCurl)
      .value("HEin", sobolev::space::HEin)
      .value("HDivDiv", sobolev::space::HDivDiv);

  nb::enum_<quadrature::type>(m, "QuadratureType")
      .value("Default", quadrature::type::Default)
      .value("gauss_jacobi", quadrature::type::gauss_jacobi)
      .value("gll", quadrature::type::gll)
      .value("xiao_gimbutas", quadrature::type::xiao_gimbutas);

  nb::enum_<cell::type>(m, "CellType", nb::is_arithmetic())
      .value("point", cell::type::point)
      .value("interval", cell::type::interval)
      .value("triangle", cell::type::triangle)
      .value("tetrahedron", cell::type::tetrahedron)
      .value("quadrilateral", cell::type::quadrilateral)
      .value("hexahedron", cell::type::hexahedron)
      .value("prism", cell::type::prism)
      .value("pyramid", cell::type::pyramid);

  m.def(
      "cell_volume",
      [](cell::type cell_type) -> double { return cell::volume(cell_type); },
      basix::docstring::cell_volume.c_str());
  m.def(
      "cell_facet_normals",
      [](cell::type cell_type)
      {
        auto [n, shape] = cell::facet_normals(cell_type);
        return as_nbtensor(n, shape);
      },
      basix::docstring::cell_facet_normals.c_str());
  m.def(
      "cell_facet_reference_volumes",
      [](cell::type cell_type)
      {
        std::vector<double> v = cell::facet_reference_volumes(cell_type);
        std::array<std::size_t, 1> shape = {v.size()};
        return as_nbtensor(v, shape);
      },
      basix::docstring::cell_facet_reference_volumes.c_str());
  m.def(
      "cell_facet_outward_normals",
      [](cell::type cell_type)
      {
        auto [n, shape] = cell::facet_outward_normals(cell_type);
        return as_nbtensor(n, shape);
      },
      basix::docstring::cell_facet_outward_normals.c_str());
  m.def(
      "cell_facet_orientations",
      [](cell::type cell_type)
      {
        std::vector<bool> c = cell::facet_orientations(cell_type);
        std::vector<std::uint8_t> c8(c.begin(), c.end());
        return c8;
      },
      basix::docstring::cell_facet_orientations.c_str());
  m.def(
      "cell_facet_jacobians",
      [](cell::type cell_type)
      {
        auto [J, shape] = cell::facet_jacobians(cell_type);
        return as_nbtensor(J, shape);
      },
      basix::docstring::cell_facet_jacobians.c_str());

  nb::enum_<element::family>(m, "ElementFamily")
      .value("custom", element::family::custom)
      .value("P", element::family::P)
      .value("BDM", element::family::BDM)
      .value("RT", element::family::RT)
      .value("N1E", element::family::N1E)
      .value("N2E", element::family::N2E)
      .value("Regge", element::family::Regge)
      .value("HHJ", element::family::HHJ)
      .value("bubble", element::family::bubble)
      .value("serendipity", element::family::serendipity)
      .value("DPC", element::family::DPC)
      .value("CR", element::family::CR)
      .value("Hermite", element::family::Hermite);

  nb::class_<FiniteElement>(m, "FiniteElement")
      .def(
          "tabulate",
          [](const FiniteElement& self, int n,
<<<<<<< HEAD
             const nb::tensor<nb::numpy, double, nb::shape<nb::any, nb::any>>&
                 x)
=======
             const py::array_t<double, py::array::c_style>& x)
>>>>>>> b796f160
          {
            if (x.ndim() != 2)
              throw std::runtime_error("x has the wrong size");
            stdex::mdspan<const double, stdex::dextents<std::size_t, 2>> _x(
                (const double*)x.data(), x.shape(0), x.shape(1));
            auto [t, shape] = self.tabulate(n, _x);
            return as_nbtensor(t, shape);
          },
          basix::docstring::FiniteElement__tabulate.c_str())
      .def("__eq__", &FiniteElement::operator==)
      .def(
          "push_forward",
<<<<<<< HEAD
          [](const FiniteElement& self, const nb::tensor<double>& U,
             const nb::tensor<double>& J, const nb::tensor<double>& detJ,
             const nb::tensor<double>& K)
=======
          [](const FiniteElement& self,
             const py::array_t<double, py::array::c_style>& U,
             const py::array_t<double, py::array::c_style>& J,
             const py::array_t<double, py::array::c_style>& detJ,
             const py::array_t<double, py::array::c_style>& K)
>>>>>>> b796f160
          {
            auto [u, shape] = self.push_forward(
                cmdspan3_t(U.data(), U.shape(0), U.shape(1), U.shape(2)),
                cmdspan3_t(J.data(), J.shape(0), J.shape(1), J.shape(2)),
                std::span<const double>(detJ.data(), detJ.shape(0)),
                cmdspan3_t(K.data(), K.shape(0), K.shape(1), K.shape(2)));
            return as_nbtensor(u, shape);
          },
          basix::docstring::FiniteElement__push_forward.c_str())
      .def(
          "pull_back",
<<<<<<< HEAD
          [](const FiniteElement& self, const nb::tensor<double>& u,
             const nb::tensor<double>& J, const nb::tensor<double>& detJ,
             const nb::tensor<double>& K)
=======
          [](const FiniteElement& self,
             const py::array_t<double, py::array::c_style>& u,
             const py::array_t<double, py::array::c_style>& J,
             const py::array_t<double, py::array::c_style>& detJ,
             const py::array_t<double, py::array::c_style>& K)
>>>>>>> b796f160
          {
            auto [U, shape] = self.pull_back(
                cmdspan3_t(u.data(), u.shape(0), u.shape(1), u.shape(2)),
                cmdspan3_t(J.data(), J.shape(0), J.shape(1), J.shape(2)),
                std::span<const double>(detJ.data(), detJ.shape(0)),
                cmdspan3_t(K.data(), K.shape(0), K.shape(1), K.shape(2)));
            return as_nbtensor(U, shape);
          },
          basix::docstring::FiniteElement__pull_back.c_str())
      .def(
          "apply_dof_transformation",
<<<<<<< HEAD
          [](const FiniteElement& self, nb::tensor<double>& data,
             int block_size, std::uint32_t cell_info)
          {
            std::span<double> data_span(data.data(), data.shape(0));
=======
          [](const FiniteElement& self, py::array_t<double>& data,
             int block_size, std::uint32_t cell_info)
          {
            std::span<double> data_span(data.mutable_data(), data.size());
>>>>>>> b796f160
            self.apply_dof_transformation(data_span, block_size, cell_info);
          },
          basix::docstring::FiniteElement__apply_dof_transformation.c_str())
      .def(
          "apply_dof_transformation_to_transpose",
<<<<<<< HEAD
          [](const FiniteElement& self, nb::tensor<double>& data,
             int block_size, std::uint32_t cell_info)
          {
            std::span<double> data_span(data.data(), data.shape(0));
=======
          [](const FiniteElement& self, py::array_t<double>& data,
             int block_size, std::uint32_t cell_info)
          {
            std::span<double> data_span(data.mutable_data(), data.size());
>>>>>>> b796f160
            self.apply_dof_transformation_to_transpose(data_span, block_size,
                                                       cell_info);
          },
          basix::docstring::FiniteElement__apply_dof_transformation_to_transpose
              .c_str())
      .def(
          "apply_inverse_transpose_dof_transformation",
<<<<<<< HEAD
          [](const FiniteElement& self, nb::tensor<double>& data,
             int block_size, std::uint32_t cell_info)
          {
            std::span<double> data_span(data.data(), data.shape(0));
=======
          [](const FiniteElement& self, py::array_t<double>& data,
             int block_size, std::uint32_t cell_info)
          {
            std::span<double> data_span(data.mutable_data(), data.size());
>>>>>>> b796f160
            self.apply_inverse_transpose_dof_transformation(
                data_span, block_size, cell_info);
            std::array<std::size_t, 1> size = {data.shape(0)};
            return as_nbtensor(data_span, size);
          },
          basix::docstring::
              FiniteElement__apply_inverse_transpose_dof_transformation.c_str())
      .def(
          "base_transformations",
          [](const FiniteElement& self)
          {
            auto [t, shape] = self.base_transformations();
            return as_nbtensor(t, shape);
          },
          basix::docstring::FiniteElement__base_transformations.c_str())
      .def(
          "entity_transformations",
          [](const FiniteElement& self)
          {
            auto t = self.entity_transformations();
            nb::dict t2;
            for (auto& [key, data] : t)
              t2[cell_type_to_str(key).c_str()]
                  = as_nbtensor(data.first, data.second);
            return t2;
          },
          basix::docstring::FiniteElement__entity_transformations.c_str())
      .def(
          "get_tensor_product_representation",
          [](const FiniteElement& self)
          { return self.get_tensor_product_representation(); },
          basix::docstring::FiniteElement__get_tensor_product_representation
              .c_str())
      .def_property_readonly("degree", &FiniteElement::degree)
      .def_property_readonly("highest_degree", &FiniteElement::highest_degree)
      .def_property_readonly("highest_complete_degree",
                             &FiniteElement::highest_complete_degree)
      .def_property_readonly("cell_type", &FiniteElement::cell_type)
      .def_property_readonly("dim", &FiniteElement::dim)
      .def_property_readonly("num_entity_dofs",
                             [](const FiniteElement& self)
                             {
                               // TODO: remove this function. Information can
                               // retrieved from entity_dofs.
                               auto& edofs = self.entity_dofs();
                               std::vector<std::vector<int>> num_edofs;
                               for (auto& edofs_d : edofs)
                               {
                                 auto& ndofs = num_edofs.emplace_back();
                                 for (auto& edofs : edofs_d)
                                   ndofs.push_back(edofs.size());
                               }
                               return num_edofs;
                             })
      .def_property_readonly("entity_dofs", &FiniteElement::entity_dofs)
      .def_property_readonly("num_entity_closure_dofs",
                             [](const FiniteElement& self)
                             {
                               // TODO: remove this function. Information can
                               // retrieved from entity_closure_dofs.
                               auto& edofs = self.entity_closure_dofs();
                               std::vector<std::vector<int>> num_edofs;
                               for (auto& edofs_d : edofs)
                               {
                                 auto& ndofs = num_edofs.emplace_back();
                                 for (auto& edofs : edofs_d)
                                   ndofs.push_back(edofs.size());
                               }
                               return num_edofs;
                             })
      .def_property_readonly("entity_closure_dofs",
                             &FiniteElement::entity_closure_dofs)
      .def_property_readonly("value_size",
                             [](const FiniteElement& self)
                             {
                               return std::accumulate(
                                   self.value_shape().begin(),
                                   self.value_shape().end(), 1,
                                   std::multiplies{});
                             })
      .def_property_readonly("value_shape", &FiniteElement::value_shape)
      .def_property_readonly("discontinuous", &FiniteElement::discontinuous)
      .def_property_readonly("family", &FiniteElement::family)
      .def_property_readonly("lagrange_variant",
                             &FiniteElement::lagrange_variant)
      .def_property_readonly("dpc_variant", &FiniteElement::dpc_variant)
      .def_property_readonly(
          "dof_transformations_are_permutations",
          &FiniteElement::dof_transformations_are_permutations)
      .def_property_readonly("dof_transformations_are_identity",
                             &FiniteElement::dof_transformations_are_identity)
      .def_property_readonly("interpolation_is_identity",
                             &FiniteElement::interpolation_is_identity)
      .def_property_readonly("map_type", &FiniteElement::map_type)
      .def_property_readonly("sobolev_space", &FiniteElement::sobolev_space)
      .def_property_readonly("points",
                             [](const FiniteElement& self)
                             {
                               auto& [x, shape] = self.points();
                               return as_nbtensor(x, shape);
                             })
      .def_property_readonly("interpolation_matrix",
                             [](const FiniteElement& self)
                             {
                               auto& [P, shape] = self.interpolation_matrix();
                               return as_nbtensor(P, shape);
                             })
      .def_property_readonly("dual_matrix",
                             [](const FiniteElement& self)
                             {
                               auto& [D, shape] = self.dual_matrix();
                               return as_nbtensor(D, shape);
                             })
      .def_property_readonly("coefficient_matrix",
                             [](const FiniteElement& self)
                             {
                               auto& [P, shape] = self.coefficient_matrix();
                               return as_nbtensor(P, shape);
                             })
      .def_property_readonly("wcoeffs",
                             [](const FiniteElement& self)
                             {
                               auto& [P, shape] = self.wcoeffs();
                               return as_nbtensor(P, shape);
                             })
      .def_property_readonly(
          "M",
          [](const FiniteElement& self)
          {
            const std::array<std::vector<std::pair<std::vector<double>,
                                                   std::array<std::size_t, 4>>>,
                             4>& _M
                = self.M();
            std::vector<std::vector<nb::tensor<nb::numpy, double>>> M(4);
            for (int i = 0; i < 4; ++i)
            {
              for (std::size_t j = 0; j < _M[i].size(); ++j)
              {
                auto& mat = _M[i][j];
                M[i].push_back(as_nbtensor(mat.first, mat.second));
              }
            }
            return M;
          })
      .def_property_readonly(
          "x",
          [](const FiniteElement& self)
          {
            const std::array<std::vector<std::pair<std::vector<double>,
                                                   std::array<std::size_t, 2>>>,
                             4>& _x
                = self.x();
            std::vector<std::vector<nb::tensor<nb::numpy, double>>> x(4);
            for (int i = 0; i < 4; ++i)
            {
              for (std::size_t j = 0; j < _x[i].size(); ++j)
              {
                auto& vec = _x[i][j];
                x[i].push_back(as_nbtensor(vec.first, vec.second));
              }
            }
            return x;
          })
      .def_property_readonly("has_tensor_product_factorisation",
                             &FiniteElement::has_tensor_product_factorisation)
      .def_property_readonly("interpolation_nderivs",
                             &FiniteElement::interpolation_nderivs)
      .def_property_readonly("dof_ordering", &FiniteElement::dof_ordering);

  nb::enum_<element::lagrange_variant>(m, "LagrangeVariant")
      .value("unset", element::lagrange_variant::unset)
      .value("equispaced", element::lagrange_variant::equispaced)
      .value("gll_warped", element::lagrange_variant::gll_warped)
      .value("gll_isaac", element::lagrange_variant::gll_isaac)
      .value("gll_centroid", element::lagrange_variant::gll_centroid)
      .value("chebyshev_warped", element::lagrange_variant::chebyshev_warped)
      .value("chebyshev_isaac", element::lagrange_variant::chebyshev_isaac)
      .value("chebyshev_centroid",
             element::lagrange_variant::chebyshev_centroid)
      .value("gl_warped", element::lagrange_variant::gl_warped)
      .value("gl_isaac", element::lagrange_variant::gl_isaac)
      .value("gl_centroid", element::lagrange_variant::gl_centroid)
      .value("legendre", element::lagrange_variant::legendre)
      .value("bernstein", element::lagrange_variant::bernstein)
      .value("vtk", element::lagrange_variant::vtk);

  nb::enum_<element::dpc_variant>(m, "DPCVariant")
      .value("unset", element::dpc_variant::unset)
      .value("simplex_equispaced", element::dpc_variant::simplex_equispaced)
      .value("simplex_gll", element::dpc_variant::simplex_gll)
      .value("horizontal_equispaced",
             element::dpc_variant::horizontal_equispaced)
      .value("horizontal_gll", element::dpc_variant::horizontal_gll)
      .value("diagonal_equispaced", element::dpc_variant::diagonal_equispaced)
      .value("diagonal_gll", element::dpc_variant::diagonal_gll)
      .value("legendre", element::dpc_variant::legendre);

  // Create FiniteElement
  m.def(
      "create_custom_element",
      [](cell::type cell_type, const std::vector<int>& value_shape,
         const nb::tensor<double>& wcoeffs,
         const std::vector<std::vector<nb::tensor<double>>>& x,
         const std::vector<std::vector<nb::tensor<double>>>& M,
         int interpolation_nderivs, maps::type map_type,
         sobolev::space sobolev_space, bool discontinuous,
         int highest_complete_degree, int highest_degree) -> FiniteElement
      {
        if (x.size() != 4)
          throw std::runtime_error("x has the wrong size");
        if (M.size() != 4)
          throw std::runtime_error("M has the wrong size");
        std::array<std::vector<cmdspan2_t>, 4> _x;
        for (int i = 0; i < 4; ++i)
        {
          for (std::size_t j = 0; j < x[i].size(); ++j)
          {
            if (x[i][j].ndim() != 2)
              throw std::runtime_error("x has the wrong number of dimensions");
            _x[i].emplace_back((double*)x[i][j].data(), x[i][j].shape(0),
                               x[i][j].shape(1));
          }
        }

        std::array<std::vector<cmdspan4_t>, 4> _M;
        for (int i = 0; i < 4; ++i)
        {
          for (std::size_t j = 0; j < M[i].size(); ++j)
          {
            if (M[i][j].ndim() != 4)
              throw std::runtime_error("M has the wrong number of dimensions");
            _M[i].emplace_back((double*)M[i][j].data(), M[i][j].shape(0),
                               M[i][j].shape(1), M[i][j].shape(2),
                               M[i][j].shape(3));
          }
        }

        std::vector<std::size_t> _vs(value_shape.size());
        for (std::size_t i = 0; i < value_shape.size(); ++i)
          _vs[i] = static_cast<std::size_t>(value_shape[i]);

        return basix::create_custom_element(
            cell_type, _vs,
            cmdspan2_t((double*)wcoeffs.data(), wcoeffs.shape(0),
                       wcoeffs.shape(1)),
            _x, _M, interpolation_nderivs, map_type, sobolev_space,
            discontinuous, highest_complete_degree, highest_degree);
      },
      basix::docstring::create_custom_element.c_str());

  m.def(
      "create_element",
      [](element::family family_name, cell::type cell_name, int degree,
         element::lagrange_variant lvariant, element::dpc_variant dvariant,
         bool discontinuous,
         const std::vector<int>& dof_ordering) -> FiniteElement
      {
        return basix::create_element(family_name, cell_name, degree, lvariant,
                                     dvariant, discontinuous, dof_ordering);
      },
      py::arg("family_name"), py::arg("cell_name"), py::arg("degree"),
      py::arg("lagrange_variant") = element::lagrange_variant::unset,
      py::arg("dpc_variant") = element::dpc_variant::unset,
      py::arg("discontinuous") = false,
      py::arg("dof_ordering") = std::vector<int>(),
      basix::docstring::create_element.c_str());

  // Interpolate between elements
  m.def(
      "compute_interpolation_operator",
      [](const FiniteElement& element_from, const FiniteElement& element_to)
      {
        auto [out, shape]
            = basix::compute_interpolation_operator(element_from, element_to);
        return as_nbtensor(out, shape);
      },
      basix::docstring::compute_interpolation_operator.c_str());

  m.def(
      "tabulate_polynomial_set",
      [](cell::type celltype, int d, int n,
         const nb::tensor<nb::numpy, double, nb::shape<nb::any, nb::any>>& x)
      {
        if (x.ndim() != 2)
          throw std::runtime_error("x has the wrong number of dimensions");
        stdex::mdspan<const double, stdex::dextents<std::size_t, 2>> _x(
            (double*)x.data(), x.shape(0), x.shape(1));
        auto [p, shape] = polyset::tabulate(celltype, d, n, _x);
        return as_nbtensor(p, shape);
      },
      basix::docstring::tabulate_polynomial_set.c_str());

  m.def(
      "make_quadrature",
      [](quadrature::type rule, cell::type celltype, int m)
      {
        auto [pts, w] = quadrature::make_quadrature(rule, celltype, m);
        const std::array<std::size_t, 1> wshape = {w.size()};
        std::array<std::size_t, 2> shape = {w.size(), pts.size() / w.size()};
        return std::pair(as_nbtensor(pts, shape), as_nbtensor(w, wshape));
      },
      basix::docstring::make_quadrature__rule_celltype_m.c_str());

  m.def(
      "make_quadrature",
      [](cell::type celltype, int m)
      {
        auto [pts, w] = quadrature::make_quadrature(celltype, m);
        const std::array<std::size_t, 1> wshape = {w.size()};
        std::array<std::size_t, 2> shape = {w.size(), pts.size() / w.size()};
        return std::pair(as_nbtensor(pts, shape), as_nbtensor(w, wshape));
      },
      basix::docstring::make_quadrature__celltype_m.c_str());

  m.def("index", nb::overload_cast<int>(&basix::indexing::idx),
        basix::docstring::index__p.c_str())
      .def("index", nb::overload_cast<int, int>(&basix::indexing::idx),
           basix::docstring::index__p_q.c_str())
      .def("index", nb::overload_cast<int, int, int>(&basix::indexing::idx),
           basix::docstring::index__p_q_r.c_str());
}<|MERGE_RESOLUTION|>--- conflicted
+++ resolved
@@ -20,7 +20,7 @@
 #include <nanobind/stl/pair.h>
 #include <nanobind/stl/string.h>
 #include <nanobind/stl/vector.h>
-#include <nanobind/tensor.h>
+#include <nanobind/ndarray.h>
 
 #include <memory>
 #include <span>
@@ -57,7 +57,7 @@
 }
 
 template <typename V, typename U>
-auto as_nbtensor(V& array, U& shape)
+auto as_nbndarray(V& array, U& shape)
 {
   std::size_t dim = shape.size();
   auto data = array.data();
@@ -65,7 +65,7 @@
   auto capsule = nb::capsule(x_ptr.get(), [](void* p) noexcept
                              { std::unique_ptr<V>(reinterpret_cast<V*>(p)); });
   x_ptr.release();
-  return nb::tensor<nb::numpy, typename V::value_type>(
+  return nb::ndarray<nb::numpy, typename V::value_type>(
       const_cast<typename V::value_type*>(data), dim, shape.data(), capsule);
 }
 
@@ -85,7 +85,7 @@
       [](cell::type celltype)
       {
         auto [x, shape] = cell::geometry(celltype);
-        return as_nbtensor(x, shape);
+        return as_nbndarray(x, shape);
       },
       basix::docstring::geometry.c_str());
   m.def("sub_entity_connectivity", &cell::sub_entity_connectivity,
@@ -95,7 +95,7 @@
       [](cell::type celltype, int dim, int index)
       {
         auto [x, shape] = cell::sub_entity_geometry(celltype, dim, index);
-        return as_nbtensor(x, shape);
+        return as_nbndarray(x, shape);
       },
       basix::docstring::sub_entity_geometry.c_str());
 
@@ -120,14 +120,14 @@
   m.def(
       "tabulate_polynomials",
       [](polynomials::type polytype, cell::type celltype, int d,
-         nb::tensor<double> x)
+         nb::ndarray<double> x)
       {
         if (x.ndim() != 2)
           throw std::runtime_error("x has the wrong number of dimensions");
         stdex::mdspan<const double, stdex::dextents<std::size_t, 2>> _x(
             (double*)x.data(), x.shape(0), x.shape(1));
         auto [p, shape] = polynomials::tabulate(polytype, celltype, d, _x);
-        return as_nbtensor(p, shape);
+        return as_nbndarray(p, shape);
       },
       basix::docstring::tabulate_polynomials.c_str());
   m.def("polynomials_dim", &polynomials::dim,
@@ -139,7 +139,7 @@
       {
         auto [x, shape] = lattice::create(celltype, n, type, exterior,
                                           lattice::simplex_method::none);
-        return as_nbtensor(x, shape);
+        return as_nbndarray(x, shape);
       },
       basix::docstring::create_lattice__celltype_n_type_exterior.c_str());
 
@@ -149,7 +149,7 @@
          lattice::simplex_method method)
       {
         auto [x, shape] = lattice::create(celltype, n, type, exterior, method);
-        return as_nbtensor(x, shape);
+        return as_nbndarray(x, shape);
       },
       basix::docstring::create_lattice__celltype_n_type_exterior_method
           .c_str());
@@ -198,7 +198,7 @@
       [](cell::type cell_type)
       {
         auto [n, shape] = cell::facet_normals(cell_type);
-        return as_nbtensor(n, shape);
+        return as_nbndarray(n, shape);
       },
       basix::docstring::cell_facet_normals.c_str());
   m.def(
@@ -207,7 +207,7 @@
       {
         std::vector<double> v = cell::facet_reference_volumes(cell_type);
         std::array<std::size_t, 1> shape = {v.size()};
-        return as_nbtensor(v, shape);
+        return as_nbndarray(v, shape);
       },
       basix::docstring::cell_facet_reference_volumes.c_str());
   m.def(
@@ -215,7 +215,7 @@
       [](cell::type cell_type)
       {
         auto [n, shape] = cell::facet_outward_normals(cell_type);
-        return as_nbtensor(n, shape);
+        return as_nbndarray(n, shape);
       },
       basix::docstring::cell_facet_outward_normals.c_str());
   m.def(
@@ -232,7 +232,7 @@
       [](cell::type cell_type)
       {
         auto [J, shape] = cell::facet_jacobians(cell_type);
-        return as_nbtensor(J, shape);
+        return as_nbndarray(J, shape);
       },
       basix::docstring::cell_facet_jacobians.c_str());
 
@@ -255,95 +255,61 @@
       .def(
           "tabulate",
           [](const FiniteElement& self, int n,
-<<<<<<< HEAD
-             const nb::tensor<nb::numpy, double, nb::shape<nb::any, nb::any>>&
+             const nb::ndarray<nb::numpy, double, nb::shape<nb::any, nb::any>>&
                  x)
-=======
-             const py::array_t<double, py::array::c_style>& x)
->>>>>>> b796f160
           {
             if (x.ndim() != 2)
               throw std::runtime_error("x has the wrong size");
             stdex::mdspan<const double, stdex::dextents<std::size_t, 2>> _x(
                 (const double*)x.data(), x.shape(0), x.shape(1));
             auto [t, shape] = self.tabulate(n, _x);
-            return as_nbtensor(t, shape);
+            return as_nbndarray(t, shape);
           },
           basix::docstring::FiniteElement__tabulate.c_str())
       .def("__eq__", &FiniteElement::operator==)
       .def(
           "push_forward",
-<<<<<<< HEAD
-          [](const FiniteElement& self, const nb::tensor<double>& U,
-             const nb::tensor<double>& J, const nb::tensor<double>& detJ,
-             const nb::tensor<double>& K)
-=======
-          [](const FiniteElement& self,
-             const py::array_t<double, py::array::c_style>& U,
-             const py::array_t<double, py::array::c_style>& J,
-             const py::array_t<double, py::array::c_style>& detJ,
-             const py::array_t<double, py::array::c_style>& K)
->>>>>>> b796f160
+          [](const FiniteElement& self, const nb::ndarray<double>& U,
+             const nb::ndarray<double>& J, const nb::ndarray<double>& detJ,
+             const nb::ndarray<double>& K)
           {
             auto [u, shape] = self.push_forward(
                 cmdspan3_t(U.data(), U.shape(0), U.shape(1), U.shape(2)),
                 cmdspan3_t(J.data(), J.shape(0), J.shape(1), J.shape(2)),
                 std::span<const double>(detJ.data(), detJ.shape(0)),
                 cmdspan3_t(K.data(), K.shape(0), K.shape(1), K.shape(2)));
-            return as_nbtensor(u, shape);
+            return as_nbndarray(u, shape);
           },
           basix::docstring::FiniteElement__push_forward.c_str())
       .def(
           "pull_back",
-<<<<<<< HEAD
-          [](const FiniteElement& self, const nb::tensor<double>& u,
-             const nb::tensor<double>& J, const nb::tensor<double>& detJ,
-             const nb::tensor<double>& K)
-=======
-          [](const FiniteElement& self,
-             const py::array_t<double, py::array::c_style>& u,
-             const py::array_t<double, py::array::c_style>& J,
-             const py::array_t<double, py::array::c_style>& detJ,
-             const py::array_t<double, py::array::c_style>& K)
->>>>>>> b796f160
+          [](const FiniteElement& self, const nb::ndarray<double>& u,
+             const nb::ndarray<double>& J, const nb::ndarray<double>& detJ,
+             const nb::ndarray<double>& K)
           {
             auto [U, shape] = self.pull_back(
                 cmdspan3_t(u.data(), u.shape(0), u.shape(1), u.shape(2)),
                 cmdspan3_t(J.data(), J.shape(0), J.shape(1), J.shape(2)),
                 std::span<const double>(detJ.data(), detJ.shape(0)),
                 cmdspan3_t(K.data(), K.shape(0), K.shape(1), K.shape(2)));
-            return as_nbtensor(U, shape);
+            return as_nbndarray(U, shape);
           },
           basix::docstring::FiniteElement__pull_back.c_str())
       .def(
           "apply_dof_transformation",
-<<<<<<< HEAD
-          [](const FiniteElement& self, nb::tensor<double>& data,
+          [](const FiniteElement& self, nb::ndarray<double>& data,
              int block_size, std::uint32_t cell_info)
           {
             std::span<double> data_span(data.data(), data.shape(0));
-=======
-          [](const FiniteElement& self, py::array_t<double>& data,
+            self.apply_dof_transformation(data_span, block_size, cell_info);
+          },
+          basix::docstring::FiniteElement__apply_dof_transformation.c_str())
+      .def(
+          "apply_dof_transformation_to_transpose",
+          [](const FiniteElement& self, nb::ndarray<double>& data,
              int block_size, std::uint32_t cell_info)
           {
-            std::span<double> data_span(data.mutable_data(), data.size());
->>>>>>> b796f160
-            self.apply_dof_transformation(data_span, block_size, cell_info);
-          },
-          basix::docstring::FiniteElement__apply_dof_transformation.c_str())
-      .def(
-          "apply_dof_transformation_to_transpose",
-<<<<<<< HEAD
-          [](const FiniteElement& self, nb::tensor<double>& data,
-             int block_size, std::uint32_t cell_info)
-          {
             std::span<double> data_span(data.data(), data.shape(0));
-=======
-          [](const FiniteElement& self, py::array_t<double>& data,
-             int block_size, std::uint32_t cell_info)
-          {
-            std::span<double> data_span(data.mutable_data(), data.size());
->>>>>>> b796f160
             self.apply_dof_transformation_to_transpose(data_span, block_size,
                                                        cell_info);
           },
@@ -351,21 +317,14 @@
               .c_str())
       .def(
           "apply_inverse_transpose_dof_transformation",
-<<<<<<< HEAD
-          [](const FiniteElement& self, nb::tensor<double>& data,
+          [](const FiniteElement& self, nb::ndarray<double>& data,
              int block_size, std::uint32_t cell_info)
           {
             std::span<double> data_span(data.data(), data.shape(0));
-=======
-          [](const FiniteElement& self, py::array_t<double>& data,
-             int block_size, std::uint32_t cell_info)
-          {
-            std::span<double> data_span(data.mutable_data(), data.size());
->>>>>>> b796f160
             self.apply_inverse_transpose_dof_transformation(
                 data_span, block_size, cell_info);
             std::array<std::size_t, 1> size = {data.shape(0)};
-            return as_nbtensor(data_span, size);
+            return as_nbndarray(data_span, size);
           },
           basix::docstring::
               FiniteElement__apply_inverse_transpose_dof_transformation.c_str())
@@ -374,7 +333,7 @@
           [](const FiniteElement& self)
           {
             auto [t, shape] = self.base_transformations();
-            return as_nbtensor(t, shape);
+            return as_nbndarray(t, shape);
           },
           basix::docstring::FiniteElement__base_transformations.c_str())
       .def(
@@ -385,7 +344,7 @@
             nb::dict t2;
             for (auto& [key, data] : t)
               t2[cell_type_to_str(key).c_str()]
-                  = as_nbtensor(data.first, data.second);
+                  = as_nbndarray(data.first, data.second);
             return t2;
           },
           basix::docstring::FiniteElement__entity_transformations.c_str())
@@ -395,13 +354,13 @@
           { return self.get_tensor_product_representation(); },
           basix::docstring::FiniteElement__get_tensor_product_representation
               .c_str())
-      .def_property_readonly("degree", &FiniteElement::degree)
-      .def_property_readonly("highest_degree", &FiniteElement::highest_degree)
-      .def_property_readonly("highest_complete_degree",
+      .def_prop_ro("degree", &FiniteElement::degree)
+      .def_prop_ro("highest_degree", &FiniteElement::highest_degree)
+      .def_prop_ro("highest_complete_degree",
                              &FiniteElement::highest_complete_degree)
-      .def_property_readonly("cell_type", &FiniteElement::cell_type)
-      .def_property_readonly("dim", &FiniteElement::dim)
-      .def_property_readonly("num_entity_dofs",
+      .def_prop_ro("cell_type", &FiniteElement::cell_type)
+      .def_prop_ro("dim", &FiniteElement::dim)
+      .def_prop_ro("num_entity_dofs",
                              [](const FiniteElement& self)
                              {
                                // TODO: remove this function. Information can
@@ -416,8 +375,8 @@
                                }
                                return num_edofs;
                              })
-      .def_property_readonly("entity_dofs", &FiniteElement::entity_dofs)
-      .def_property_readonly("num_entity_closure_dofs",
+      .def_prop_ro("entity_dofs", &FiniteElement::entity_dofs)
+      .def_prop_ro("num_entity_closure_dofs",
                              [](const FiniteElement& self)
                              {
                                // TODO: remove this function. Information can
@@ -432,9 +391,9 @@
                                }
                                return num_edofs;
                              })
-      .def_property_readonly("entity_closure_dofs",
+      .def_prop_ro("entity_closure_dofs",
                              &FiniteElement::entity_closure_dofs)
-      .def_property_readonly("value_size",
+      .def_prop_ro("value_size",
                              [](const FiniteElement& self)
                              {
                                return std::accumulate(
@@ -442,52 +401,52 @@
                                    self.value_shape().end(), 1,
                                    std::multiplies{});
                              })
-      .def_property_readonly("value_shape", &FiniteElement::value_shape)
-      .def_property_readonly("discontinuous", &FiniteElement::discontinuous)
-      .def_property_readonly("family", &FiniteElement::family)
-      .def_property_readonly("lagrange_variant",
+      .def_prop_ro("value_shape", &FiniteElement::value_shape)
+      .def_prop_ro("discontinuous", &FiniteElement::discontinuous)
+      .def_prop_ro("family", &FiniteElement::family)
+      .def_prop_ro("lagrange_variant",
                              &FiniteElement::lagrange_variant)
-      .def_property_readonly("dpc_variant", &FiniteElement::dpc_variant)
-      .def_property_readonly(
+      .def_prop_ro("dpc_variant", &FiniteElement::dpc_variant)
+      .def_prop_ro(
           "dof_transformations_are_permutations",
           &FiniteElement::dof_transformations_are_permutations)
-      .def_property_readonly("dof_transformations_are_identity",
+      .def_prop_ro("dof_transformations_are_identity",
                              &FiniteElement::dof_transformations_are_identity)
-      .def_property_readonly("interpolation_is_identity",
+      .def_prop_ro("interpolation_is_identity",
                              &FiniteElement::interpolation_is_identity)
-      .def_property_readonly("map_type", &FiniteElement::map_type)
-      .def_property_readonly("sobolev_space", &FiniteElement::sobolev_space)
-      .def_property_readonly("points",
+      .def_prop_ro("map_type", &FiniteElement::map_type)
+      .def_prop_ro("sobolev_space", &FiniteElement::sobolev_space)
+      .def_prop_ro("points",
                              [](const FiniteElement& self)
                              {
                                auto& [x, shape] = self.points();
-                               return as_nbtensor(x, shape);
-                             })
-      .def_property_readonly("interpolation_matrix",
+                               return as_nbndarray(x, shape);
+                             })
+      .def_prop_ro("interpolation_matrix",
                              [](const FiniteElement& self)
                              {
                                auto& [P, shape] = self.interpolation_matrix();
-                               return as_nbtensor(P, shape);
-                             })
-      .def_property_readonly("dual_matrix",
+                               return as_nbndarray(P, shape);
+                             })
+      .def_prop_ro("dual_matrix",
                              [](const FiniteElement& self)
                              {
                                auto& [D, shape] = self.dual_matrix();
-                               return as_nbtensor(D, shape);
-                             })
-      .def_property_readonly("coefficient_matrix",
+                               return as_nbndarray(D, shape);
+                             })
+      .def_prop_ro("coefficient_matrix",
                              [](const FiniteElement& self)
                              {
                                auto& [P, shape] = self.coefficient_matrix();
-                               return as_nbtensor(P, shape);
-                             })
-      .def_property_readonly("wcoeffs",
+                               return as_nbndarray(P, shape);
+                             })
+      .def_prop_ro("wcoeffs",
                              [](const FiniteElement& self)
                              {
                                auto& [P, shape] = self.wcoeffs();
-                               return as_nbtensor(P, shape);
-                             })
-      .def_property_readonly(
+                               return as_nbndarray(P, shape);
+                             })
+      .def_prop_ro(
           "M",
           [](const FiniteElement& self)
           {
@@ -495,18 +454,18 @@
                                                    std::array<std::size_t, 4>>>,
                              4>& _M
                 = self.M();
-            std::vector<std::vector<nb::tensor<nb::numpy, double>>> M(4);
+            std::vector<std::vector<nb::ndarray<nb::numpy, double>>> M(4);
             for (int i = 0; i < 4; ++i)
             {
               for (std::size_t j = 0; j < _M[i].size(); ++j)
               {
                 auto& mat = _M[i][j];
-                M[i].push_back(as_nbtensor(mat.first, mat.second));
+                M[i].push_back(as_nbndarray(mat.first, mat.second));
               }
             }
             return M;
           })
-      .def_property_readonly(
+      .def_prop_ro(
           "x",
           [](const FiniteElement& self)
           {
@@ -514,22 +473,22 @@
                                                    std::array<std::size_t, 2>>>,
                              4>& _x
                 = self.x();
-            std::vector<std::vector<nb::tensor<nb::numpy, double>>> x(4);
+            std::vector<std::vector<nb::ndarray<nb::numpy, double>>> x(4);
             for (int i = 0; i < 4; ++i)
             {
               for (std::size_t j = 0; j < _x[i].size(); ++j)
               {
                 auto& vec = _x[i][j];
-                x[i].push_back(as_nbtensor(vec.first, vec.second));
+                x[i].push_back(as_nbndarray(vec.first, vec.second));
               }
             }
             return x;
           })
-      .def_property_readonly("has_tensor_product_factorisation",
+      .def_prop_ro("has_tensor_product_factorisation",
                              &FiniteElement::has_tensor_product_factorisation)
-      .def_property_readonly("interpolation_nderivs",
+      .def_prop_ro("interpolation_nderivs",
                              &FiniteElement::interpolation_nderivs)
-      .def_property_readonly("dof_ordering", &FiniteElement::dof_ordering);
+      .def_prop_ro("dof_ordering", &FiniteElement::dof_ordering);
 
   nb::enum_<element::lagrange_variant>(m, "LagrangeVariant")
       .value("unset", element::lagrange_variant::unset)
@@ -563,9 +522,9 @@
   m.def(
       "create_custom_element",
       [](cell::type cell_type, const std::vector<int>& value_shape,
-         const nb::tensor<double>& wcoeffs,
-         const std::vector<std::vector<nb::tensor<double>>>& x,
-         const std::vector<std::vector<nb::tensor<double>>>& M,
+         const nb::ndarray<double>& wcoeffs,
+         const std::vector<std::vector<nb::ndarray<double>>>& x,
+         const std::vector<std::vector<nb::ndarray<double>>>& M,
          int interpolation_nderivs, maps::type map_type,
          sobolev::space sobolev_space, bool discontinuous,
          int highest_complete_degree, int highest_degree) -> FiniteElement
@@ -622,11 +581,11 @@
         return basix::create_element(family_name, cell_name, degree, lvariant,
                                      dvariant, discontinuous, dof_ordering);
       },
-      py::arg("family_name"), py::arg("cell_name"), py::arg("degree"),
-      py::arg("lagrange_variant") = element::lagrange_variant::unset,
-      py::arg("dpc_variant") = element::dpc_variant::unset,
-      py::arg("discontinuous") = false,
-      py::arg("dof_ordering") = std::vector<int>(),
+      nb::arg("family_name"), nb::arg("cell_name"), nb::arg("degree"),
+      nb::arg("lagrange_variant") = element::lagrange_variant::unset,
+      nb::arg("dpc_variant") = element::dpc_variant::unset,
+      nb::arg("discontinuous") = false,
+      nb::arg("dof_ordering") = std::vector<int>(),
       basix::docstring::create_element.c_str());
 
   // Interpolate between elements
@@ -636,21 +595,21 @@
       {
         auto [out, shape]
             = basix::compute_interpolation_operator(element_from, element_to);
-        return as_nbtensor(out, shape);
+        return as_nbndarray(out, shape);
       },
       basix::docstring::compute_interpolation_operator.c_str());
 
   m.def(
       "tabulate_polynomial_set",
       [](cell::type celltype, int d, int n,
-         const nb::tensor<nb::numpy, double, nb::shape<nb::any, nb::any>>& x)
+         const nb::ndarray<nb::numpy, double, nb::shape<nb::any, nb::any>>& x)
       {
         if (x.ndim() != 2)
           throw std::runtime_error("x has the wrong number of dimensions");
         stdex::mdspan<const double, stdex::dextents<std::size_t, 2>> _x(
             (double*)x.data(), x.shape(0), x.shape(1));
         auto [p, shape] = polyset::tabulate(celltype, d, n, _x);
-        return as_nbtensor(p, shape);
+        return as_nbndarray(p, shape);
       },
       basix::docstring::tabulate_polynomial_set.c_str());
 
@@ -661,7 +620,7 @@
         auto [pts, w] = quadrature::make_quadrature(rule, celltype, m);
         const std::array<std::size_t, 1> wshape = {w.size()};
         std::array<std::size_t, 2> shape = {w.size(), pts.size() / w.size()};
-        return std::pair(as_nbtensor(pts, shape), as_nbtensor(w, wshape));
+        return std::pair(as_nbndarray(pts, shape), as_nbndarray(w, wshape));
       },
       basix::docstring::make_quadrature__rule_celltype_m.c_str());
 
@@ -672,7 +631,7 @@
         auto [pts, w] = quadrature::make_quadrature(celltype, m);
         const std::array<std::size_t, 1> wshape = {w.size()};
         std::array<std::size_t, 2> shape = {w.size(), pts.size() / w.size()};
-        return std::pair(as_nbtensor(pts, shape), as_nbtensor(w, wshape));
+        return std::pair(as_nbndarray(pts, shape), as_nbndarray(w, wshape));
       },
       basix::docstring::make_quadrature__celltype_m.c_str());
 
