from skbuild import setup

import sys
import sysconfig

from pathlib import Path
this_directory = Path(__file__).parent
long_description = (this_directory / "README.md").read_text()

setup(name="fenics-basix",
      python_requires='>=3.7.0',
<<<<<<< HEAD
      version="0.5.0",
=======
      version="0.5.1.dev0",
>>>>>>> 6291548d
      description='Basix Python interface',
      long_description=long_description,
      long_description_content_type="text/markdown",
      url="https://github.com/FEniCS/basix",
      author='FEniCS Project',
      author_email="fenics-dev@googlegroups.com",
      maintainer_email="fenics-dev@googlegroups.com",
      license="MIT",
      packages=["basix"],
      package_data={"basix": ["py.typed"]},
      install_requires=["numpy>=1.21"],
      extras_require={
          "docs": ["markdown", "pylit3", "pyyaml", "sphinx==5.0.2", "sphinx_rtd_theme"],
          "lint": ["flake8", "pydocstyle"],
          "optional": ["numba"],
          "test": ["pytest", "sympy", "numba", "scipy", "matplotlib", "fenics-ufl"],
          "ci": ["pytest-xdist", "fenics-basix[docs]", "fenics-basix[lint]", "fenics-basix[optional]",
                 "fenics-basix[test]"]
      },
      cmake_args=['-DDOWNLOAD_XTENSOR_LIBS=ON'],
      package_dir={"": "python"},
      cmake_install_dir="python/basix/")<|MERGE_RESOLUTION|>--- conflicted
+++ resolved
@@ -9,11 +9,7 @@
 
 setup(name="fenics-basix",
       python_requires='>=3.7.0',
-<<<<<<< HEAD
-      version="0.5.0",
-=======
-      version="0.5.1.dev0",
->>>>>>> 6291548d
+      version="0.5.1",
       description='Basix Python interface',
       long_description=long_description,
       long_description_content_type="text/markdown",
