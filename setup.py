from skbuild import setup

<<<<<<< HEAD
=======
import sys
import sysconfig

from pathlib import Path
this_directory = Path(__file__).parent
long_description = (this_directory / "README.md").read_text()

>>>>>>> 4d90268d
setup(name="fenics-basix",
      python_requires='>=3.7.0',
      version="0.4.3.dev0",
      description='Basix Python interface',
      long_description=long_description,
      long_description_content_type="text/markdown",
      url="https://github.com/FEniCS/basix",
      author='FEniCS Project',
      author_email="fenics-dev@googlegroups.com",
      maintainer_email="fenics-dev@googlegroups.com",
      license="MIT",
      packages=["basix"],
      package_data={"basix": ["py.typed"]},
      install_requires=["numpy>=1.21"],
      extras_require={
          "docs": ["markdown", "pylit3", "pyyaml", "sphinx==5.0.2", "sphinx_rtd_theme"],
          "lint": ["flake8", "pydocstyle"],
          "optional": ["numba"],
          "test": ["pytest", "sympy", "numba", "scipy", "matplotlib", "fenics-ufl"],
          "ci": ["pytest-xdist", "fenics-basix[docs]", "fenics-basix[lint]", "fenics-basix[optional]",
                 "fenics-basix[test]"]
      },
      cmake_args=['-DDOWNLOAD_XTENSOR_LIBS=ON'],
      package_dir={"": "python"},
      cmake_install_dir="python/basix/")<|MERGE_RESOLUTION|>--- conflicted
+++ resolved
@@ -1,15 +1,9 @@
 from skbuild import setup
-
-<<<<<<< HEAD
-=======
-import sys
-import sysconfig
 
 from pathlib import Path
 this_directory = Path(__file__).parent
 long_description = (this_directory / "README.md").read_text()
 
->>>>>>> 4d90268d
 setup(name="fenics-basix",
       python_requires='>=3.7.0',
       version="0.4.3.dev0",
