--- conflicted
+++ resolved
@@ -63,10 +63,7 @@
     try:
         basix.create_element(element, cell, degree, *variant)
     except RuntimeError as e:
-<<<<<<< HEAD
-=======
         # Don't allow cryptic "dgesv failed" messages
->>>>>>> 0d556f90
         if len(e.args) == 0 or "dgesv" in e.args[0]:
             raise e
 
