--- conflicted
+++ resolved
@@ -17,20 +17,6 @@
 ]
 
 elements = [
-<<<<<<< HEAD
-    (basix.ElementFamily.P, [basix.LagrangeVariant.gll_isaac]),
-    (basix.ElementFamily.RT, []),
-    (basix.ElementFamily.BDM, []),
-    (basix.ElementFamily.N1E, []),
-    (basix.ElementFamily.N2E, []),
-    (basix.ElementFamily.Regge, []),
-    (basix.ElementFamily.bubble, []),
-    (basix.ElementFamily.serendipity, [basix.LagrangeVariant.legendre, basix.DPCVariant.legendre]),
-    (basix.ElementFamily.DPC, [basix.DPCVariant.legendre]),
-    (basix.ElementFamily.CR, []),
-    (basix.ElementFamily.Hermite, []),
-    (basix.ElementFamily.custom, []),
-=======
     basix.ElementFamily.P,
     basix.ElementFamily.RT,
     basix.ElementFamily.BDM,
@@ -42,6 +28,7 @@
     basix.ElementFamily.serendipity,
     basix.ElementFamily.DPC,
     basix.ElementFamily.CR,
+    basix.ElementFamily.Hermite,
     basix.ElementFamily.custom,
 ]
 
@@ -52,7 +39,6 @@
     [basix.DPCVariant.diagonal_gll],
     [basix.DPCVariant.legendre],
     [basix.LagrangeVariant.legendre, basix.DPCVariant.legendre],
->>>>>>> a25286b1
 ]
 
 
@@ -80,13 +66,6 @@
 @pytest.mark.parametrize("variant", variants)
 def test_create_element(cell, degree, family, variant):
     """Check that either the element is created or a RuntimeError is thrown."""
-    if cell.name == "hexahedron" and element.name == "BDM":
-        pytest.xfail()
-    if cell.name == "tetrahedron" and element.name == "Regge":
-        pytest.xfail()
-    if cell.name == "triangle" and element.name == "Regge":
-        pytest.xfail()
-    print(element.name, cell.name, degree)
     try:
         element = basix.create_element(family, cell, degree, *variant)
         assert element.degree == degree
