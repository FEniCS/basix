# Copyright (C) 2007-2024 Anders Logg Garth N. Wells, Marie E. Rognes, Lizao Li, Matthew Scroggs

# This test was originally part of FFCx
# Copyright (C) 2007-2017 Anders Logg and Garth N. Wells
#
# This file is part of FFCx.
#
# FFCx is free software: you can redistribute it and/or modify
# it under the terms of the GNU Lesser General Public License as published by
# the Free Software Foundation, either version 3 of the License, or
# (at your option) any later version.
#
# FFCx is distributed in the hope that it will be useful,
# but WITHOUT ANY WARRANTY; without even the implied warranty of
# MERCHANTABILITY or FITNESS FOR A PARTICULAR PURPOSE. See the
# GNU Lesser General Public License for more details.
#
# You should have received a copy of the GNU Lesser General Public License
# along with FFCx. If not, see <http://www.gnu.org/licenses/>.
#
# Modified by Marie E. Rognes, 2010
# Modified by Lizao Li, 2016

import random

import basix
import basix.ufl
import numpy as np
import pytest


def random_point(cell):
    vertices = basix.geometry(basix.cell.string_to_type(cell))
    w = [random.random() for _ in vertices]
    return sum(v * i for v, i in zip(vertices, w)) / sum(w)


@pytest.mark.parametrize(
    "family, cell, degree, dim",
    [
        ("Lagrange", "triangle", 1, 3),
        ("Lagrange", "triangle", 2, 6),
        ("Lagrange", "triangle", 3, 10),
        ("DG", "triangle", 1, 3),
        ("DG", "triangle", 2, 6),
        ("DG", "triangle", 3, 10),
        ("Lagrange", "quadrilateral", 1, 4),
        ("Lagrange", "quadrilateral", 2, 9),
        ("Lagrange", "quadrilateral", 3, 16),
        ("Regge", "triangle", 0, 3),
        ("Regge", "triangle", 1, 9),
        ("Regge", "triangle", 2, 18),
        ("Regge", "triangle", 3, 30),
        ("HHJ", "triangle", 0, 3),
        ("HHJ", "triangle", 1, 9),
        ("HHJ", "triangle", 2, 18),
        ("HHJ", "triangle", 3, 30),
    ],
)
def test_dimension(family, cell, degree, dim):
    e = basix.ufl.element(family, cell, degree)
    assert e.dim == dim


@pytest.mark.parametrize(
    "family, cell, degree, functions",
    [
        ("Lagrange", "interval", 1, [lambda x: 1 - x[0], lambda x: x[0]]),
        ("Lagrange", "triangle", 1, [lambda x: 1 - x[0] - x[1], lambda x: x[0], lambda x: x[1]]),
        (
            "Lagrange",
            "tetrahedron",
            1,
            [lambda x: 1 - x[0] - x[1] - x[2], lambda x: x[0], lambda x: x[1], lambda x: x[2]],
        ),
        (
            "Lagrange",
            "quadrilateral",
            1,
            [
                lambda x: (1 - x[0]) * (1 - x[1]),
                lambda x: x[0] * (1 - x[1]),
                lambda x: (1 - x[0]) * x[1],
                lambda x: x[0] * x[1],
            ],
        ),
        (
            "Lagrange",
            "hexahedron",
            1,
            [
                lambda x: (1 - x[0]) * (1 - x[1]) * (1 - x[2]),
                lambda x: x[0] * (1 - x[1]) * (1 - x[2]),
                lambda x: (1 - x[0]) * x[1] * (1 - x[2]),
                lambda x: x[0] * x[1] * (1 - x[2]),
                lambda x: (1 - x[0]) * (1 - x[1]) * x[2],
                lambda x: x[0] * (1 - x[1]) * x[2],
                lambda x: (1 - x[0]) * x[1] * x[2],
                lambda x: x[0] * x[1] * x[2],
            ],
        ),
        (
            "Brezzi-Douglas-Marini",
            "triangle",
            1,
            [
                lambda x: (-x[0], -x[1]),
                lambda x: (3**0.5 * x[0], -(3**0.5) * x[1]),
                lambda x: (x[0] - 1, x[1]),
                lambda x: (3**0.5 * (1 - x[0] - 2 * x[1]), 3**0.5 * x[1]),
                lambda x: (-x[0], 1 - x[1]),
                lambda x: (-(3**0.5) * x[0], 3**0.5 * (2 * x[0] + x[1] - 1)),
            ],
        ),
        (
            "Raviart-Thomas",
            "triangle",
            1,
            [lambda x: (-x[0], -x[1]), lambda x: (x[0] - 1, x[1]), lambda x: (-x[0], 1 - x[1])],
        ),
        (
            "Raviart-Thomas",
            "tetrahedron",
            1,
            [
                lambda x: (2**0.5 * x[0], 2**0.5 * x[1], 2**0.5 * x[2]),
                lambda x: (2**0.5 - 2**0.5 * x[0], -(2**0.5) * x[1], -(2**0.5) * x[2]),
                lambda x: (2**0.5 * x[0], 2**0.5 * x[1] - 2**0.5, 2**0.5 * x[2]),
                lambda x: (-(2**0.5) * x[0], -(2**0.5) * x[1], 2**0.5 - 2**0.5 * x[2]),
            ],
        ),
        (
            "N1curl",
            "triangle",
            1,
            [lambda x: (-x[1], x[0]), lambda x: (x[1], 1 - x[0]), lambda x: (1.0 - x[1], x[0])],
        ),
        (
            "N1curl",
            "tetrahedron",
            1,
            [
                lambda x: (0.0, -x[2], x[1]),
                lambda x: (-x[2], 0.0, x[0]),
                lambda x: (-x[1], x[0], 0.0),
                lambda x: (x[2], x[2], 1.0 - x[0] - x[1]),
                lambda x: (x[1], 1.0 - x[0] - x[2], x[1]),
                lambda x: (1.0 - x[1] - x[2], x[0], x[0]),
            ],
        ),
    ],
)
def test_values(family, cell, degree, functions):
    # Create element
    e = basix.ufl.element(family, cell, degree)

    # Get some points and check basis function values at points
    points = [random_point(cell) for i in range(5)]
    tables = e.tabulate(0, np.array(points, dtype=np.float64))[0]
    for x, t in zip(points, tables):
        for i, f in enumerate(functions):
<<<<<<< HEAD
            assert np.allclose(t[i::len(functions)], f(x))


def test_hash():
    e0 = basix.create_element(basix.ElementFamily.P, basix.CellType.interval, 1)
    e1 = basix.create_element(basix.ElementFamily.P, basix.CellType.interval, 1)
    e2 = basix.create_element(basix.ElementFamily.P, basix.CellType.interval, 1,
                              dof_ordering=list(range(2)))
    e3 = basix.create_element(basix.ElementFamily.P, basix.CellType.interval, 2)
    e4 = basix.create_element(basix.ElementFamily.P, basix.CellType.triangle, 1)

    wcoeffs = np.eye(3)
    z = np.zeros((0, 2))
    x = [[np.array([[0., 0.]]), np.array([[1., 0.]]), np.array([[0., 1.]])], [z, z, z], [z], []]
    z = np.zeros((0, 1, 0, 1))
    M = [[np.array([[[[1.]]]]), np.array([[[[1.]]]]), np.array([[[[1.]]]])], [z, z, z], [z], []]
    e5 = basix.create_custom_element(basix.CellType.triangle, [], wcoeffs,
                                     x, M, 0, basix.MapType.L2Piola, basix.SobolevSpace.L2,
                                     False, 1, 1, basix.PolysetType.standard)

    e6 = basix.create_element(basix.ElementFamily.P, basix.CellType.quadrilateral, 2)
    e7 = basix.create_tp_element(basix.ElementFamily.P, basix.CellType.quadrilateral, 2)

    assert hash(e0) == hash(e1) == hash(e2)

    different_elements = [e2, e3, e4, e5, e6, e7]
    for i, d0 in enumerate(different_elements):
        for d1 in different_elements[:i]:
            assert hash(d0) != hash(d1)
=======
            assert np.allclose(t[i :: len(functions)], f(x))
>>>>>>> c9ca4e59
<|MERGE_RESOLUTION|>--- conflicted
+++ resolved
@@ -66,12 +66,22 @@
     "family, cell, degree, functions",
     [
         ("Lagrange", "interval", 1, [lambda x: 1 - x[0], lambda x: x[0]]),
-        ("Lagrange", "triangle", 1, [lambda x: 1 - x[0] - x[1], lambda x: x[0], lambda x: x[1]]),
+        (
+            "Lagrange",
+            "triangle",
+            1,
+            [lambda x: 1 - x[0] - x[1], lambda x: x[0], lambda x: x[1]],
+        ),
         (
             "Lagrange",
             "tetrahedron",
             1,
-            [lambda x: 1 - x[0] - x[1] - x[2], lambda x: x[0], lambda x: x[1], lambda x: x[2]],
+            [
+                lambda x: 1 - x[0] - x[1] - x[2],
+                lambda x: x[0],
+                lambda x: x[1],
+                lambda x: x[2],
+            ],
         ),
         (
             "Lagrange",
@@ -116,7 +126,11 @@
             "Raviart-Thomas",
             "triangle",
             1,
-            [lambda x: (-x[0], -x[1]), lambda x: (x[0] - 1, x[1]), lambda x: (-x[0], 1 - x[1])],
+            [
+                lambda x: (-x[0], -x[1]),
+                lambda x: (x[0] - 1, x[1]),
+                lambda x: (-x[0], 1 - x[1]),
+            ],
         ),
         (
             "Raviart-Thomas",
@@ -133,7 +147,11 @@
             "N1curl",
             "triangle",
             1,
-            [lambda x: (-x[1], x[0]), lambda x: (x[1], 1 - x[0]), lambda x: (1.0 - x[1], x[0])],
+            [
+                lambda x: (-x[1], x[0]),
+                lambda x: (x[1], 1 - x[0]),
+                lambda x: (1.0 - x[1], x[0]),
+            ],
         ),
         (
             "N1curl",
@@ -159,26 +177,47 @@
     tables = e.tabulate(0, np.array(points, dtype=np.float64))[0]
     for x, t in zip(points, tables):
         for i, f in enumerate(functions):
-<<<<<<< HEAD
-            assert np.allclose(t[i::len(functions)], f(x))
+            assert np.allclose(t[i :: len(functions)], f(x))
 
 
 def test_hash():
     e0 = basix.create_element(basix.ElementFamily.P, basix.CellType.interval, 1)
     e1 = basix.create_element(basix.ElementFamily.P, basix.CellType.interval, 1)
-    e2 = basix.create_element(basix.ElementFamily.P, basix.CellType.interval, 1,
-                              dof_ordering=list(range(2)))
+    e2 = basix.create_element(
+        basix.ElementFamily.P, basix.CellType.interval, 1, dof_ordering=list(range(2))
+    )
     e3 = basix.create_element(basix.ElementFamily.P, basix.CellType.interval, 2)
     e4 = basix.create_element(basix.ElementFamily.P, basix.CellType.triangle, 1)
 
     wcoeffs = np.eye(3)
     z = np.zeros((0, 2))
-    x = [[np.array([[0., 0.]]), np.array([[1., 0.]]), np.array([[0., 1.]])], [z, z, z], [z], []]
+    x = [
+        [np.array([[0.0, 0.0]]), np.array([[1.0, 0.0]]), np.array([[0.0, 1.0]])],
+        [z, z, z],
+        [z],
+        [],
+    ]
     z = np.zeros((0, 1, 0, 1))
-    M = [[np.array([[[[1.]]]]), np.array([[[[1.]]]]), np.array([[[[1.]]]])], [z, z, z], [z], []]
-    e5 = basix.create_custom_element(basix.CellType.triangle, [], wcoeffs,
-                                     x, M, 0, basix.MapType.L2Piola, basix.SobolevSpace.L2,
-                                     False, 1, 1, basix.PolysetType.standard)
+    M = [
+        [np.array([[[[1.0]]]]), np.array([[[[1.0]]]]), np.array([[[[1.0]]]])],
+        [z, z, z],
+        [z],
+        [],
+    ]
+    e5 = basix.create_custom_element(
+        basix.CellType.triangle,
+        [],
+        wcoeffs,
+        x,
+        M,
+        0,
+        basix.MapType.L2Piola,
+        basix.SobolevSpace.L2,
+        False,
+        1,
+        1,
+        basix.PolysetType.standard,
+    )
 
     e6 = basix.create_element(basix.ElementFamily.P, basix.CellType.quadrilateral, 2)
     e7 = basix.create_tp_element(basix.ElementFamily.P, basix.CellType.quadrilateral, 2)
@@ -188,7 +227,4 @@
     different_elements = [e2, e3, e4, e5, e6, e7]
     for i, d0 in enumerate(different_elements):
         for d1 in different_elements[:i]:
-            assert hash(d0) != hash(d1)
-=======
-            assert np.allclose(t[i :: len(functions)], f(x))
->>>>>>> c9ca4e59
+            assert hash(d0) != hash(d1)