--- conflicted
+++ resolved
@@ -254,13 +254,7 @@
     basix.CellType.prism
 ])
 def test_celltypes(degree, celltype):
-<<<<<<< HEAD
     tp = basix.create_element(basix.ElementFamily.P, celltype, degree, basix.LatticeType.equispaced)
-=======
-    tp = basix.create_element(basix.ElementFamily.P, celltype, degree,
-                              basix.LatticeType.gll_warped)
->>>>>>> 821d7762
-    pts = basix.create_lattice(celltype, 5,
-                               basix.LatticeType.equispaced, True)
+    pts = basix.create_lattice(celltype, 5, basix.LatticeType.equispaced, True)
     w = tp.tabulate(0, pts)[0]
     assert(numpy.allclose(numpy.sum(w, axis=1), 1.0))