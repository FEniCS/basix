--- conflicted
+++ resolved
@@ -219,8 +219,10 @@
 
     pts = libtab.create_lattice(celltype, 6, True)
     w = lagrange.tabulate(0, pts)[0]
-<<<<<<< HEAD
-    assert numpy.isclose(numpy.sum(w, axis=1), 1.0).all()
+    assert(numpy.isclose(numpy.sum(w, axis=1), 1.0).all())
+
+    # check entity dofs add up
+    assert(sum([sum(w) for w in lagrange.entity_dofs]) == lagrange.ndofs)
 
 
 @pytest.mark.parametrize("order", [1, 2, 3, 4])
@@ -300,9 +302,3 @@
             else:
                 actual[j, j] = 1
         assert numpy.allclose(perm, actual)
-=======
-    assert(numpy.isclose(numpy.sum(w, axis=1), 1.0).all())
-
-    # check entity dofs add up
-    assert(sum([sum(w) for w in lagrange.entity_dofs]) == lagrange.ndofs)
->>>>>>> d7e1ffa6
