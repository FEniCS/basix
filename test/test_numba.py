import random

import basix
import numpy as np
import pytest
from basix import numba_helpers
from numba.core import types
from numba.typed import Dict


@pytest.mark.parametrize("cell", [basix.CellType.triangle, basix.CellType.tetrahedron,
                                  basix.CellType.quadrilateral, basix.CellType.hexahedron])
@pytest.mark.parametrize("element, degree, element_args", [
    (basix.ElementFamily.P, 1, [basix.LatticeType.gll]),
    (basix.ElementFamily.P, 3, [basix.LatticeType.gll]),
    (basix.ElementFamily.N1E, 3, [])
])
@pytest.mark.parametrize("block_size", [1, 2, 4])
def test_dof_transformations(cell, element, degree, element_args, block_size):

    transform_functions = {
        basix.CellType.triangle: numba_helpers.apply_dof_transformation_triangle,
        basix.CellType.quadrilateral: numba_helpers.apply_dof_transformation_quadrilateral,
        basix.CellType.tetrahedron: numba_helpers.apply_dof_transformation_tetrahedron,
        basix.CellType.hexahedron: numba_helpers.apply_dof_transformation_hexahedron,
        basix.CellType.prism: numba_helpers.apply_dof_transformation_prism,
        basix.CellType.pyramid: numba_helpers.apply_dof_transformation_pyramid
    }

    random.seed(1337)

<<<<<<< HEAD
    e = basix.create_element(element, cell, degree, *element_args)
    data = np.array(range(e.dim * block_size), dtype=np.double)
=======
    e = basix.create_element(element, cell, degree)
    data = np.array(list(range(e.dim * block_size)), dtype=np.double)
>>>>>>> 33d2fd22

    for i in range(10):
        cell_info = random.randrange(2 ** 30)

        data1 = data.copy()
        data1 = e.apply_dof_transformation(data1, block_size, cell_info)
        # Numba function does not use blocked data
        data2 = data.copy().reshape(e.dim, block_size)
        # Mapping lists to numba dictionaries
        entity_transformations = Dict.empty(key_type=types.string, value_type=types.float64[:, :, :])
        for i, transformation in e.entity_transformations().items():
            entity_transformations[i] = transformation

        entity_dofs = Dict.empty(key_type=types.int64, value_type=types.int32[:])
        for i, e_dofs in enumerate(e.num_entity_dofs):
            entity_dofs[i] = np.asarray(e_dofs, dtype=np.int32)
        transform_functions[cell](entity_transformations, entity_dofs, data2, cell_info)
        # Reshape numba output for comparison
        data2 = data2.reshape(-1)
        assert np.allclose(data1, data2)


@pytest.mark.parametrize("cell", ["triangle", "tetrahedron", "quadrilateral", "hexahedron"])
@pytest.mark.parametrize("element, degree", [
    ("Lagrange", 1), ("Lagrange", 3), ("Nedelec 1st kind H(curl)", 3)
])
@pytest.mark.parametrize("block_size", [1, 2, 4])
def test_dof_transformations_to_transpose(cell, element, degree, block_size):

    transform_functions = {
        "triangle": numba_helpers.apply_dof_transformation_to_transpose_triangle,
        "quadrilateral": numba_helpers.apply_dof_transformation_to_transpose_quadrilateral,
        "tetrahedron": numba_helpers.apply_dof_transformation_to_transpose_tetrahedron,
        "hexahedron": numba_helpers.apply_dof_transformation_to_transpose_hexahedron,
        "prism": numba_helpers.apply_dof_transformation_to_transpose_prism,
        "pyramid": numba_helpers.apply_dof_transformation_to_transpose_pyramid
    }

    random.seed(1337)

    e = basix.create_element(element, cell, degree)
    data = np.array(list(range(e.dim * block_size)), dtype=np.double)

    for i in range(10):
        cell_info = random.randrange(2 ** 30)

        data1 = data.copy()
        data1 = e.apply_dof_transformation_to_transpose(data1, block_size, cell_info)
        # Numba function does not use blocked data
        data2 = data.copy().reshape(block_size, e.dim)
        # Mapping lists to numba dictionaries
        entity_transformations = Dict.empty(key_type=types.string, value_type=types.float64[:, :, :])
        for i, transformation in e.entity_transformations().items():
            entity_transformations[i] = transformation

        entity_dofs = Dict.empty(key_type=types.int64, value_type=types.int32[:])
        for i, e_dofs in enumerate(e.num_entity_dofs):
            entity_dofs[i] = np.asarray(e_dofs, dtype=np.int32)
        transform_functions[cell](entity_transformations, entity_dofs, data2, cell_info)
        # Reshape numba output for comparison
        data2 = data2.reshape(-1)
        assert np.allclose(data1, data2)<|MERGE_RESOLUTION|>--- conflicted
+++ resolved
@@ -29,13 +29,8 @@
 
     random.seed(1337)
 
-<<<<<<< HEAD
     e = basix.create_element(element, cell, degree, *element_args)
-    data = np.array(range(e.dim * block_size), dtype=np.double)
-=======
-    e = basix.create_element(element, cell, degree)
     data = np.array(list(range(e.dim * block_size)), dtype=np.double)
->>>>>>> 33d2fd22
 
     for i in range(10):
         cell_info = random.randrange(2 ** 30)
