--- conflicted
+++ resolved
@@ -24,13 +24,8 @@
     (basix.ElementFamily.P, "triangle", 2),
 ])
 def test_vector_element(inputs):
-<<<<<<< HEAD
-    e = basix.ufl.element(*inputs, rank=1)
+    e = basix.ufl.element(*inputs, shape=(2, ))
     table = e.tabulate(0, np.array([[0, 0]]))
-=======
-    e = basix.ufl.element(*inputs, shape=(2, ))
-    table = e.tabulate(0, [[0, 0]])
->>>>>>> 1117a8d9
     assert table.shape == (1, 1, e.value_size, e.dim)
 
 
