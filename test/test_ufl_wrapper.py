--- conflicted
+++ resolved
@@ -148,34 +148,20 @@
     assert e.dim == scalar_e.dim * size
 
 
-<<<<<<< HEAD
-@pytest.mark.parametrize("family,cell,degree,shape", [
-    ("Lagrange", "triangle", 1, None),
-    ("Discontinuous Lagrange", "triangle", 1, None),
-    ("Lagrange", "quadrilateral", 1, None),
-    ("Lagrange", "triangle", 2, None),
-    ("Lagrange", "triangle", 1, (2,)),
-    ("Lagrange", "triangle", 1, None)
-])
+@pytest.mark.parametrize(
+    "family,cell,degree,shape",
+    [
+        ("Lagrange", "triangle", 1, None),
+        ("Discontinuous Lagrange", "triangle", 1, None),
+        ("Lagrange", "quadrilateral", 1, None),
+        ("Lagrange", "triangle", 2, None),
+        ("Lagrange", "triangle", 1, (2,)),
+        ("Lagrange", "triangle", 1, None),
+    ],
+)
 def test_finite_element_eq_hash(family, cell, degree, shape):
     e1 = basix.ufl.element("Lagrange", "triangle", 1, shape=None)
     e2 = basix.ufl.element(family, cell, degree, shape=shape)
-=======
-@pytest.mark.parametrize(
-    "family,cell,degree,shape,gdim",
-    [
-        ("Lagrange", "triangle", 1, None, None),
-        ("Discontinuous Lagrange", "triangle", 1, None, None),
-        ("Lagrange", "quadrilateral", 1, None, None),
-        ("Lagrange", "triangle", 2, None, None),
-        ("Lagrange", "triangle", 1, (2,), None),
-        ("Lagrange", "triangle", 1, None, 2),
-    ],
-)
-def test_finite_element_eq_hash(family, cell, degree, shape, gdim):
-    e1 = basix.ufl.element("Lagrange", "triangle", 1, shape=None, gdim=None)
-    e2 = basix.ufl.element(family, cell, degree, shape=shape, gdim=gdim)
->>>>>>> 6e0179d7
     assert (e1 == e2) == (hash(e1) == hash(e2))
 
 
@@ -187,51 +173,34 @@
     assert (e1 == e2) == (hash(e1) == hash(e2))
 
 
-<<<<<<< HEAD
-@pytest.mark.parametrize("e1,e2", [
-    (basix.ufl.element("Lagrange", "triangle", 1),
-     basix.ufl.element("Lagrange", "triangle", 1, shape=(2, 2), symmetry=True)),
-    (basix.ufl.element("Lagrange", "triangle", 1),
-     basix.ufl.element("Lagrange", "triangle", 1, shape=(2, 2))),
-    (basix.ufl.element("Lagrange", "triangle", 1),
-     basix.ufl.element("Lagrange", "triangle", 1, shape=(2, 2), symmetry=True)),
-])
+@pytest.mark.parametrize(
+    "e1,e2",
+    [
+        (
+            basix.ufl.element("Lagrange", "triangle", 1),
+            basix.ufl.element("Lagrange", "triangle", 1, shape=(2, 2), symmetry=True),
+            None,
+        ),
+        (
+            basix.ufl.element("Lagrange", "triangle", 1),
+            basix.ufl.element("Lagrange", "triangle", 1, shape=(2, 2)),
+            None,
+        ),
+        (
+            basix.ufl.element("Lagrange", "triangle", 1),
+            basix.ufl.element("Lagrange", "triangle", 1, shape=(2, 2), symmetry=True),
+            2,
+        ),
+    ],
+)
 def test_mixed_element_eq_hash(e1, e2):
     mixed1 = basix.ufl.mixed_element(
-        [basix.ufl.element("Lagrange", "triangle", 1),
-         basix.ufl.element("Lagrange", "triangle", 1, shape=(2, 2), symmetry=True)])
+        [
+            basix.ufl.element("Lagrange", "triangle", 1),
+            basix.ufl.element("Lagrange", "triangle", 1, shape=(2, 2), symmetry=True),
+        ],
+    )
     mixed2 = basix.ufl.mixed_element([e1, e2])
-=======
-@pytest.mark.parametrize(
-    "e1,e2,gdim",
-    [
-        (
-            basix.ufl.element("Lagrange", "triangle", 1),
-            basix.ufl.element("Lagrange", "triangle", 1, shape=(2, 2), symmetry=True),
-            None,
-        ),
-        (
-            basix.ufl.element("Lagrange", "triangle", 1),
-            basix.ufl.element("Lagrange", "triangle", 1, shape=(2, 2)),
-            None,
-        ),
-        (
-            basix.ufl.element("Lagrange", "triangle", 1),
-            basix.ufl.element("Lagrange", "triangle", 1, shape=(2, 2), symmetry=True),
-            2,
-        ),
-    ],
-)
-def test_mixed_element_eq_hash(e1, e2, gdim):
-    mixed1 = basix.ufl.mixed_element(
-        [
-            basix.ufl.element("Lagrange", "triangle", 1),
-            basix.ufl.element("Lagrange", "triangle", 1, shape=(2, 2), symmetry=True),
-        ],
-        gdim=None,
-    )
-    mixed2 = basix.ufl.mixed_element([e1, e2], gdim=gdim)
->>>>>>> 6e0179d7
     assert (mixed1 == mixed2) == (hash(mixed1) == hash(mixed2))
 
 
