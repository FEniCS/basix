--- conflicted
+++ resolved
@@ -53,57 +53,13 @@
     assert hash(sym) != hash(asym)
 
 
-<<<<<<< HEAD
 @pytest.mark.parametrize("elements", [
     [basix.ufl.element("Lagrange", "triangle", 1), basix.ufl.element("Bubble", "triangle", 3)],
     [basix.ufl.element("Lagrange", "quadrilateral", 1), basix.ufl.element("Bubble", "quadrilateral", 2)],
-    [basix.ufl.element("Lagrange", "quadrilateral", 1, rank=1),
-     basix.ufl.element("Bubble", "quadrilateral", 2, rank=1)],
-    [basix.ufl.element("Lagrange", "quadrilateral", 1, rank=2),
-     basix.ufl.element("Bubble", "quadrilateral", 2, rank=2)],
-=======
-@pytest.mark.parametrize("e", [
-    ufl.FiniteElement("Q", "quadrilateral", 1),
-    ufl.FiniteElement("Lagrange", "triangle", 2),
-    ufl.VectorElement("Lagrange", "triangle", 2),
-    ufl.TensorElement("Lagrange", "triangle", 2),
-    ufl.MixedElement(ufl.VectorElement("Lagrange", "triangle", 2), ufl.VectorElement("Lagrange", "triangle", 1)),
-    ufl.EnrichedElement(ufl.FiniteElement("Lagrange", "triangle", 1), ufl.FiniteElement("Bubble", "triangle", 3)),
-    ufl.EnrichedElement(ufl.VectorElement("Lagrange", "triangle", 1), ufl.VectorElement("Bubble", "triangle", 3)),
-    ufl.FiniteElement("Real", "quadrilateral", 0),
-    ufl.FiniteElement("Quadrature", "quadrilateral", 1),
-])
-def test_convert_ufl_element(e):
-    e2 = basix.ufl.convert_ufl_element(e)
-    # Check that element is hashable
-    hash(e2)
-
-
-@pytest.mark.parametrize("family, celltype, degree, variants", [
-    ("Lagrange", "triangle", 1, []),
-    ("Lagrange", "triangle", 3, [basix.LagrangeVariant.gll_warped]),
-    ("Lagrange", "tetrahedron", 2, [])
-])
-def test_converted_elements(family, celltype, degree, variants):
-    e1 = basix.ufl.element(family, celltype, degree, *variants)
-    e2 = ufl.FiniteElement(family, celltype, degree)
-    assert e1 == basix.ufl.convert_ufl_element(e1)
-    assert e1 == basix.ufl.convert_ufl_element(e2)
-
-    e1 = basix.ufl.element(family, celltype, degree, *variants, shape=(2, ) if celltype == "triangle" else (3, ))
-    e2 = ufl.VectorElement(family, celltype, degree)
-    assert e1 == basix.ufl.convert_ufl_element(e1)
-    assert e1 == basix.ufl.convert_ufl_element(e2)
-
-
-@pytest.mark.parametrize("elements", [
-    [ufl.FiniteElement("Lagrange", "triangle", 1), ufl.FiniteElement("Bubble", "triangle", 3)],
-    [ufl.FiniteElement("Lagrange", "quadrilateral", 1), basix.ufl.element("Bubble", "quadrilateral", 2)],
-    [ufl.VectorElement("Lagrange", "quadrilateral", 1),
+    [basix.ufl.element("Lagrange", "quadrilateral", 1, shape=(2, )),
      basix.ufl.element("Bubble", "quadrilateral", 2, shape=(2, ))],
-    [ufl.TensorElement("Lagrange", "quadrilateral", 1),
+    [basix.ufl.element("Lagrange", "quadrilateral", 1, shape=(2, 2)),
      basix.ufl.element("Bubble", "quadrilateral", 2, shape=(2, 2))],
->>>>>>> 1117a8d9
 ])
 def test_enriched_element(elements):
     e = basix.ufl.enriched_element(elements)
