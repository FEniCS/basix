import numpy as np
import pytest

import basix
import basix.ufl


@pytest.mark.parametrize("inputs", [
    ("Lagrange", "triangle", 2),
    ("Lagrange", basix.CellType.triangle, 2),
    (basix.ElementFamily.P, basix.CellType.triangle, 2),
    (basix.ElementFamily.P, "triangle", 2),
])
def test_finite_element(inputs):
    basix.ufl.element(*inputs)


@pytest.mark.parametrize("inputs", [
    ("Lagrange", "triangle", 1),
    ("Lagrange", "triangle", 2),
    ("Lagrange", basix.CellType.triangle, 2),
    (basix.ElementFamily.P, basix.CellType.triangle, 2),
    (basix.ElementFamily.P, "triangle", 2),
])
def test_vector_element(inputs):
    e = basix.ufl.element(*inputs, shape=(2, ))
    table = e.tabulate(0, np.array([[0, 0]]))
    assert table.shape == (1, 1, e.value_size, e.dim)


@pytest.mark.parametrize("inputs", [
    ("Lagrange", "triangle", 2),
    ("Lagrange", basix.CellType.triangle, 2),
    (basix.ElementFamily.P, basix.CellType.triangle, 2),
    (basix.ElementFamily.P, "triangle", 2),
])
def test_element(inputs):
    basix.ufl.element(*inputs, shape=(2, 2))


@pytest.mark.parametrize("inputs", [
    ("Lagrange", "triangle", 2),
    ("Lagrange", basix.CellType.triangle, 2),
    (basix.ElementFamily.P, basix.CellType.triangle, 2),
    (basix.ElementFamily.P, "triangle", 2),
])
def test_tensor_element_hash(inputs):
    e = basix.ufl.element(*inputs)
    sym = basix.ufl.blocked_element(e, shape=(2, 2), symmetry=True)
    asym = basix.ufl.blocked_element(e, shape=(2, 2), symmetry=False)
    table = e.tabulate(0, np.array([[0, 0]], dtype=np.float64))
    assert table.shape == (1, 1, e.dim)
    assert sym != asym
    assert hash(sym) != hash(asym)


@pytest.mark.parametrize("elements", [
    [basix.ufl.element("Lagrange", "triangle", 1), basix.ufl.element("Bubble", "triangle", 3)],
    [basix.ufl.element("Lagrange", "quadrilateral", 1), basix.ufl.element("Bubble", "quadrilateral", 2)],
    [basix.ufl.element("Lagrange", "quadrilateral", 1, shape=(2, )),
     basix.ufl.element("Bubble", "quadrilateral", 2, shape=(2, ))],
    [basix.ufl.element("Lagrange", "quadrilateral", 1, shape=(2, 2)),
     basix.ufl.element("Bubble", "quadrilateral", 2, shape=(2, 2))],
])
def test_enriched_element(elements):
    e = basix.ufl.enriched_element(elements)
    # Check that element is hashable
    hash(e)


@pytest.mark.parametrize("e,space0,space1", [
    (basix.ufl.element("Lagrange", basix.CellType.triangle, 2), "H1", basix.SobolevSpace.H1),
    (basix.ufl.element("Discontinuous Lagrange", basix.CellType.triangle, 0),
     "L2", basix.SobolevSpace.L2),
    (basix.ufl.mixed_element([basix.ufl.element("Lagrange", basix.CellType.triangle, 2),
                              basix.ufl.element("Lagrange", basix.CellType.triangle, 2)]),
     "H1", basix.SobolevSpace.H1),
    (basix.ufl.mixed_element([basix.ufl.element("Discontinuous Lagrange", basix.CellType.triangle, 2),
                              basix.ufl.element("Lagrange", basix.CellType.triangle, 2)]),
     "L2", basix.SobolevSpace.L2),
])
def test_sobolev_space(e, space0, space1):
<<<<<<< HEAD
    assert e.sobolev_space.name == space0
    assert e.basix_sobolev_space == space1
=======
    assert e.sobolev_space().name == space0
    assert e.basix_sobolev_space == space1


@pytest.mark.parametrize("cell", [
    basix.CellType.triangle, basix.CellType.quadrilateral, basix.CellType.tetrahedron, basix.CellType.prism])
@pytest.mark.parametrize("degree", [1, 3, 6])
@pytest.mark.parametrize("shape", [(), (1, ), (2, ), (3, ), (5, ), (2, 2), (3, 3), (4, 1), (5, 1, 7)])
def test_quadrature_element(cell, degree, shape):
    scalar_e = basix.ufl.quadrature_element(cell, (), degree=degree)
    e = basix.ufl.quadrature_element(cell, shape, degree=degree)

    size = 1
    for i in shape:
        size *= i

    assert e.value_size == scalar_e.value_size * size
    assert e.dim == scalar_e.dim * size
>>>>>>> 988ecdb5
<|MERGE_RESOLUTION|>--- conflicted
+++ resolved
@@ -80,11 +80,7 @@
      "L2", basix.SobolevSpace.L2),
 ])
 def test_sobolev_space(e, space0, space1):
-<<<<<<< HEAD
     assert e.sobolev_space.name == space0
-    assert e.basix_sobolev_space == space1
-=======
-    assert e.sobolev_space().name == space0
     assert e.basix_sobolev_space == space1
 
 
@@ -101,5 +97,4 @@
         size *= i
 
     assert e.value_size == scalar_e.value_size * size
-    assert e.dim == scalar_e.dim * size
->>>>>>> 988ecdb5
+    assert e.dim == scalar_e.dim * size