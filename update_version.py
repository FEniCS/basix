--- conflicted
+++ resolved
@@ -75,13 +75,8 @@
     with open(os.path.join(path, file), "w") as f:
         f.write(replace_version(content, version))
 
-<<<<<<< HEAD
-for file in ["pyproject.toml", "python/setup.py"]:
-    print(f"Replacing version numbers in {file}.")
-=======
 for file in ["pyproject.toml", "python/pyproject.toml"]:
     print(f"Replacing Python-style version numbers in {file}.")
->>>>>>> 9360e745
     with open(os.path.join(path, file)) as f:
         content = f.read()
     with open(os.path.join(path, file), "w") as f:
